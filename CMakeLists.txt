--- conflicted
+++ resolved
@@ -64,10 +64,7 @@
 # ADD SOURCE CODE SUBDIRECTORIES HERE
 add_subdirectory(uboone)
 # subdirectory for test code
-<<<<<<< HEAD
-=======
-# add_subdirectory(test)
->>>>>>> 831b971d
+
 # ups - table and config files
 add_subdirectory(ups)
 
