--- conflicted
+++ resolved
@@ -866,9 +866,52 @@
   return;
 }
 
-<<<<<<< HEAD
-
-=======
+
+//-----Give Gain Settings to SimWire-----//jyoti
+double util::SignalShapingServiceMicroBooNE::GetASICGain(unsigned int const channel) const
+{
+    art::ServiceHandle<geo::Geometry> geom;
+     geo::View_t view = geom->View(channel);
+     double gain = 0;
+     switch(view){
+     case geo::kU:
+       gain = fASICGainInMVPerFC.at(0);
+       break;
+     case geo::kV:
+       gain = fASICGainInMVPerFC.at(1);
+       break;
+     case geo::kZ:
+       gain = fASICGainInMVPerFC.at(2);
+       break;
+     default:
+       throw cet::exception(__FUNCTION__) << "Invalid geo::View_t ... " << view << std::endl;
+     }
+     return gain;  
+}
+
+
+//-----Give Shaping time to SimWire-----//jyoti
+double util::SignalShapingServiceMicroBooNE::GetShapingTime(unsigned int const channel) const
+{
+     art::ServiceHandle<geo::Geometry> geom;
+     geo::View_t view = geom->View(channel);
+     double shaping_time = 0;
+     switch(view){
+     case geo::kU:
+       shaping_time = fShapeTimeConst.at(1); 
+       break;
+     case geo::kV:
+       shaping_time = fShapeTimeConst.at(2);
+       break;
+     case geo::kZ:
+       shaping_time = fShapeTimeConst.at(3);
+       break;
+     default: 
+       throw cet::exception(__FUNCTION__) << "Invalid geo::View_t ... " << view << std::endl;
+     }
+     return shaping_time;
+}     
+
 int util::SignalShapingServiceMicroBooNE::FieldResponseTOffset(unsigned int const channel) const
 {
   art::ServiceHandle<geo::Geometry> geom;
@@ -890,7 +933,6 @@
   auto tpc_clock = art::ServiceHandle<util::TimeService>()->TPCClock();
   return tpc_clock.Ticks(time_offset/1.e3);
 }
->>>>>>> f6dd5d67
 
 namespace util {
 
