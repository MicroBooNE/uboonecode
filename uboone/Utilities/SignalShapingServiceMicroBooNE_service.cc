--- conflicted
+++ resolved
@@ -1,14 +1,10 @@
 
 ////////////////////////////////////////////////////////////////////////
 /// \file   SignalShapingServiceMicroBooNE_service.cc
-<<<<<<< HEAD
-/// \author H. Greenlee
-=======
 /// \author H. Greenlee 
 /// Modified by X. Qian 1/6/2015
 /// if histogram is used, inialize 
 /// Response_Offset, Response_Sampling, FieldBins from histogram
->>>>>>> 62594288
 ////////////////////////////////////////////////////////////////////////
 
 #include <cmath>
@@ -124,8 +120,8 @@
   // Fetch fcl parameters.
 
   fADCPerPCAtLowestASICGain = pset.get<double>("ADCPerPCAtLowestASICGain");
-<<<<<<< HEAD
-  fASICGainInMVPerFC = pset.get<double>("ASICGainInMVPerFC");
+  //fASICGainInMVPerFC = pset.get<double>("ASICGainInMVPerFC");
+  fASICGainInMVPerFC = pset.get<std::vector<double> >("ASICGainInMVPerFC");
   fDefaultDriftVelocity = pset.get< DoubleVec >("DefaultDriftVelocity");
   fFieldResponseTOffset = pset.get< std::vector<DoubleVec> >("FieldResponseTOffset");
 
@@ -134,15 +130,6 @@
        fFieldResponseTOffset[ktype].size() != geo->Nplanes() )
       throw cet::exception(__FUNCTION__)
       << "\033[93m"
-=======
-  fASICGainInMVPerFC = pset.get<std::vector<double> >("ASICGainInMVPerFC");
-  fDefaultDriftVelocity = pset.get<std::vector<double> >("DefaultDriftVelocity");
-  fFieldResponseTOffset = pset.get<std::vector<double> >("FieldResponseTOffset");
-  if(fDefaultDriftVelocity.size() != geo->Nplanes() ||
-     fFieldResponseTOffset.size() != geo->Nplanes() )
-    throw cet::exception(__FUNCTION__) 
-      << "\033[93m" 
->>>>>>> 62594288
       << "Drift velocity vector and Field response time offset fcl parameter must have length = Nplanes!"
       << "\033[00m" << std::endl;
   }
@@ -208,7 +195,6 @@
 
   }
 
-<<<<<<< HEAD
   mf::LogInfo("SignalShapingServiceMicroBooNE") << " using the field response provided from a .root file " ;
 
   // constructor decides if initialized value is a path or an environment variable
@@ -245,47 +231,11 @@
         fNFieldBins[ktype] = Xaxis->GetNbins();
         // internal time is in nsec
         fFieldBinWidth[ktype] = resp->GetBinWidth(1)*1000.;
+	fFieldResponseTOffset[ktype].at(_wr) temp->GetBinCenter(1)*1000.;
         _wr++;
       }
       fin->Close();
       _vw++;
-=======
-    //art::ServiceHandle<util::LArFFT> fft;
-    // int fftsize = fft->FFTSize();
-
-   
-
-    // constructor decides if initialized value is a path or an environment variable
-    std::string fname;
-    cet::search_path sp("FW_SEARCH_PATH");
-    sp.find_file( pset.get<std::string>("FieldResponseFname"), fname );
-    std::string histoname = pset.get<std::string>("FieldResponseHistoName");
-
-    std::unique_ptr<TFile> fin(new TFile(fname.c_str(), "READ"));
-    if ( !fin->IsOpen() ) throw art::Exception( art::errors::NotFound ) << "Could not find the field response file " << fname << "!" << std::endl;
-
-    std::string iPlane[3] = { "U", "V", "Y" };
-
-    for ( int i = 0; i < fNPlanes; i++ ) {
-      TString iHistoName = Form( "%s_%s", histoname.c_str(), iPlane[i].c_str());
-      TH1F *temp = (TH1F*) fin->Get( iHistoName );
-      if ( !temp ) throw art::Exception( art::errors::NotFound ) << "Could not find the field response histogram " << iHistoName << std::endl;
-
-      //if ( temp->GetNbinsX() > fNFieldBins ) throw art::Exception( art::errors::InvalidNumber ) << "FieldBins should always be larger than or equal to the number of the bins in the input histogram!" << std::endl;
-
-      // if ( temp->GetNbinsX() > fftsize ) throw art::Exception( art::errors::InvalidNumber ) << "FFTSize should always be larger that or equal to the number of bins in the input histogram. Check!" << std::endl;  //New excpetion 
-
-      fFieldResponseHist[i] = new TH1F( iHistoName, iHistoName, temp->GetNbinsX(), temp->GetBinLowEdge(1), temp->GetBinLowEdge( temp->GetNbinsX() + 1) );
-      temp->Copy(*fFieldResponseHist[i]);
-      
-      // modified by Xin 2015/01/06
-      fNFieldBins = temp->GetNbinsX();
-      fInputFieldRespSamplingPeriod = temp->GetBinWidth(1)*1000.;
-      fFieldResponseTOffset.at(i) = temp->GetBinCenter(1)*1000.;
-      //std::cout << "Xin: " << fNFieldBins << " " << fInputFieldRespSamplingPeriod << " " << fFieldResponseTOffset.at(0) << std::endl;
-      // Xin  
-    
->>>>>>> 62594288
     }
   }
 }
@@ -343,44 +293,38 @@
     // if (fNFieldBins>fftsize)
     //   fFFT->ReinitializeFFT( 9600, options, fitbins);
 
-    SetFilters();
+    //SetFilters();
 
     // Calculate field and electronics response functions.
 
-<<<<<<< HEAD
+
     std::string kset[2] = { "Convolution ", "Deconvolution "};
-=======
-    SetFieldResponse();
-    SetElectResponse(fShapeTimeConst.at(3),fASICGainInMVPerFC.at(2));  //Jyoti
-
-    //auto tpc_clock = art::ServiceHandle<util::TimeService>()->TPCClock();
->>>>>>> 62594288
+
 
     for(size_t ktype=0;ktype<2;++ktype) {
 
-<<<<<<< HEAD
       std::cout << std::endl << kset[ktype] << "functions:" << std::endl;
 
       // call this first, so that the binning will be known to SetElectResponse
       SetFieldResponse(ktype);
-      SetElectResponse(ktype);
-
-      // Configure convolution kernels.
-
-      //Electronic response
-      std::cout << "Electonic response " << fElectResponse[ktype].size() << " bins" << std::endl;
-
-      if(fPrintResponses) {
-        for(size_t i = 0; i<100; ++i) {
-          std::cout << fElectResponse[ktype][i] << " " ;
-          if((i+1)%10==0) std::cout << std::endl;
-        }
-        std::cout << std::endl;
-      }
+      
 
       std::cout << "Input field responses" << std::endl;
 
       for(_vw=0;_vw<fNViews; ++_vw) {
+	SetElectResponse(ktype,fShapeTimeConst.at(1+_vw),fASICGainInMVPerFC.at(_vw));
+	
+	//Electronic response
+	std::cout << "Electonic response " << fElectResponse[ktype].size() << " bins" << std::endl;
+	
+	if(fPrintResponses) {
+	  for(size_t i = 0; i<100; ++i) {
+	    std::cout << fElectResponse[ktype][i] << " " ;
+	    if((i+1)%10==0) std::cout << std::endl;
+	  }
+	  std::cout << std::endl;
+	}
+
         for(_wr=0; _wr<fNResponses[ktype][_vw]; ++_wr) {
 
           if(fPrintResponses) {          std::cout << "Input field response for view " << _vw << " wire " << _wr
@@ -394,6 +338,7 @@
 
           (fSignalShapingVec[ktype][_vw][_wr]).AddResponseFunction(fFieldResponseVec[ktype][_vw][_wr]);
           (fSignalShapingVec[ktype][_vw][_wr]).AddResponseFunction(fElectResponse[ktype]);
+	  (fSignalShapingVec[ktype][_vw][_wr]).save_response();
         }
       }
 
@@ -402,11 +347,15 @@
       // Now we are sampling the convoluted field-electronic response
       // with the nominal sampling.
       // We may consider to do the same for the filters as well.
-
+      if (fftsize!=fFFT->FFTSize()){
+	std::string options = fFFT->FFTOptions();
+	int fitbins = fFFT->FFTFitBins();
+	fFFT->ReinitializeFFT( fftsize, options, fitbins);
+      }
       SetResponseSampling(ktype);
-
             
       // Calculate filter functions.
+       SetFilters();
 
       // Configure deconvolution kernels.
 
@@ -419,58 +368,6 @@
         }
       }
     }
-=======
-    fColSignalShaping.AddResponseFunction(fColFieldResponse);
-    fColSignalShaping.AddResponseFunction(fElectResponse);
-    fColSignalShaping.save_response();
-    //fColSignalShaping.SetTimeOffset(tpc_clock.Ticks(fFieldResponseTOffset.at(2)/1.e3));
-    // fColSignalShaping.SetPeakResponseTime(0.);
-    
-    SetElectResponse(fShapeTimeConst.at(1),fASICGainInMVPerFC.at(0));
-
-    fIndUSignalShaping.AddResponseFunction(fIndUFieldResponse);
-    fIndUSignalShaping.AddResponseFunction(fElectResponse);
-    fIndUSignalShaping.save_response();
-    //fIndUSignalShaping.SetTimeOffset(tpc_clock.Ticks(fFieldResponseTOffset.at(0)/1.e3));
-    // fIndUSignalShaping.SetPeakResponseTime(0.);
- 
-    SetElectResponse(fShapeTimeConst.at(2),fASICGainInMVPerFC.at(1));
-  
-    fIndVSignalShaping.AddResponseFunction(fIndVFieldResponse);
-    fIndVSignalShaping.AddResponseFunction(fElectResponse);
-    fIndVSignalShaping.save_response();
-    //fIndVSignalShaping.SetTimeOffset(tpc_clock.Ticks(fFieldResponseTOffset.at(1)/1.e3));
-    //std::cout << "Xin: " << fNFieldBins << " " << fInputFieldRespSamplingPeriod << " " << fFieldResponseTOffset.at(0) << std::endl;
-    // fIndVSignalShaping.SetPeakResponseTime(0.);
-
-    // SetDecon(fftsize);
-    if (fftsize!=fFFT->FFTSize()){
-      std::string options = fFFT->FFTOptions();
-      int fitbins = fFFT->FFTFitBins();
-      fFFT->ReinitializeFFT( fftsize, options, fitbins);
-    }
-    SetResponseSampling();
-    
-    // Calculate filter functions.
-    
-    SetFilters();
-    
-    // Configure deconvolution kernels.
-    
-    fColSignalShaping.AddFilterFunction(fColFilter);
-    fColSignalShaping.SetDeconvKernelPolarity( fDeconvPol.at(2) );
-    fColSignalShaping.CalculateDeconvKernel();
-    
-    
-    fIndUSignalShaping.AddFilterFunction(fIndUFilter);
-    fIndUSignalShaping.SetDeconvKernelPolarity( fDeconvPol.at(0) );
-    fIndUSignalShaping.CalculateDeconvKernel();
-    
-    
-    fIndVSignalShaping.AddFilterFunction(fIndVFilter);
-    fIndVSignalShaping.SetDeconvKernelPolarity( fDeconvPol.at(1) );
-    fIndVSignalShaping.CalculateDeconvKernel();
->>>>>>> 62594288
   }
 }
 
@@ -488,33 +385,23 @@
   // Now we are sampling the convoluted field-electronic response
   // with the nominal sampling rate.
   // We may consider to do the same for the filters as well.
-  
-  
-    fColSignalShaping.Reset();
-    fIndUSignalShaping.Reset();
-    fIndVSignalShaping.Reset();
-    
-    SetResponseSampling();
+    size_t ktype = 1;
+        
+    SetResponseSampling(ktype);
     
     // Calculate filter functions.
-    
     SetFilters();
-    
     // Configure deconvolution kernels.
     
-    fColSignalShaping.AddFilterFunction(fColFilter);
-    fColSignalShaping.SetDeconvKernelPolarity( fDeconvPol.at(2) );
-    fColSignalShaping.CalculateDeconvKernel();
-    
-    
-    fIndUSignalShaping.AddFilterFunction(fIndUFilter);
-    fIndUSignalShaping.SetDeconvKernelPolarity( fDeconvPol.at(0) );
-    fIndUSignalShaping.CalculateDeconvKernel();
-    
-    
-    fIndVSignalShaping.AddFilterFunction(fIndVFilter);
-    fIndVSignalShaping.SetDeconvKernelPolarity( fDeconvPol.at(1) );
-    fIndVSignalShaping.CalculateDeconvKernel();
+    for(_vw=0;_vw<fNViews; ++_vw) {
+      //std::cout << "filtervec size" << fFilterVec[_vw].size() << std::endl;
+      for(_wr=0; _wr<fNResponses[ktype][_vw]; ++_wr) {
+	(fSignalShapingVec[ktype][_vw][_wr]).Reset();
+	(fSignalShapingVec[ktype][_vw][_wr]).AddFilterFunction(fFilterVec[_vw]);
+	(fSignalShapingVec[ktype][_vw][_wr]).SetDeconvKernelPolarity( fDeconvPol.at(_vw));
+	(fSignalShapingVec[ktype][_vw][_wr]).CalculateDeconvKernel();
+      }
+    }
   }
 }
 
@@ -584,13 +471,8 @@
 
 
 //----------------------------------------------------------------------
-<<<<<<< HEAD
-// Calculate microboone electronic response.
-void util::SignalShapingServiceMicroBooNE::SetElectResponse(size_t ktype)
-=======
 // Calculate microboone field response.
-void util::SignalShapingServiceMicroBooNE::SetElectResponse(double shapingtime, double gain)
->>>>>>> 62594288
+void util::SignalShapingServiceMicroBooNE::SetElectResponse(size_t ktype,double shapingtime, double gain)
 {
   // Get services.
 
@@ -610,13 +492,8 @@
 
   //Gain and shaping time variables from fcl file:
   double Ao = fShapeTimeConst[0];  //gain
-<<<<<<< HEAD
-  double To = fShapeTimeConst[1];  //peaking time
-
-=======
   double To = shapingtime;  //peaking time
-   
->>>>>>> 62594288
+
   // this is actually sampling time, in ns
   // mf::LogInfo("SignalShapingMicroBooNE") << "Check sampling intervals: "
   //                                  << fSampleRate << " ns"
@@ -668,28 +545,15 @@
   // so don't worry about code inefficiencies here.
   double last_integral=0;
   double last_max=0;
-<<<<<<< HEAD
+
+
   for(auto& element : fElectResponse[ktype]){
     element /= max;
     element *= fADCPerPCAtLowestASICGain * 1.60217657e-7;
-    //fElectResponse.at(i) *= fFieldBinWidth / detprop->SamplingRate();
     element *= fASICGainInMVPerFC / 4.7;
 
     if(element > last_max) last_max = element;
     last_integral += element * fFieldBinWidth[ktype] / detprop->SamplingRate();
-=======
-  for(int i = 0; i < nticks; ++i){
-
-    fElectResponse.at(i) /= max;
-    fElectResponse.at(i) *= fADCPerPCAtLowestASICGain * 1.60217657e-7;
-    //fElectResponse.at(i) *= fInputFieldRespSamplingPeriod / detprop->SamplingRate();
-    
-    //fElectResponse.at(i) *= fASICGainInMVPerFC / 4.7;
-    fElectResponse.at(i) *= gain / 4.7;
-
-    if(fElectResponse.at(i) > last_max) last_max = fElectResponse.at(i);
-    last_integral += fElectResponse.at(i) * fInputFieldRespSamplingPeriod / detprop->SamplingRate();
->>>>>>> 62594288
   }
   return;
 }
@@ -773,27 +637,25 @@
   std::vector<double> SamplingTime( nticks, 0. );
   double deltaInputTime = fFieldBinWidth[ktype];
   for ( int itime = 0; itime < nticks; itime++ ) {
-<<<<<<< HEAD
-    InputTime[itime] = (1.*itime) * deltaInputTime;
-    SamplingTime[itime] = (1.*itime) * samplingRate;
-=======
+    //    InputTime[itime] = (1.*itime) * deltaInputTime;
     SamplingTime[itime] = (1.*itime) * detprop->SamplingRate();
->>>>>>> 62594288
-    /// VELOCITY-OUT ... comment out kDVel usage here
-    //SamplingTime[itime] = (1.*itime) * detprop->SamplingRate() / kDVel;
   }
 
   // Sampling
-<<<<<<< HEAD
   //int fNPlanes = geo->Nplanes();
   //
   std::cout << "Calculating sampled field responses\n";
   for(_vw=0; _vw<fNViews; ++_vw) {
     for(_wr=0; _wr<fNResponses[ktype][_vw]; ++_wr) {
-      const std::vector<double>* pResp = &((fSignalShapingVec[ktype][_vw][_wr]).Response());
-
-
-      std::vector<double> SamplingResp( pResp->size(), 0. );
+      const std::vector<double>* pResp = &((fSignalShapingVec[ktype][_vw][_wr]).Response_save());
+
+      int nticks_input = pResp->size();
+      std::vector<double> InputTime(nticks_input, 0. );
+      for ( int itime = 0; itime < nticks_input; itime++ ) {
+	InputTime[itime] = (1.*itime) * fInputFieldRespSamplingPeriod;
+      }
+    
+      std::vector<double> SamplingResp(nticks, 0. );
 
       /*
        We allow different drift velocities.
@@ -854,122 +716,7 @@
         for(int i = 0; i< 100; ++i) {
           std::cout << SamplingResp[i] << " " ;
           if((i+1)%10==0) std::cout << std::endl;
-=======
-  int fNPlanes = geo->Nplanes();
-  for ( int iplane = 0; iplane < fNPlanes; iplane++ ) {
-    const std::vector<double>* pResp;
-    switch ( iplane ) {
-      case 0: pResp = &(fIndUSignalShaping.Response_save()); break;
-      case 1: pResp = &(fIndVSignalShaping.Response_save()); break;
-      default: pResp = &(fColSignalShaping.Response_save()); break;
-    }
-
-    std::vector<double> SamplingResp(nticks , 0. );
-    
-    
-    int nticks_input = pResp->size();
-    std::vector<double> InputTime(nticks_input, 0. );
-    for ( int itime = 0; itime < nticks_input; itime++ ) {
-      InputTime[itime] = (1.*itime) * fInputFieldRespSamplingPeriod;
-    }
-    
-    //    std::cout << nticks << " " << nticks_input << std::endl;
-
-    /*
-    if(iplane==2) {
-      double last_integral=0;
-      double last_peak =0;
-      for(auto const& v : *pResp) {last_integral += v * fInputFieldRespSamplingPeriod / detprop->SamplingRate(); if(last_peak<v) last_peak=v;}
-      std::cout<<"\033[93m"<<"Sum: "<<last_integral<<" ... peak: "<<last_peak<<"\033[00m"<<std::endl;
-    }
-    */
-
-    /*
-      We allow different drift velocities. 
-      kDVel is ratio of what was used in LArG4 to field response simulation.
-      If drift velocity used for field response is set to <0, then we assume 
-      the same drift velocity as used in LArG4.
-    */
-    double larg4_velocity = larp->DriftVelocity( larp->Efield(iplane), larp->Temperature() );
-    double kDVel = larg4_velocity / fDefaultDriftVelocity.at(iplane);
-      
-    // Warning 
-    if ( kDVel > 1. ) 
-      mf::LogInfo("SignalShapingServiceMicroBooNE") << "The drift velocity "
-						    << larg4_velocity << "cm/usec is faster than the default " 
-						    << fDefaultDriftVelocity.at(iplane) << "cm/usec!"
-						    << " ... (plane=" << iplane << ")" 
-						    << std::endl;
-    
-    /* Check the convoluted response, will remove this piece 
-    std::string iPlaneName[3] = { "u", "v", "y" };
-    std::cout << "The convoluted response, before sampling: " << std::endl;
-    std::cout << iPlaneName[iplane] << " Field Response: " << std::endl;
-    std::cout << "   const int nbin" << iPlaneName[iplane] << "Plane = " << pResp->size() << ";" << std::endl;
-    std::cout << "   const double " << iPlaneName[iplane] << "PlaneResponse[nbin" << iPlaneName[iplane] << "Plane] = {";
-    for ( unsigned j = 0; j < pResp->size(); j++ ) {
-      if ( j%4 == 0 )  std::cout << std::endl;
-      std::cout << "   " << (*pResp)[j] << ", ";
-    }
-    std::cout << "};" << std::endl;
-    */
-
-    //
-    // Rebinning operation assumes the output has a larger bin width than input.
-    //
-    /*
-    size_t out_index = 0;
-    double q = 0;
-    double t = 0;
-    for(size_t in_index=0; in_index < pResp->size(); ++in_index) {
-
-      double bin_end_time = (in_index + 1) * fInputFieldRespSamplingPeriod;
-      double out_end_time = (out_index+1) * detprop->SamplingRate();
-      if( bin_end_time < out_end_time ) {
-	t += 1.;
-	q += pResp->at(in_index);
-      }
-      else {
-	t += 1. - (bin_end_time - out_end_time)/fInputFieldRespSamplingPeriod;
-	q += pResp->at(in_index) * (1. + (out_end_time - bin_end_time) / fInputFieldRespSamplingPeriod);
-	SamplingResp.at(out_index) = q / t;
-	
-	t = (bin_end_time - out_end_time)/fInputFieldRespSamplingPeriod;
-	q = pResp->at(in_index) * (bin_end_time - out_end_time) / fInputFieldRespSamplingPeriod;
-	out_index++;
-
-      }
-    }
-    SamplingResp.resize(out_index+1, 0.);
-    */
-
-    /*
-      Much more sophisticated approach using a linear (trapezoidal) interpolation 
-      Current default!
-    */
-    int SamplingCount = 0;    
-    for ( int itime = 0; itime < nticks; itime++ ) {
-      int low = -1, up = -1;
-      for ( int jtime = 0; jtime < nticks_input; jtime++ ) {
-        if ( InputTime[jtime] == SamplingTime[itime] ) {
-          SamplingResp[itime] = (*pResp)[jtime];
-	  /// VELOCITY-OUT ... comment out kDVel usage here
-          //SamplingResp[itime] = kDVel * (*pResp)[jtime];
-          SamplingCount++;
-          break;
-        } else if ( InputTime[jtime] > SamplingTime[itime] ) {
-          low = jtime - 1;
-          up = jtime;
-          SamplingResp[itime] = (*pResp)[low] + ( SamplingTime[itime] - InputTime[low] ) * ( (*pResp)[up] - (*pResp)[low] ) / ( InputTime[up] - InputTime[low] );
-	  /// VELOCITY-OUT ... comment out kDVel usage here
-          //SamplingResp[itime] *= kDVel;
-          SamplingCount++;
-          break;
-        } else {
-          SamplingResp[itime] = 0.;
->>>>>>> 62594288
         }
-        std::cout << std::endl;
       }
 
       (fSignalShapingVec[ktype][_vw][_wr]).AddResponseFunction( SamplingResp, true);
@@ -1028,20 +775,21 @@
      return shaping_time;
 }     
 
-int util::SignalShapingServiceMicroBooNE::FieldResponseTOffset(unsigned int const channel) const
+int util::SignalShapingServiceMicroBooNE::FieldResponseTOffset(unsigned int const channel, size_t ktype=0) const
 {
   art::ServiceHandle<geo::Geometry> geom;
   geo::View_t view = geom->View(channel);
+
   double time_offset = 0;
   switch(view){
   case geo::kU: 
-    time_offset = fFieldResponseTOffset.at(0); 
+    time_offset = fFieldResponseTOffset[ktype].at(0); 
     break;
   case geo::kV: 
-    time_offset = fFieldResponseTOffset.at(1); 
+    time_offset = fFieldResponseTOffset[ktype].at(1); 
     break;
   case geo::kZ: 
-    time_offset = fFieldResponseTOffset.at(2); 
+    time_offset = fFieldResponseTOffset[ktype].at(2); 
     break;
   default:
     throw cet::exception(__FUNCTION__) << "Invalid geo::View_t ... " << view << std::endl;
@@ -1049,6 +797,8 @@
   auto tpc_clock = art::ServiceHandle<util::TimeService>()->TPCClock();
   return tpc_clock.Ticks(time_offset/1.e3);
 }
+
+
 
 namespace util {
   
