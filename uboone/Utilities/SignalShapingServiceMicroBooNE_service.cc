--- conflicted
+++ resolved
@@ -50,7 +50,6 @@
 
   fADCPerPCAtLowestASICGain = pset.get<double>("ADCPerPCAtLowestASICGain");
   fASICGainInMVPerFC = pset.get<double>("ASICGainInMVPerFC");
-<<<<<<< HEAD
   fDefaultDriftVelocity = pset.get<std::vector<double> >("DefaultDriftVelocity");
   fFieldResponseTOffset = pset.get<std::vector<double> >("FieldResponseTOffset");
   if(fDefaultDriftVelocity.size() != geo->Nplanes() ||
@@ -59,10 +58,8 @@
       << "\033[93m" 
       << "Drift velocity vector and Field response time offset fcl parameter must have length = Nplanes!"
       << "\033[00m" << std::endl;
-=======
   fNoiseFactColl = pset.get<std::vector<double> >("NoiseFactColl");
   fNoiseFactInd = pset.get<std::vector<double> >("NoiseFactInd");
->>>>>>> e06e41ed
   fNFieldBins = pset.get<int>("FieldBins");
   fInputFieldRespSamplingPeriod = pset.get<double>("InputFieldRespSamplingPeriod");
   fCol3DCorrection = pset.get<double>("Col3DCorrection");
@@ -493,14 +490,16 @@
   // then normalize by the actual ASIC gain setting used.
   // This code is executed only during initialization of service,
   // so don't worry about code inefficiencies here.
+  double last_integral=0;
   for(int i = 0; i < nticks; ++i){
 
     fElectResponse.at(i) /= max;
     fElectResponse.at(i) *= fADCPerPCAtLowestASICGain * 1.60217657e-7;
-    fElectResponse.at(i) *= fInputFieldRespSamplingPeriod / detprop->SamplingRate();
+    //fElectResponse.at(i) *= fInputFieldRespSamplingPeriod / detprop->SamplingRate();
     fElectResponse.at(i) *= fASICGainInMVPerFC / 4.7;
+    last_integral += fElectResponse.at(i);
   }
-  
+  std::cout<<"\033[93m"<<"Sum: "<<last_integral<<" ... peak@ "<<fADCPerPCAtLowestASICGain*1.6e-7<<"\033[00m"<<std::endl;
   return;
 
 }
@@ -602,6 +601,11 @@
     }
     std::vector<double> SamplingResp( pResp->size(), 0. );
 
+    if(iplane==2) {
+      double last_integral=0;
+      for(auto const& v : *pResp) last_integral += v;
+      std::cout<<"\033[93m"<<"Sum: "<<last_integral<<"\033[00m"<<std::endl;
+    }
     /*
       We allow different drift velocities. 
       kDVel is ratio of what was used in LArG4 to field response simulation.
@@ -637,19 +641,21 @@
     //
     size_t out_index = 0;
     double q = 0;
+    double t = 0;
     for(size_t in_index=0; in_index < pResp->size(); ++in_index) {
 
       double bin_end_time = (in_index + 1) * fInputFieldRespSamplingPeriod;
       double out_end_time = (out_index+1) * detprop->SamplingRate();
-      if( bin_end_time < out_end_time )
-
+      if( bin_end_time < out_end_time ) {
+	t += 1.;
 	q += pResp->at(in_index);
-
+      }
       else {
+	t += 1. - (bin_end_time - out_end_time)/fInputFieldRespSamplingPeriod;
+	q += pResp->at(in_index) * (1. + (out_end_time - bin_end_time) / fInputFieldRespSamplingPeriod);
+	SamplingResp.at(out_index) = q / t;
 	
-	q += pResp->at(in_index) * (1. + (out_end_time - bin_end_time) / fInputFieldRespSamplingPeriod);
-	SamplingResp.at(out_index) = q;
-	
+	t = (bin_end_time - out_end_time)/fInputFieldRespSamplingPeriod;
 	q = pResp->at(in_index) * (bin_end_time - out_end_time) / fInputFieldRespSamplingPeriod;
 	out_index++;
 
@@ -661,8 +667,8 @@
       Much more sophisticated approach using a linear (trapezoidal) interpolation ... currently commented
       out due to Kazu not being able to incoorporate correctly w/o using drift velocity!
     */
-    /*      
-      for ( int itime = 0; itime < nticks; itime++ ) {
+    /*
+    for ( int itime = 0; itime < nticks; itime++ ) {
       int low = -1, up = -1;
       for ( int jtime = 0; jtime < nticks; jtime++ ) {
         if ( InputTime[jtime] == SamplingTime[itime] ) {
@@ -683,7 +689,11 @@
     } // for ( int itime = 0; itime < nticks; itime++ )
     SamplingResp.resize( SamplingCount, 0.);    
     */
-  
+    if(iplane==2) {
+      double last_integral=0;
+      for(auto const& v : SamplingResp) last_integral += v;
+      std::cout<<"\033[93m"<<"Sum: "<<last_integral<<"\033[00m"<<std::endl;
+    }  
     /* Check the convoluted, sampled response, will remove this piece
     std::cout << "The convoluted response, after sampling: " << std::endl;
     std::cout << iPlaneName[iplane] << " Field Response: " << std::endl;
