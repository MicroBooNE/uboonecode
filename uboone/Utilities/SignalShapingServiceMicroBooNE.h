--- conflicted
+++ resolved
@@ -1,386 +1,381 @@
-///////////////////////////////////////////////////////////////////////
-///
-/// \file   SignalShapingServiceMicroBooNE.h
-///
-/// \brief  Service to provide microboone-specific signal shaping for
-///         simulation (convolution) and reconstruction (deconvolution)./Users/Lsrea/newSim/SignalShapingServiceMicroBooNE.h
-///
-/// \author H. Greenlee, major mods by L. Rochester
-///
-/// This service inherits from SignalShaping and supplies
-/// microboone-specific configuration.  It is intended that SimWire and
-/// CalWire modules will access this service.
-///
-/// FCL parameters:
-///
-/// FieldBins       - Number of bins of field response (generated from the histogram).
-/// Col3DCorrection - 3D path length correction for collection plane. (not invoked)
-/// Ind3DCorrection - 3D path length correction for induction plane.  (not invoked)
-/// FieldRespAmpVec - vector of response amplitudes, one for each view
-/// ShapeTimeConst  - Time constants for exponential shaping.
-/// FilterVec       - vector of filter function parameters, one for each view
-/// FilterParamsVec - Vector of filter function parameters.
-///
-/// \update notes: Leon Rochester (lsrea@slac.stanford.edu, Jan 12, 2015
-///                many changes, need to be documented better
-///                 1. the three (or n) views are now represented by a vector of views
-///                 2. There are separate SignalShaping objects for convolution and
-///                    deconvolution
-///
-///                Yun-Tse Tsai (yuntse@slac.stanford.edu), July 17th, 2014
-///                 1. Read in field responses from input histograms
-///                 2. Allow different sampling rates in the input
-///                    field response
-///                    NOTE: The InputFieldRespSamplingRate parameter has
-///                    NOT implemented for the field response input
-///                    as a function (UseFunctionFieldShape)
-///                 3. Allow different electron drift velocities from
-///                    which the input field responses are obtained
-///                 4. Convolute the field and electronic responses,
-///                    and then sample the convoluted function with
-///                    the nominal sampling rate (detinfo::DetectorPropertiesService).
-///                    NOTE: Currently this doesn't include the filter 
-///                    function and the deconvolution kernel.
-///                    We may want to include them later?
-///                 5. Disable fColSignalShaping.SetPeakResponseTime(0.),
-///                    so that the peak time in the input field response
-///                    is preserved.
-///                 6. Somebody needs to unify the units of time (microsec
-///                    or nanosec); I'm fainting!
-///
-/// New function:   void SetResponseSampling();
-///
-/// Modified functions: void init();
-///                     void SetFieldResponse();
-///
-/// New FCL parameters:
-/// DefaultDriftVelocity       - The electron drift velocity used to obtain
-///                              the input field response waveforms
-/// InputFieldRespSamplingRate - The sampling rate in the input field response
-/// UseHistogramFieldShape     - Use the field response from an input histogram,
-///                              if both UseFunctionFieldShape and 
-///                              UseHistogramFieldShape are false, we will
-///                              use the toy field responses (a bipolar square
-///                              function for induction planes, a ramp function
-///                              for collection planes.)
-/// FieldResponseFname         - Name of the file containing the input field 
-///                              response histograms
-/// FieldResponseHistoName     - Name of the field response histograms,
-///                              the format in the code will be 
-///                              FieldResponseHistoName_U(V,Y)
-///update notes: Jyoti Joshi (jjoshi@bnl.gov), Jan 13, 2015 
-//               1. Modification to GetShapingTime function to read in different
-//                  shaping time for different planes
-//               2. Modification to GetASICGain fucntion to read in different gain 
-//                  settings for different planes    
-////////////////////////////////////////////////////////////////////////
+///////////////////////////////////////////////////////////////////////
+///
+/// \file   SignalShapingServiceMicroBooNE.h
+///
+/// \brief  Service to provide microboone-specific signal shaping for
+///         simulation (convolution) and reconstruction (deconvolution)./Users/Lsrea/newSim/SignalShapingServiceMicroBooNE.h
+///
+/// \author H. Greenlee, major mods by L. Rochester
+///
+/// This service inherits from SignalShaping and supplies
+/// microboone-specific configuration.  It is intended that SimWire and
+/// CalWire modules will access this service.
+///
+/// FCL parameters:
+///
+/// FieldBins       - Number of bins of field response (generated from the histogram).
+/// Col3DCorrection - 3D path length correction for collection plane. (not invoked)
+/// Ind3DCorrection - 3D path length correction for induction plane.  (not invoked)
+/// FieldRespAmpVec - vector of response amplitudes, one for each view
+/// ShapeTimeConst  - Time constants for exponential shaping.
+/// FilterVec       - vector of filter function parameters, one for each view
+/// FilterParamsVec - Vector of filter function parameters.
+///
+/// \update notes: Leon Rochester (lsrea@slac.stanford.edu, Jan 12, 2015
+///                many changes, need to be documented better
+///                 1. the three (or n) views are now represented by a vector of views
+///                 2. There are separate SignalShaping objects for convolution and
+///                    deconvolution
+///
+///                Yun-Tse Tsai (yuntse@slac.stanford.edu), July 17th, 2014
+///                 1. Read in field responses from input histograms
+///                 2. Allow different sampling rates in the input
+///                    field response
+///                    NOTE: The InputFieldRespSamplingRate parameter has
+///                    NOT implemented for the field response input
+///                    as a function (UseFunctionFieldShape)
+///                 3. Allow different electron drift velocities from
+///                    which the input field responses are obtained
+///                 4. Convolute the field and electronic responses,
+///                    and then sample the convoluted function with
+///                    the nominal sampling rate (detinfo::DetectorPropertiesService).
+///                    NOTE: Currently this doesn't include the filter 
+///                    function and the deconvolution kernel.
+///                    We may want to include them later?
+///                 5. Disable fColSignalShaping.SetPeakResponseTime(0.),
+///                    so that the peak time in the input field response
+///                    is preserved.
+///                 6. Somebody needs to unify the units of time (microsec
+///                    or nanosec); I'm fainting!
+///
+/// New function:   void SetResponseSampling();
+///
+/// Modified functions: void init();
+///                     void SetFieldResponse();
+///
+/// New FCL parameters:
+/// DefaultDriftVelocity       - The electron drift velocity used to obtain
+///                              the input field response waveforms
+/// InputFieldRespSamplingRate - The sampling rate in the input field response
+/// UseHistogramFieldShape     - Use the field response from an input histogram,
+///                              if both UseFunctionFieldShape and 
+///                              UseHistogramFieldShape are false, we will
+///                              use the toy field responses (a bipolar square
+///                              function for induction planes, a ramp function
+///                              for collection planes.)
+/// FieldResponseFname         - Name of the file containing the input field 
+///                              response histograms
+/// FieldResponseHistoName     - Name of the field response histograms,
+///                              the format in the code will be 
+///                              FieldResponseHistoName_U(V,Y)
+///update notes: Jyoti Joshi (jjoshi@bnl.gov), Jan 13, 2015 
+//               1. Modification to GetShapingTime function to read in different
+//                  shaping time for different planes
+//               2. Modification to GetASICGain fucntion to read in different gain 
+//                  settings for different planes    
+////////////////////////////////////////////////////////////////////////
+
+#ifndef SIGNALSHAPINGSERVICEMICROBOONE_H
+#define SIGNALSHAPINGSERVICEMICROBOONE_H
+
+#include <vector>
+#include <map>
+#include "fhiclcpp/ParameterSet.h"
+#include "art/Framework/Services/Registry/ActivityRegistry.h"
+#include "art/Framework/Services/Registry/ServiceMacros.h"
+#include "lardata/Utilities/SignalShaping.h"
+#include "TF1.h"
+#include "TH1D.h"
+
+// LArSoft include
+#include "larcore/Geometry/Geometry.h"
+#include "larcore/Geometry/TPCGeo.h"
+#include "larcore/Geometry/PlaneGeo.h"
 
-#ifndef SIGNALSHAPINGSERVICEMICROBOONE_H
-#define SIGNALSHAPINGSERVICEMICROBOONE_H
-
-#include <vector>
-#include <map>
-#include "fhiclcpp/ParameterSet.h"
-#include "art/Framework/Services/Registry/ActivityRegistry.h"
-#include "art/Framework/Services/Registry/ServiceMacros.h"
-#include "lardata/Utilities/SignalShaping.h"
-#include "TF1.h"
-#include "TH1D.h"
-
-// LArSoft include
-#include "larcore/Geometry/Geometry.h"
-#include "larcore/Geometry/TPCGeo.h"
-#include "larcore/Geometry/PlaneGeo.h"
-<<<<<<< HEAD
-#include "lardata/Utilities/TimeService.h"
-=======
->>>>>>> 09b3a36e
-
-using DoubleVec  = std::vector<double>;
-using DoubleVec2 = std::vector< DoubleVec >;
-using DoubleVec3 = std::vector< DoubleVec2 >;
-using DoubleVec4 = std::vector< DoubleVec3 >;
-
-namespace util {
-  class SignalShapingServiceMicroBooNE {
-  public:
-
-    // Constructor, destructor.
-
-    SignalShapingServiceMicroBooNE(const fhicl::ParameterSet& pset,
-				   art::ActivityRegistry& reg);
-    ~SignalShapingServiceMicroBooNE();
-
-    // Update configuration parameters.
-
-    void reconfigure(const fhicl::ParameterSet& pset);
-
-    // Accessors.
-
-    DoubleVec2 GetNoiseFactVec()                { return fNoiseFactVec; }
-    std::vector<std::vector<size_t> > GetNResponses()       { return fNResponses; }
-    std::vector<std::vector<size_t> > GetNActiveResponses() { return fNActiveResponses; }
-
-    std::vector<size_t> GetViewIndex()       { return fViewIndex; }
-
-    double GetASICGain(unsigned int const channel) const;
-    double GetShapingTime(unsigned int const channel) const; 
-
-    double GetRawNoise(unsigned int const channel) const ;
-    double GetDeconNoise(unsigned int const channel) const;
-
-    const std::vector<TComplex>& GetConvKernel(unsigned int channel, unsigned int wire) const;  // M. Mooney
-    double Get2DFilterVal(size_t planeNum, size_t freqDimension, double binFrac) const;  // M. Mooney
-    double Get2DFilterNorm(size_t planeNum) const;  // M. Mooney
-
-    const util::SignalShaping& SignalShaping(size_t channel, size_t wire = 0, size_t ktype = 0) const;
-
-    int FieldResponseTOffset(unsigned int const channel, size_t ktype) const;
-
-    // Do convolution calcution (for simulation).
-
-    template <class T> void Convolute(size_t channel, std::vector<T>& func) const;
-    template <class T> void Convolute(size_t channel, size_t wire, std::vector<T>& func) const;
-
-    // Do deconvolution calcution (for reconstruction).
-
-    template <class T> void Deconvolute(size_t channel, std::vector<T>& func) const;
-    template <class T> void Deconvolute(size_t channel, size_t wire, std::vector<T>& func) const;
-    
-    void SetDecon(size_t fftsize, size_t channel);
-    double GetDeconNorm(){return fDeconNorm;};
-
-
-  private:
-
-    // Private configuration methods.
-
-    // Post-constructor initialization.
-
-    void init() const{const_cast<SignalShapingServiceMicroBooNE*>(this)->init();}
-    void init();
-
-    // Calculate response functions.
-    // Copied from SimWireMicroBooNE.
-
-    void SetTimeScaleFactor();
-    
-    void SetFieldResponse(size_t ktype);
-    // void SetElectResponse(size_t ktype);
-   
-    void SetElectResponse(size_t ktype, double shapingtime, double gain);  //changed to read different peaking time for different planes
-
-    // Calculate filter functions.
-
-    void SetFilters();
-
-    // Pick the electronics configuration
-    size_t GetConfig(size_t channel) const;
-
-    // Attributes.
-
-    bool fInit;               ///< Initialization flag
-    bool fInitConfigMap;
-
-    mutable std::map<size_t, size_t> fConfigMap;
-    mutable size_t fConfigMapFirstChannel;
-    mutable size_t fConfigMapLastChannel;
-
-    // Sample the response function, including a configurable
-    // drift velocity of electrons
-
-    void SetResponseSampling(size_t ktype, size_t config, int mode=0, size_t channel=0);
-
-    void SetFieldResponseTOffsets( const TH1F* resp, const size_t ktype);
-
-    DoubleVec3 fTestParams;
-
-    size_t fNConfigs;
-    size_t fNPlanes;
-    size_t fNViews;
-
-    // Fcl parameters.
-    std::vector<size_t>      fViewIndex;
-    std::map<size_t, size_t> fViewMap;
-    size_t                   fViewForNormalization;
-
-    double fDeconNorm;
-    double fADCPerPCAtLowestASICGain; ///< Pulse amplitude gain for a 1 pc charge impulse after convoluting it the with field and electronics response with the lowest ASIC gain setting of 4.7 mV/fC
-
-    DoubleVec2 fNoiseFactVec;       ///< RMS noise in ADCs for lowest gain setting
-
-    std::vector<std::vector<size_t> > fNResponses;
-    std::vector<std::vector<size_t> > fNActiveResponses;
-    DoubleVec2 fASICGainInMVPerFC;       ///< Cold electronics ASIC gain setting in mV/fC
-
-    DoubleVec fDefaultDriftVelocity;  ///< Default drift velocity of electrons in cm/usec
-    DoubleVec2  fFieldResponseTOffset;  ///< Time offset for field response in ns
-
-    bool fUseCalibratedResponses;         //Flag to use Calibrated Responses for 70kV  
-  
-    DoubleVec fCalibResponseTOffset; // calibrated time offset to align U/V/Y Signals 
-
-    // test
-
-
-    int fNFieldBins[2];         		///< number of bins for field response
-    int fFieldLowEdge[2];           ///< low edge of the field response histo (for test output)
-    double fFieldBinWidth[2];       ///<  Bin with of the input field response.
-
-    DoubleVec f3DCorrectionVec;  ///< correction factor to account for 3D path of electrons, 1 for each plane (default = 1.0)
-
-    double fTimeScaleFactor;
-    
-    DoubleVec fFieldRespAmpVec;
-    DoubleVec2 fShapeTimeConst; ///< time constants for exponential shaping
-    std::vector<int> fDeconvPol;         ///< switch for DeconvKernel normalization sign (+ -> max pos ADC, - -> max neg ADC). Entry 0,1,2 = U,V,Y plane settings
-    std::vector<TF1*> fFilterTF1Vec;     ///< Vector of Parameterized filter functions
-    std::vector<std::string> fFilterFuncVec;
-    std::vector<std::vector<TComplex> > fFilterVec;
-
-    // Induced charge deconvolution additions (M. Mooney)
-    std::vector<TF1*> fFilterTF1VecICTime;
-    std::vector<std::string> fFilterFuncVecICTime;
-    std::vector<TF1*> fFilterTF1VecICWire;
-    std::vector<std::string> fFilterFuncVecICWire;
-    DoubleVec fFilterScaleVecICTime;
-    DoubleVec fFilterScaleVecICWire;
-    DoubleVec fFilterNormVecIC;
-
-    std::vector<double> fFilterICTimeMaxFreq;
-    DoubleVec fFilterICTimeMaxVal;
-
-    DoubleVec fFilterICWireMaxFreq;
-    DoubleVec fFilterICWireMaxVal;
-
-    
-
-    bool fGetFilterFromHisto;   		///< Flag that allows to use a filter function from a histogram instead of the functional dependency
-
-    std::vector<std::vector<std::vector<std::vector<TH1F*> > > > fFieldResponseHistVec;
-
-    double fDefaultEField;
-    double fDefaultTemperature;
-
-    DoubleVec fTimeScaleParams;
-    
-    std::vector<TH1D*> fFilterHistVec;
-    
-    // Following attributes hold the convolution and deconvolution kernels
-
-    std::vector<std::vector<std::vector<std::vector<util::SignalShaping> > > > fSignalShapingVec;
-    // Field response.
-
-    std::vector<DoubleVec4 >fFieldResponseVec;
-
-    // Electronics response.
-
-    std::vector<DoubleVec> fElectResponse;
-
-    // Filters.
-
-    std::vector<std::vector<TComplex> > FilterVec;
-
-    bool fPrintResponses;
-    bool fManualInterpolation;
-  };
-}
-
-
-
-
-//----------------------------------------------------------------------
-// Do convolution.
-template <class T> inline void util::SignalShapingServiceMicroBooNE::Convolute(size_t channel, std::vector<T>& func) const
-{
-  SignalShaping(channel, 0).Convolute(func);
-
-  //negative number
-  int time_offset = FieldResponseTOffset(channel,0);
-  
-  std::vector<T> temp;
-  if (time_offset <=0){
-    temp.assign(func.begin(),func.begin()-time_offset);
-    func.erase(func.begin(),func.begin()-time_offset);
-    func.insert(func.end(),temp.begin(),temp.end());
-  }else{
-    temp.assign(func.end()-time_offset,func.end());
-    func.erase(func.end()-time_offset,func.end());
-    func.insert(func.begin(),temp.begin(),temp.end());
-  }
-  
-}
-
-// Do convolution.
-template <class T> inline void util::SignalShapingServiceMicroBooNE::Convolute(size_t channel, size_t wire, std::vector<T>& func) const
-{
-  SignalShaping(channel, wire).Convolute(func);
-
-  //negative number
-  int time_offset = FieldResponseTOffset(channel,0);
-  
-  std::vector<T> temp;
-  if (time_offset <=0){
-    temp.assign(func.begin(),func.begin()-time_offset);
-    func.erase(func.begin(),func.begin()-time_offset);
-    func.insert(func.end(),temp.begin(),temp.end());
-  }else{
-    temp.assign(func.end()-time_offset,func.end());
-    func.erase(func.end()-time_offset,func.end());
-    func.insert(func.begin(),temp.begin(),temp.end());
-  }
-  
-}
-
-
-//----------------------------------------------------------------------
-// Do deconvolution.
-template <class T> inline void util::SignalShapingServiceMicroBooNE::Deconvolute(size_t channel, std::vector<T>& func) const
-{
-  size_t ktype = 1;
-  SignalShaping(channel, 0, ktype).Deconvolute(func);
-
-  int time_offset = FieldResponseTOffset(channel,ktype);
-  
-  std::vector<T> temp;
-  if (time_offset <=0){
-    temp.assign(func.end()+time_offset,func.end());
-    func.erase(func.end()+time_offset,func.end());
-    func.insert(func.begin(),temp.begin(),temp.end());
-  }else{
-    temp.assign(func.begin(),func.begin()+time_offset);
-    func.erase(func.begin(),func.begin()+time_offset);
-    func.insert(func.end(),temp.begin(),temp.end());
-
-    
-  }
-}
-
-//----------------------------------------------------------------------
-// Do deconvolution.
-
-template <class T> inline void util::SignalShapingServiceMicroBooNE::Deconvolute(size_t channel, size_t wire, std::vector<T>& func) const
-{
-  size_t ktype = 1;
-  SignalShaping(channel, wire, ktype).Deconvolute(func);
-
-  int time_offset = FieldResponseTOffset(channel,ktype);
-  
-  std::vector<T> temp;
-  if (time_offset <=0){
-    temp.assign(func.end()+time_offset,func.end());
-    func.erase(func.end()+time_offset,func.end());
-    func.insert(func.begin(),temp.begin(),temp.end());
-  }else{
-    temp.assign(func.begin(),func.begin()+time_offset);
-    func.erase(func.begin(),func.begin()+time_offset);
-    func.insert(func.end(),temp.begin(),temp.end());
-
-    
-  }
-
-}
-
-DECLARE_ART_SERVICE(util::SignalShapingServiceMicroBooNE, LEGACY)
-#endif
-
+using DoubleVec  = std::vector<double>;
+using DoubleVec2 = std::vector< DoubleVec >;
+using DoubleVec3 = std::vector< DoubleVec2 >;
+using DoubleVec4 = std::vector< DoubleVec3 >;
+
+namespace util {
+  class SignalShapingServiceMicroBooNE {
+  public:
+
+    // Constructor, destructor.
+
+    SignalShapingServiceMicroBooNE(const fhicl::ParameterSet& pset,
+				   art::ActivityRegistry& reg);
+    ~SignalShapingServiceMicroBooNE();
+
+    // Update configuration parameters.
+
+    void reconfigure(const fhicl::ParameterSet& pset);
+
+    // Accessors.
+
+    DoubleVec2 GetNoiseFactVec()                { return fNoiseFactVec; }
+    std::vector<std::vector<size_t> > GetNResponses()       { return fNResponses; }
+    std::vector<std::vector<size_t> > GetNActiveResponses() { return fNActiveResponses; }
+
+    std::vector<size_t> GetViewIndex()       { return fViewIndex; }
+
+    double GetASICGain(unsigned int const channel) const;
+    double GetShapingTime(unsigned int const channel) const; 
+
+    double GetRawNoise(unsigned int const channel) const ;
+    double GetDeconNoise(unsigned int const channel) const;
+
+    const std::vector<TComplex>& GetConvKernel(unsigned int channel, unsigned int wire) const;  // M. Mooney
+    double Get2DFilterVal(size_t planeNum, size_t freqDimension, double binFrac) const;  // M. Mooney
+    double Get2DFilterNorm(size_t planeNum) const;  // M. Mooney
+
+    const util::SignalShaping& SignalShaping(size_t channel, size_t wire = 0, size_t ktype = 0) const;
+
+    int FieldResponseTOffset(unsigned int const channel, size_t ktype) const;
+
+    // Do convolution calcution (for simulation).
+
+    template <class T> void Convolute(size_t channel, std::vector<T>& func) const;
+    template <class T> void Convolute(size_t channel, size_t wire, std::vector<T>& func) const;
+
+    // Do deconvolution calcution (for reconstruction).
+
+    template <class T> void Deconvolute(size_t channel, std::vector<T>& func) const;
+    template <class T> void Deconvolute(size_t channel, size_t wire, std::vector<T>& func) const;
+    
+    void SetDecon(size_t fftsize, size_t channel);
+    double GetDeconNorm(){return fDeconNorm;};
+
+
+  private:
+
+    // Private configuration methods.
+
+    // Post-constructor initialization.
+
+    void init() const{const_cast<SignalShapingServiceMicroBooNE*>(this)->init();}
+    void init();
+
+    // Calculate response functions.
+    // Copied from SimWireMicroBooNE.
+
+    void SetTimeScaleFactor();
+    
+    void SetFieldResponse(size_t ktype);
+    // void SetElectResponse(size_t ktype);
+   
+    void SetElectResponse(size_t ktype, double shapingtime, double gain);  //changed to read different peaking time for different planes
+
+    // Calculate filter functions.
+
+    void SetFilters();
+
+    // Pick the electronics configuration
+    size_t GetConfig(size_t channel) const;
+
+    // Attributes.
+
+    bool fInit;               ///< Initialization flag
+    bool fInitConfigMap;
+
+    mutable std::map<size_t, size_t> fConfigMap;
+    mutable size_t fConfigMapFirstChannel;
+    mutable size_t fConfigMapLastChannel;
+
+    // Sample the response function, including a configurable
+    // drift velocity of electrons
+
+    void SetResponseSampling(size_t ktype, size_t config, int mode=0, size_t channel=0);
+
+    void SetFieldResponseTOffsets( const TH1F* resp, const size_t ktype);
+
+    DoubleVec3 fTestParams;
+
+    size_t fNConfigs;
+    size_t fNPlanes;
+    size_t fNViews;
+
+    // Fcl parameters.
+    std::vector<size_t>      fViewIndex;
+    std::map<size_t, size_t> fViewMap;
+    size_t                   fViewForNormalization;
+
+    double fDeconNorm;
+    double fADCPerPCAtLowestASICGain; ///< Pulse amplitude gain for a 1 pc charge impulse after convoluting it the with field and electronics response with the lowest ASIC gain setting of 4.7 mV/fC
+
+    DoubleVec2 fNoiseFactVec;       ///< RMS noise in ADCs for lowest gain setting
+
+    std::vector<std::vector<size_t> > fNResponses;
+    std::vector<std::vector<size_t> > fNActiveResponses;
+    DoubleVec2 fASICGainInMVPerFC;       ///< Cold electronics ASIC gain setting in mV/fC
+
+    DoubleVec fDefaultDriftVelocity;  ///< Default drift velocity of electrons in cm/usec
+    DoubleVec2  fFieldResponseTOffset;  ///< Time offset for field response in ns
+
+    bool fUseCalibratedResponses;         //Flag to use Calibrated Responses for 70kV  
+  
+    DoubleVec fCalibResponseTOffset; // calibrated time offset to align U/V/Y Signals 
+
+    // test
+
+
+    int fNFieldBins[2];         		///< number of bins for field response
+    int fFieldLowEdge[2];           ///< low edge of the field response histo (for test output)
+    double fFieldBinWidth[2];       ///<  Bin with of the input field response.
+
+    DoubleVec f3DCorrectionVec;  ///< correction factor to account for 3D path of electrons, 1 for each plane (default = 1.0)
+
+    double fTimeScaleFactor;
+    
+    DoubleVec fFieldRespAmpVec;
+    DoubleVec2 fShapeTimeConst; ///< time constants for exponential shaping
+    std::vector<int> fDeconvPol;         ///< switch for DeconvKernel normalization sign (+ -> max pos ADC, - -> max neg ADC). Entry 0,1,2 = U,V,Y plane settings
+    std::vector<TF1*> fFilterTF1Vec;     ///< Vector of Parameterized filter functions
+    std::vector<std::string> fFilterFuncVec;
+    std::vector<std::vector<TComplex> > fFilterVec;
+
+    // Induced charge deconvolution additions (M. Mooney)
+    std::vector<TF1*> fFilterTF1VecICTime;
+    std::vector<std::string> fFilterFuncVecICTime;
+    std::vector<TF1*> fFilterTF1VecICWire;
+    std::vector<std::string> fFilterFuncVecICWire;
+    DoubleVec fFilterScaleVecICTime;
+    DoubleVec fFilterScaleVecICWire;
+    DoubleVec fFilterNormVecIC;
+
+    std::vector<double> fFilterICTimeMaxFreq;
+    DoubleVec fFilterICTimeMaxVal;
+
+    DoubleVec fFilterICWireMaxFreq;
+    DoubleVec fFilterICWireMaxVal;
+
+    
+
+    bool fGetFilterFromHisto;   		///< Flag that allows to use a filter function from a histogram instead of the functional dependency
+
+    std::vector<std::vector<std::vector<std::vector<TH1F*> > > > fFieldResponseHistVec;
+
+    double fDefaultEField;
+    double fDefaultTemperature;
+
+    DoubleVec fTimeScaleParams;
+    
+    std::vector<TH1D*> fFilterHistVec;
+    
+    // Following attributes hold the convolution and deconvolution kernels
+
+    std::vector<std::vector<std::vector<std::vector<util::SignalShaping> > > > fSignalShapingVec;
+    // Field response.
+
+    std::vector<DoubleVec4 >fFieldResponseVec;
+
+    // Electronics response.
+
+    std::vector<DoubleVec> fElectResponse;
+
+    // Filters.
+
+    std::vector<std::vector<TComplex> > FilterVec;
+
+    bool fPrintResponses;
+    bool fManualInterpolation;
+  };
+}
+
+
+
+
+//----------------------------------------------------------------------
+// Do convolution.
+template <class T> inline void util::SignalShapingServiceMicroBooNE::Convolute(size_t channel, std::vector<T>& func) const
+{
+  SignalShaping(channel, 0).Convolute(func);
+
+  //negative number
+  int time_offset = FieldResponseTOffset(channel,0);
+  
+  std::vector<T> temp;
+  if (time_offset <=0){
+    temp.assign(func.begin(),func.begin()-time_offset);
+    func.erase(func.begin(),func.begin()-time_offset);
+    func.insert(func.end(),temp.begin(),temp.end());
+  }else{
+    temp.assign(func.end()-time_offset,func.end());
+    func.erase(func.end()-time_offset,func.end());
+    func.insert(func.begin(),temp.begin(),temp.end());
+  }
+  
+}
+
+// Do convolution.
+template <class T> inline void util::SignalShapingServiceMicroBooNE::Convolute(size_t channel, size_t wire, std::vector<T>& func) const
+{
+  SignalShaping(channel, wire).Convolute(func);
+
+  //negative number
+  int time_offset = FieldResponseTOffset(channel,0);
+  
+  std::vector<T> temp;
+  if (time_offset <=0){
+    temp.assign(func.begin(),func.begin()-time_offset);
+    func.erase(func.begin(),func.begin()-time_offset);
+    func.insert(func.end(),temp.begin(),temp.end());
+  }else{
+    temp.assign(func.end()-time_offset,func.end());
+    func.erase(func.end()-time_offset,func.end());
+    func.insert(func.begin(),temp.begin(),temp.end());
+  }
+  
+}
+
+
+//----------------------------------------------------------------------
+// Do deconvolution.
+template <class T> inline void util::SignalShapingServiceMicroBooNE::Deconvolute(size_t channel, std::vector<T>& func) const
+{
+  size_t ktype = 1;
+  SignalShaping(channel, 0, ktype).Deconvolute(func);
+
+  int time_offset = FieldResponseTOffset(channel,ktype);
+  
+  std::vector<T> temp;
+  if (time_offset <=0){
+    temp.assign(func.end()+time_offset,func.end());
+    func.erase(func.end()+time_offset,func.end());
+    func.insert(func.begin(),temp.begin(),temp.end());
+  }else{
+    temp.assign(func.begin(),func.begin()+time_offset);
+    func.erase(func.begin(),func.begin()+time_offset);
+    func.insert(func.end(),temp.begin(),temp.end());
+
+    
+  }
+}
+
+//----------------------------------------------------------------------
+// Do deconvolution.
+
+template <class T> inline void util::SignalShapingServiceMicroBooNE::Deconvolute(size_t channel, size_t wire, std::vector<T>& func) const
+{
+  size_t ktype = 1;
+  SignalShaping(channel, wire, ktype).Deconvolute(func);
+
+  int time_offset = FieldResponseTOffset(channel,ktype);
+  
+  std::vector<T> temp;
+  if (time_offset <=0){
+    temp.assign(func.end()+time_offset,func.end());
+    func.erase(func.end()+time_offset,func.end());
+    func.insert(func.begin(),temp.begin(),temp.end());
+  }else{
+    temp.assign(func.begin(),func.begin()+time_offset);
+    func.erase(func.begin(),func.begin()+time_offset);
+    func.insert(func.end(),temp.begin(),temp.end());
+
+    
+  }
+
+}
+
+DECLARE_ART_SERVICE(util::SignalShapingServiceMicroBooNE, LEGACY)
+#endif