BEGIN_PROLOG

microboone_signalshapingservice:
{
  ADCPerPCAtLowestASICGain: 9390 #ADC/pC
<<<<<<< HEAD
  ASICGains:           [4.7, 7.8, 14, 25] #Default: 7.8
  ASICGainInMVPerFC:     7.8     #mV/fC
=======
  #ASICGain: Options: (4.7, 7.8, 14, 25). Default: 7.8
  #ASICGainInMVPerFC:                    7.8     #mV/fC
  ASICGainInMVPerFC:  [7.8, 7.8, 7.8] #mV/fC for U, Y & Y planes

>>>>>>> 62594288
  #Noise Factor - rms ADCs @ lowest ASIC Gain (4.7 mV/fC)
  #Entries listed per shaping time, in increasing order


  NViews:                  3
  ViewIndex:             [0, 1, 2]  # gives the larsoft plane number corresponding to each local plane number
  ViewForNormalization:   2         # lets say this is the local plane number, may need to rethink

  #NoiseFactVec:         [[ 1.12, 0.86, 0.60, 0.55 ], [ 1.12, 0.86, 0.60, 0.55 ], [ 0.89, 0.66, 0.48, 0.43 ]]

# to turn off noise
  NoiseFactVec:         [[ .0, 0.0, 0.0, 0.0 ], [ 0.0, 0.0, 0.0, 0.0 ], [ 0.0, 0.0, 0.0, 0.0 ]]

  ShapeTimeConst:  [ 1.4, 2.0 ] #Gain and Peaking time (microseconds)
  FieldRespAmpVec:  [1.0, 1.0, 1.0]

#---------------------------------------------------------------
# Settings for old-style responses (no dynamic induced charge)

  #NResponses:           [ [1, 1, 1], [1,1,1] ]  # number of responses per view, including primary. 1 is current number
  #NActiveResponses:     [ [1, 1, 1], [1,1,1] ]  # number of active responses per view, including primary. 1 is current number
  #FieldResponseTOffset: [ [-26.6e3, -26.3e3, -26e3], [-26.6e3, -26.3e3, -26e3] ]  # in us, time offset of field response shape
  #FieldResponseFVersion:  [ "v0.1", "v0.1" ]

# Settings for synthesized response, including adjacent wires

  NResponses:           [ [5, 5, 5], [1,1,1] ]  # number of responses per view, including primary.
  NActiveResponses:     [ [5, 3, 4], [1,1,1] ]  # number of active responses per view, including primary.
  FieldResponseTOffset: [ [-46.6e3, -46.3e3, -46.0e3], [-26.6e3, -26.3e3, -26e3] ] # in us, time offset of field response shape
  FieldResponseFVersion:   [ "v2.1", "v0.1" ]

#----------------------------------------------------------------

  #NoiseFactColl:        [ 0.89, 0.66, 0.48, 0.43 ] 
  #NoiseFactInd:         [ 1.12, 0.86, 0.60, 0.55 ]

  DefaultDriftVelocity: [-1,-1,-1] # in cm/usec per drift region ... if negative value, use LArSoft derived drift velocity
<<<<<<< HEAD

  Col3DCorrection:  2.5
  Ind3DCorrection:  1.5
  
  FieldResponseFNameBase: "uboone_response"
  FieldResponseHNameBase: "FieldResponse"

  DeconvPol:       [ -1, 1, 1 ] #Switch for RawDigit-RecobWire normalization. Entry 0,1,2 are U,V,Y respectively
=======
  FieldResponseTOffset: [-26.6e3, -26.3e3, -26e3] # in ns, time offset of field response shape
  # FieldBins:        75  # for UseFunctionFieldShape: true
  FieldBins:        2000
  InputFieldRespSamplingPeriod: 50. # in nano second
  Col3DCorrection:  2.5
  Ind3DCorrection:  1.5
  #ColFieldRespAmp:  0.0354
  ColFieldRespAmp:  1.0
  #IndUFieldRespAmp:  0.018
  IndUFieldRespAmp:  1.0
  #IndVFieldRespAmp:  0.018
  IndVFieldRespAmp:  1.0
  ShapeTimeConst:  [ 1.4, 2.0, 2.0, 2.0] #Gain[0] and Peaking time (microseconds) for U, V & Y planes
  DeconvPol:       [ -1, 1, 1 ]#Switch for RawDigit-RecobWire normalization. Entry 0,1,2 are U,V,Y respectively
>>>>>>> 62594288
                               #-1 means normalizes to min ADC count, +1 to max

  # For IndFilter and ColFilter, frequency (x) is measured in
  # cycles/microsecond.  The conversion to frequency bin depends on FFT size
  # samping rate.

  FilterFuncVec:  [ "(x>0.0)*gaus*exp(-0.5*pow(x/[3],[4]))", "(x>0.0)*gaus*exp(-0.5*pow(x/[3],[4]))", "(x>0)*[0]*exp(-0.5*(((x-[1])/[2])^2)^[3])" ]   
  #FilterParamsVec:  [ [ 0.05, 0.0, 0.1875, 0.25, 8.0 ], [ .454, 0.0, 0.1875, 0.25, 8.0 ], [ 79258.0, 0.0, 0.1875, 1.5 ] ]  # what is this?
  FilterParamsVec:   [ [ 0.05, 0.0, 0.1875, 0.25, 8.0 ], [ 0.05, 0.0, 0.1875, 0.25, 8.0 ], [ 0.0792580, 0.0, 0.1875, 1.5 ] ]

  GetFilterFromHisto:   false  

  FilterFunctionFname:  "uboone_filters_v0.1.root"
  FilterHistoName:	"noisefilter_%d"       

  PrintResponses: false  

# The following stuff isn't straighted out yet  

  UseFunctionFieldShape: false
  UseHistogramFieldShape: true
  FieldResponseFname:     "uboone_response_v1.3.root"
  FieldResponseHistoName: "FieldResponse"
  IndUFieldShape: "[0]*(1.0+[3]*tanh(x-[4]))*([4]-x)*exp(-0.5*((x-[4])/[2])^2.0)"
  IndUFieldParams:  [.00843,.1534,1.77,0.,0.5]    #last parameter needs to be half of FFT vector, correct for in code
  IndVFieldShape: "[0]*(1.0+[3]*tanh(x-[4]))*([4]-x)*exp(-0.5*((x-[4])/[2])^2.0)"
  IndVFieldParams:  [.00843,.1534,1.77,0.,0.5]    #last parameter needs to be half of FFT vector, correct for in code
  ColFieldShape: "x^[2]/(1.0+(x/[0])^[1])"
  ColFieldParams: [ 8.0,16.0,.75 ]

}
END_PROLOG<|MERGE_RESOLUTION|>--- conflicted
+++ resolved
@@ -3,15 +3,9 @@
 microboone_signalshapingservice:
 {
   ADCPerPCAtLowestASICGain: 9390 #ADC/pC
-<<<<<<< HEAD
-  ASICGains:           [4.7, 7.8, 14, 25] #Default: 7.8
-  ASICGainInMVPerFC:     7.8     #mV/fC
-=======
-  #ASICGain: Options: (4.7, 7.8, 14, 25). Default: 7.8
-  #ASICGainInMVPerFC:                    7.8     #mV/fC
+  # ASICGains:           [4.7, 7.8, 14, 25] #Default: 7.8
   ASICGainInMVPerFC:  [7.8, 7.8, 7.8] #mV/fC for U, Y & Y planes
 
->>>>>>> 62594288
   #Noise Factor - rms ADCs @ lowest ASIC Gain (4.7 mV/fC)
   #Entries listed per shaping time, in increasing order
 
@@ -25,7 +19,7 @@
 # to turn off noise
   NoiseFactVec:         [[ .0, 0.0, 0.0, 0.0 ], [ 0.0, 0.0, 0.0, 0.0 ], [ 0.0, 0.0, 0.0, 0.0 ]]
 
-  ShapeTimeConst:  [ 1.4, 2.0 ] #Gain and Peaking time (microseconds)
+  # ShapeTimeConst:  [ 1.4, 2.0 ] #Gain and Peaking time (microseconds)
   FieldRespAmpVec:  [1.0, 1.0, 1.0]
 
 #---------------------------------------------------------------
@@ -49,7 +43,6 @@
   #NoiseFactInd:         [ 1.12, 0.86, 0.60, 0.55 ]
 
   DefaultDriftVelocity: [-1,-1,-1] # in cm/usec per drift region ... if negative value, use LArSoft derived drift velocity
-<<<<<<< HEAD
 
   Col3DCorrection:  2.5
   Ind3DCorrection:  1.5
@@ -58,22 +51,10 @@
   FieldResponseHNameBase: "FieldResponse"
 
   DeconvPol:       [ -1, 1, 1 ] #Switch for RawDigit-RecobWire normalization. Entry 0,1,2 are U,V,Y respectively
-=======
-  FieldResponseTOffset: [-26.6e3, -26.3e3, -26e3] # in ns, time offset of field response shape
-  # FieldBins:        75  # for UseFunctionFieldShape: true
-  FieldBins:        2000
-  InputFieldRespSamplingPeriod: 50. # in nano second
-  Col3DCorrection:  2.5
-  Ind3DCorrection:  1.5
-  #ColFieldRespAmp:  0.0354
-  ColFieldRespAmp:  1.0
-  #IndUFieldRespAmp:  0.018
-  IndUFieldRespAmp:  1.0
-  #IndVFieldRespAmp:  0.018
-  IndVFieldRespAmp:  1.0
+
+ 
   ShapeTimeConst:  [ 1.4, 2.0, 2.0, 2.0] #Gain[0] and Peaking time (microseconds) for U, V & Y planes
-  DeconvPol:       [ -1, 1, 1 ]#Switch for RawDigit-RecobWire normalization. Entry 0,1,2 are U,V,Y respectively
->>>>>>> 62594288
+
                                #-1 means normalizes to min ADC count, +1 to max
 
   # For IndFilter and ColFilter, frequency (x) is measured in
