BEGIN_PROLOG

microboone_signalshapingservice:
{

  NConfigs:  2  # if set to 1, you get the same config for all channels
                # otherwise, you need to supply the map of channel <-> config... see GetConfig()

  ADCPerPCAtLowestASICGain: 9390 #ADC/pC
  # ASICGains:           [4.7, 7.8, 14, 25] #Default: 7.8
<<<<<<< HEAD
  #mV/fC for different configs and U, V & Y planes
  ASICGainInMVPerFC: [ [14.0, 14.0, 14.0], [4.7, 14.0, 14.0] ]  

=======
  ASICGainInMVPerFC:  [14, 14, 14] #JZ implemented fix [7.8, 7.8, 7.8] #mV/fC for U, Y & Y planes
>>>>>>> b6d4f3b7

  #Vector of peaking time (microseconds) for differet configs and U, V & Y planes
  ShapeTimeConst:  [ [2.0, 2.0, 2.0], [ 1.0, 2.0, 2.0] ] 
  
  #Noise Factor - rms ADCs @ lowest ASIC Gain (4.7 mV/fC)
  #Entries listed per shaping time, in increasing order(for 0.5, 1.0, 2.0, 3.0 us)
  NoiseFactVec:    [ [ 1.12, 0.86, 0.60, 0.55 ], [ 1.12, 0.86, 0.60, 0.55 ], [ 0.89, 0.66, 0.48, 0.43 ] ]

  # to turn off noise
  #NoiseFactVec:         [[ 0.0, 0.0, 0.0, 0.0 ], [ 0.0, 0.0, 0.0, 0.0 ], [ 0.0, 0.0, 0.0, 0.0 ]]


  NViews:                  3
  ViewIndex:             [0, 1, 2]  # gives the larsoft plane number corresponding to each local plane number
  ViewForNormalization:   2         # lets say this is the local plane number, may need to rethink


  FieldRespAmpVec:  [1.0, 1.0, 1.0]

  # there is commented code in SignalShapingService to test vector of vector of vectors... works!
  #TestParams:       [[[1.0, 2.0],[3.0, 4.0]], [[5.0,6.0],[7.0, 8.0]]]


#-------------------------------------------------------------
# Switching between Calibrated and Old field response

#UseCalibratedResponses: true
#FieldResponseFNameBase: "uboone_response_70kV"
#CalibResponseTOffset: [-21.61, -21.61, -21.61]   # in us time offset to align all three planes
			
UseCalibratedResponses: false
FieldResponseFNameBase: "uboone_response"
CalibResponseTOffset: [0, 0, 0]   # in us time offset to align all three planes


#---------------------------------------------------------------
# Settings for old-style responses (no dynamic induced charge)

  NResponses:           [ [1, 1, 1], [1, 1, 1] ]  # number of responses per view, including primary. 1 is current number
  NActiveResponses:     [ [1, 1, 1], [1, 1, 1] ]  # number of active responses per view, including primary. 1 is current number
  FieldResponseFVersion:  [ "v0.1", "v0.1" ]
  
  DefaultEField:       0.5
  DefaultTemperature: 87.0

  TimeScaleParams:   [ 1.0, 0.806 ] # this does the scaling from full- to half-field
                                      # good to ~0.2% over the range of the velocity ratio for 1-0.4 in the field
                                      # and <2% between views (calibrated on the Y view)
                                      #  not used for calibrated responses

  DeconNorm: 200.

# Settings for synthesized response, including adjacent wires

  #NResponses:            [ [5, 5, 5], [5, 5, 5] ]  # number of responses per view, including primary.
  ##NActiveResponses:     [ [5, 3, 4], [5, 3, 4] ]  # number of active responses per view, including primary.
  #NActiveResponses:      [ [5, 5, 5], [5, 5, 5] ]  # number of active responses per view, including primary.
  #FieldResponseFVersion: [ "v2.1", "v2.1" ]

#----------------------------------------------------------------

  DefaultDriftVelocity: [-1,-1,-1] # in cm/usec per drift region ... if negative value, use LArSoft derived drift velocity

  Drift3DCorrVec: [ 1.0, 1.0, 1.0 ]
  
  FieldResponseFNameBase: "uboone_response"
  FieldResponseHNameBase: "FieldResponse"

  DeconvPol:       [ -1, 1, 1 ] #Switch for RawDigit-RecobWire normalization. Entry 0,1,2 are U,V,Y respectively
                                #-1 means normalizes to min ADC count, +1 to max

  # For the filters, frequency (x) is measured in
  # cycles/microsecond.  The conversion to frequency bin depends on FFT size
  # samping rate.

  FilterFuncVec:  [ "(x>0.0)*gaus*exp(-0.5*pow(x/[3],[4]))", "(x>0.0)*gaus*exp(-0.5*pow(x/[3],[4]))", "(x>0.0)*[0]*exp(-0.5*(((x-[1])/[2])^2)^[3])" ]   
  FilterParamsVec:   [ [ 1.803396, 1.69, 1.55, 0.19, 3.75 ], [ 1.849030, 1.46, 1.33, 0.23, 4.89 ], [ 1.034516, 0.08, 0.15, 2.17 ] ]

  FilterFuncVecICTime:  [ "(x>0.0)*(gaus+[5]*(x+0.005)+[6]*pow((x+0.005),[7]))*exp(-0.5*pow((x+0.005)/[3],[4]))", "(x>0.0)*(gaus+[5]*(x+0.005)+[6]*pow((x+0.005),[7]))*exp(-0.5*pow((x+0.005)/[3],[4]))", "(x>0.0)*[0]*exp(-0.5*((((x+0.005)-[1])/[2])^2)^[3])" ]
  FilterParamsVecICTime:  [ [ 33.8, 3.62, 9.66, 0.220, 4.17, 21.9, -0.401, -0.784 ], [ 99.6, -12.2, 16.1, 0.267, 5.63, -57.8, -15.1, -0.295 ], [ 39.8, 0.0837, 0.161, 1.72 ] ]
  FilterScaleVecICTime:  [ 1.0, 1.0, 1.0 ]
  FilterFuncVecICWire:  [ "(gaus+[5]*x+[6]*pow(x,[7]))*exp(-0.5*pow(x/[3],[4]))", "(gaus+[5]*x+[6]*pow(x,[7]))*exp(-0.5*pow(x/[3],[4]))", "(1.0-gaus)*[3]" ]
  FilterParamsVecICWire:  [ [ 104.5, -2.23, 5.75, 0.205, 1.80, 287.3, -0.411, 0.0641 ], [ 196.1, -0.939, 4.14, 0.269, 4.98, -79.2, 2.42, 1.25 ], [ 0.0897, 0.154, -0.0578, 105.6 ] ]
  FilterScaleVecICWire:  [ 2.0, 1.5, 1.0 ]
  FilterNormVecIC:  [ 3362.73, 7447.34, 4202.88 ]

  GetFilterFromHisto:   false  

  FilterFunctionFname:  "uboone_filters_v0.1.root"
  FilterHistoName:	"noisefilter_%d"       

  PrintResponses: false  

}

# Dynamic induced charge field response.

microboone_dic_signalshapingservice: @local::microboone_signalshapingservice
microboone_dic_signalshapingservice.NResponses:       [ [5, 5, 5], [5, 5, 5] ]  # number of responses per view, including primary.
#microboone_dic_signalshapingservice.NActiveResponses: [ [5, 3, 4], [5, 3, 4] ]  # number of active responses per view, including primary.
microboone_dic_signalshapingservice.NActiveResponses: [ [5, 5, 5], [5, 5, 5] ]  # number of active responses per view, including primary.
microboone_dic_signalshapingservice.CalibResponseTOffset: [0.0, 0.0, 0.0] # in us time offset to align all three planes
microboone_dic_signalshapingservice.FieldResponseFVersion: [ "v2.1", "v2.1" ]
microboone_dic_signalshapingservice.DeconNorm:  200.

END_PROLOG<|MERGE_RESOLUTION|>--- conflicted
+++ resolved
@@ -8,13 +8,8 @@
 
   ADCPerPCAtLowestASICGain: 9390 #ADC/pC
   # ASICGains:           [4.7, 7.8, 14, 25] #Default: 7.8
-<<<<<<< HEAD
   #mV/fC for different configs and U, V & Y planes
   ASICGainInMVPerFC: [ [14.0, 14.0, 14.0], [4.7, 14.0, 14.0] ]  
-
-=======
-  ASICGainInMVPerFC:  [14, 14, 14] #JZ implemented fix [7.8, 7.8, 7.8] #mV/fC for U, Y & Y planes
->>>>>>> b6d4f3b7
 
   #Vector of peaking time (microseconds) for differet configs and U, V & Y planes
   ShapeTimeConst:  [ [2.0, 2.0, 2.0], [ 1.0, 2.0, 2.0] ] 
