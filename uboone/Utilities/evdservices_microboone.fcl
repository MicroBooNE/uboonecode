#include "calorimetry_microboone.fcl"
#include "evdservices_base.fcl"
#include "services_microboone.fcl"
#include "trackfinderalgorithms.fcl"
#include "database_microboone.fcl"

BEGIN_PROLOG

microboone_colordrawingopt:                  @local::standard_colordrawingopt
microboone_colordrawingopt.ColorOrGrayScale: 0

microboone_rawdrawingopt:            @local::standard_rawdrawingopt
microboone_rawdrawingopt.TotalTicks: 9600

microboone_recodrawingopt:        @local::standard_recodrawingopt
microboone_recodrawingopt.CalorimetryAlgorithm: @local::microboone_calorimetryalgmc
microboone_recodrawingopt.HitModuleLabels:        ["gaushit"]
microboone_recodrawingopt.ClusterModuleLabels:    ["fuzzycluster"]
microboone_recodrawingopt.DrawClusters:   0
microboone_recodrawingopt.DrawHits:   0

#microboone_recodrawingopt.TrackModuleLabels:      ["trackkalmanhitpandoracosmic"]
#microboone_recodrawingopt.CosmicTagLabels: ["cosmictaggerkhitpandora"]

#microboone_recodrawingopt.TrackModuleLabels: ["trackkalmanhitpandoraneutrino"]
#microboone_recodrawingopt.CosmicTagLabels: ["trackkalmanhitpandoraneutrinotag"]

microboone_recodrawingopt.TrackModuleLabels: ["trackkalmanhitpandoracosmic"]
microboone_recodrawingopt.CosmicTagLabels: ["cosmicpfparticlekhitpandora"]

#microboone_recodrawingopt.TrackModuleLabels: ["trackkalmanhitpandoracosmic"]
#microboone_recodrawingopt.CosmicTagLabels: ["cosmictaggerkhitpandora"]

microboone_analysisdrawingopt:               @local::standard_analysisdrawingopt
microboone_analysisdrawingopt.CalorimetryModuleLabels: ["trackkalmanhitcalo"]
microboone_analysisdrawingopt.ParticleIDModuleLabels:  ["trackkalmanhitpid"] 

microboone_simdrawingopt:                         @local::standard_simdrawingopt
microboone_simdrawingopt.ShowMCTruthText:         false
microboone_simdrawingopt.ShowMCTruthVectors:      false
microboone_simdrawingopt.ShowMCTruthTrajectories: false

microboone_evdlayoutopt:                   @local::standard_evdlayoutopt
microboone_evdlayoutopt.ChangeWire: 	   0

microboone_scanopt:               @local::standard_scanopt
microboone_scanopt.IncludeMCInfo: true
microboone_scanopt.Categories:    ["Interaction Type", "Particles Coinciding with the Vertex"]
microboone_scanopt.FieldLabels:   ["nu_e", "nu_mu", "NC","unknown", 
				    "# of muons ","# of protons","# of charged pions","# other tracks",
				    "# of electrons","# of single photons","# of pi0"]
microboone_scanopt.FieldTypes:    ["RadioButton", "RadioButton", "RadioButton", "RadioButton",
				  "Number","Number","Number","Number","Number","Number","Number"]  # type of each field
microboone_scanopt.FieldsPerCategory: [4,7]

microboone_evd: @local::standard_evd

microboone_infotransfer: @local::standard_infotransfer

microboone_disp:
{
 ExptGeoHelperInterface:   @local::microboone_geometry_helper
 Geometry:                 @local::microboone_geo 
 LArProperties:            @local::microboone_properties
 DetectorProperties:       @local::microboone_detproperties
 DatabaseUtil:		   @local::microboone_database   
 ColorDrawingOptions:      @local::microboone_colordrawingopt
 SimulationDrawingOptions: @local::microboone_simdrawingopt  
 RawDrawingOptions:        @local::microboone_rawdrawingopt  
 RecoDrawingOptions:       @local::microboone_recodrawingopt
 AnalysisDrawingOptions:   @local::microboone_analysisdrawingopt
 EvdLayoutOptions:	   @local::microboone_evdlayoutopt
 EventDisplay:             @local::microboone_evd            
 ScanOptions:              @local::microboone_scanopt
 LArG4Parameters:          @local::microboone_largeantparameters
 LArVoxelCalculator:       @local::microboone_larvoxelcalculator
 InfoTransfer: 		   @local::microboone_infotransfer
 TimeService:              @local::microboone_timeservice
 IDetPedestalService:      @local::microboone_detpedestalservice
<<<<<<< HEAD
}
#microboone_disp.IDetPedestalService: @local::microboone_detpedestalservice
=======
 LArFFT:                   @local::microboone_larfft
 SignalShapingServiceMicroBooNE:   @local::microboone_signalshapingservice
}

#microboone_disp.IDetPedestalService: @local::microboone_detpedestalservice
#microboone_disp.LArFFT:                   @local::microboone_larfft
#microboone_disp.SignalShapingServiceMicroBooNE:   @local::microboone_signalshapingservice
>>>>>>> fd0f020a

#######################################

microboone_graphcluster:                 @local::standard_graphcluster

END_PROLOG<|MERGE_RESOLUTION|>--- conflicted
+++ resolved
@@ -77,10 +77,6 @@
  InfoTransfer: 		   @local::microboone_infotransfer
  TimeService:              @local::microboone_timeservice
  IDetPedestalService:      @local::microboone_detpedestalservice
-<<<<<<< HEAD
-}
-#microboone_disp.IDetPedestalService: @local::microboone_detpedestalservice
-=======
  LArFFT:                   @local::microboone_larfft
  SignalShapingServiceMicroBooNE:   @local::microboone_signalshapingservice
 }
@@ -88,7 +84,6 @@
 #microboone_disp.IDetPedestalService: @local::microboone_detpedestalservice
 #microboone_disp.LArFFT:                   @local::microboone_larfft
 #microboone_disp.SignalShapingServiceMicroBooNE:   @local::microboone_signalshapingservice
->>>>>>> fd0f020a
 
 #######################################
 
