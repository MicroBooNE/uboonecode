cet_enable_asserts()

set( uboone_util_lib_list lardata_Utilities_LArFFT_service
<<<<<<< HEAD
                        lardata_Utilities_LArProperties_service
=======
>>>>>>> 09b3a36e
			larcore_Geometry
			larreco_HitFinder
			lardata_RecoBase
			larcore_Geometry_Geometry_service
			lardata_Utilities
			${SEEDSERVICE_SERVICE} # artextensions
  			${ART_FRAMEWORK_CORE}
			${ART_FRAMEWORK_PRINCIPAL}
			${ART_FRAMEWORK_SERVICES_REGISTRY}
			${ART_PERSISTENCY_COMMON}
			${ART_PERSISTENCY_PROVENANCE}
			${ART_FRAMEWORK_SERVICES_BASIC}
			${ART_FRAMEWORK_SERVICES_OPTIONAL}
                        ${ART_FRAMEWORK_SERVICES_OPTIONAL_RANDOMNUMBERGENERATOR_SERVICE}
			${ART_FRAMEWORK_SERVICES_OPTIONAL_TFILESERVICE_SERVICE}
			${ART_FRAMEWORK_SERVICES_SYSTEM_FILECATALOGMETADATA_SERVICE}
			${ART_UTILITIES}
			${MF_MESSAGELOGGER}
			${MF_UTILITIES}
			${FHICLCPP}
			${CETLIB}
			${Boost_FILESYSTEM_LIBRARY}
			${Boost_SYSTEM_LIBRARY}
                        ${CLHEP}
			${ROOT_BASIC_LIB_LIST}
    )


simple_plugin( SignalShapingServiceMicroBooNE  "service"
               ${uboone_util_lib_list}
	       BASENAME_ONLY
        )
simple_plugin( FileCatalogMetadataMicroBooNE "service"
               ${uboone_util_lib_list}
	       BASENAME_ONLY
	)
simple_plugin( TFileMetadataMicroBooNE "service"
               ${uboone_util_lib_list}
	       BASENAME_ONLY
	)	
simple_plugin( TinyHitFinderAna "module"
               ${uboone_util_lib_list}
	       BASENAME_ONLY
        )
simple_plugin( RandomPrescale "module"
               ${uboone_util_lib_list}
	       BASENAME_ONLY
	)	
simple_plugin( FileCatalogMetadataRawDigit "plugin"
               ${uboone_util_lib_list}
	       BASENAME_ONLY
	)	
             
 
install_headers()
# do not install duplicate standard_reco_uboone.fcl file
# hack until install_fhicl( EXCLUDES standard_reco_uboone.fcl ) does the right thing
install_fhicl( LIST databaseutil_microboone.fcl
		    detectorclocks_microboone.fcl
		    detectorproperties_microboone.fcl
		    evdservices_microboone.fcl
		    tinyhitfinderana_microboone.fcl
		    hitfinder_ana_uboone.fcl
		    larfft_microboone.fcl
		    larproperties_microboone.fcl
		    optical_reco_uboone.fcl
		    pmtconfig_microboone.fcl
		    sam_microboone.fcl
		    services_microboone_1window.fcl
		    services_microboone_basic.fcl
		    services_microboone.fcl
		    services_microboone_simulation.fcl
		    signalservices_microboone.fcl
		    seedservice_microboone.fcl
		    timeservice_microboone.fcl )
install_source()

add_subdirectory(test)
<|MERGE_RESOLUTION|>--- conflicted
+++ resolved
@@ -1,10 +1,6 @@
 cet_enable_asserts()
 
 set( uboone_util_lib_list lardata_Utilities_LArFFT_service
-<<<<<<< HEAD
-                        lardata_Utilities_LArProperties_service
-=======
->>>>>>> 09b3a36e
 			larcore_Geometry
 			larreco_HitFinder
 			lardata_RecoBase
@@ -62,6 +58,7 @@
 install_headers()
 # do not install duplicate standard_reco_uboone.fcl file
 # hack until install_fhicl( EXCLUDES standard_reco_uboone.fcl ) does the right thing
+# (issue #11708)
 install_fhicl( LIST databaseutil_microboone.fcl
 		    detectorclocks_microboone.fcl
 		    detectorproperties_microboone.fcl
@@ -82,4 +79,4 @@
 		    timeservice_microboone.fcl )
 install_source()
 
-add_subdirectory(test)
+add_subdirectory(test)