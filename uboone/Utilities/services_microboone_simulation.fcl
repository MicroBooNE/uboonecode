--- conflicted
+++ resolved
@@ -65,33 +65,27 @@
 # Define microboone_g4_services ... (1*)
 microboone_g4_services:                         @local::microboone_g4_dark_services
 microboone_g4_services.PhotonVisibilityService: @local::microboone_photonvisibilityservice
-<<<<<<< HEAD
-microboone_g4_services.LArProperties.ScintYield:    40000  # 40000 ph/MeV DocDB 4914, @MToups
-microboone_g4_services.LArProperties.ScintPreScale: 0.0093 # 40000 ph/MeV DocDB 4914, @MToups
+microboone_g4_services.LArPropertiesService.ScintYield:    40000  # 40000 ph/MeV DocDB 4914, @MToups
+microboone_g4_services.LArPropertiesService.ScintPreScale: 0.0093 # 40000 ph/MeV DocDB 4914, @MToups
                                                                   # MUST match between g4 and detsim
-microboone_g4_services.LArProperties.ScintYieldRatio: 0.23
 
-microboone_g4_services.LArProperties.ScintByParticleType: true
-microboone_g4_services.LArProperties.MuonScintYield: 40000
-microboone_g4_services.LArProperties.MuonScintYieldRatio: 0.23
-microboone_g4_services.LArProperties.PionScintYield: 40000
-microboone_g4_services.LArProperties.PionScintYieldRatio: 0.23
-microboone_g4_services.LArProperties.ElectronScintYield: 33333
-microboone_g4_services.LArProperties.ElectronScintYieldRatio: 0.27
-microboone_g4_services.LArProperties.KaonScintYield: 40000
-microboone_g4_services.LArProperties.KaonScintYieldRatio: 0.23
-microboone_g4_services.LArProperties.ProtonScintYield: 32000
-microboone_g4_services.LArProperties.ProtonScintYieldRatio: 0.29
-microboone_g4_services.LArProperties.AlphaScintYield: 28000
-microboone_g4_services.LArProperties.AlphaScintYieldRatio: 0.56
+microboone_g4_services.LArPropertiesService.ScintYieldRatio: 0.23
 
-microboone_g4_services.LArProperties.EnableCerenkovLight: false # Cerenkov light OFF by default
-=======
-microboone_g4_services.LArPropertiesService.ScintYield:          29000   # DocDB 4914, @MToups
-microboone_g4_services.LArPropertiesService.ScintPreScale:        0.0093 # DocDB 4914, @MToups
-                                                                  # MUST match between g4 and detsim
+microboone_g4_services.LArPropertiesService.MuonScintYield: 40000
+microboone_g4_services.LArPropertiesService.MuonScintYieldRatio: 0.23
+microboone_g4_services.LArPropertiesService.ScintByParticleType: true
+microboone_g4_services.LArPropertiesService.PionScintYield: 40000
+microboone_g4_services.LArPropertiesService.PionScintYieldRatio: 0.23
+microboone_g4_services.LArPropertiesService.ElectronScintYield: 33333
+microboone_g4_services.LArPropertiesService.ElectronScintYieldRatio: 0.27
+microboone_g4_services.LArPropertiesService.KaonScintYield: 40000
+microboone_g4_services.LArPropertiesService.KaonScintYieldRatio: 0.23
+microboone_g4_services.LArPropertiesService.ProtonScintYield: 32000
+microboone_g4_services.LArPropertiesService.ProtonScintYieldRatio: 0.29
+microboone_g4_services.LArPropertiesService.AlphaScintYield: 28000
+microboone_g4_services.LArPropertiesService.AlphaScintYieldRatio: 0.56
+
 microboone_g4_services.LArPropertiesService.EnableCerenkovLight: false # Cerenkov light OFF by default
->>>>>>> 09b3a36e
 microboone_g4_services.LArG4Parameters.UseCustomPhysics:  true
 microboone_g4_services.LArG4Parameters.EnabledPhysics:    [ "Em",
                                                             "FastOptical",
