////////////////////////////////////////////////////////////////////////
//
// Class:       RawDigitFilterUBooNE
// Module Type: producer
// File:        RawDigitFilterUBooNE_module.cc
//
//              The intent of this module is to filter out "bad" channels
//              in an input RawDigit data stream. In the current implementation,
//              "bad" is defined as the truncated rms for a channel crossing
//              a user controlled threshold
//
// Configuration parameters:
//
// DigitModuleLabel      - the source of the RawDigit collection
// TruncMeanFraction     - the fraction of waveform bins to discard when
//                         computing the means and rms
// RMSRejectionCutHi     - vector of maximum allowed rms values to keep channel
// RMSRejectionCutLow    - vector of lowest allowed rms values to keep channel
// RMSSelectionCut       - vector of rms values below which to not correct
// TheChoseWire          - Wire chosen for "example" hists
// MaxPedestalDiff       - Baseline difference to pedestal to flag
// SmoothCorrelatedNoise - Turns on the correlated noise suppression
// NumWiresToGroup       - When removing correlated noise, # wires to group
// FillHistograms        - Turn on histogram filling for diagnostics
// RunFFTInputWires      - FFT analyze the input RawDigits if true - diagnostics
// RunFFTCorrectedWires  - FFT analyze the output RawDigits if true - diagnostics
// TruncateTicks:        - Provide mechanism to truncate a readout window to a smaller size
// WindowSize:           - The desired size of the output window
// NumTicksToDropFront:  - The number ticks dropped off the front of the original window
//
//
// Created by Tracy Usher (usher@slac.stanford.edu) on August 17, 2015
//
////////////////////////////////////////////////////////////////////////

#include <cmath>
#include <algorithm>
#include <vector>

#include "art/Framework/Core/EDProducer.h"
#include "art/Framework/Services/Registry/ServiceHandle.h" 
#include "art/Framework/Services/Registry/ServiceHandle.h"
#include "art/Framework/Services/Optional/TFileService.h"
#include "art/Framework/Core/ModuleMacros.h"
#include "art/Persistency/Common/Ptr.h"
#include "messagefacility/MessageLogger/MessageLogger.h"

#include "larcore/Geometry/Geometry.h"
<<<<<<< HEAD
#include "lardata/Utilities/DetectorProperties.h"
#include "lardata/Utilities/TimeService.h"
#include "lardata/Utilities/SimpleTimeService.h"
#include "larevt/CalibrationDBI/Interface/IDetPedestalService.h"
#include "larevt/CalibrationDBI/Interface/IDetPedestalProvider.h"

#include "NoiseFilterAlgs/RawDigitNoiseFilterDefs.h"
#include "NoiseFilterAlgs/RawDigitBinAverageAlg.h"
#include "NoiseFilterAlgs/RawDigitCharacterizationAlg.h"
#include "NoiseFilterAlgs/RawDigitCorrelatedCorrectionAlg.h"
#include "NoiseFilterAlgs/RawDigitFilterAlg.h"
=======
#include "lardata/DetectorInfoServices/DetectorPropertiesService.h"
#include "larevt/CalibrationDBI/Interface/DetPedestalService.h"
#include "larevt/CalibrationDBI/Interface/DetPedestalProvider.h"

#include "lardata/RawData/RawDigit.h"
#include "lardata/RawData/raw.h"

#include "TH1.h"
#include "TH2.h"
#include "TProfile.h"
#include "TProfile2D.h"

#include "TVirtualFFT.h"

class Propagator;
>>>>>>> 09b3a36e

class RawDigitFilterUBooNE : public art::EDProducer
{
public:

    // Copnstructors, destructor.
    explicit RawDigitFilterUBooNE(fhicl::ParameterSet const & pset);
    virtual ~RawDigitFilterUBooNE();

    // Overrides.
    virtual void reconfigure(fhicl::ParameterSet const & pset);
    virtual void produce(art::Event & e);
    virtual void beginJob();
    virtual void endJob();

private:
    
    void saveRawDigits(std::unique_ptr<std::vector<raw::RawDigit> >&, raw::ChannelID_t&, caldata::RawDigitVector&, float, float);

    // Fcl parameters.
    std::string          fDigitModuleLabel;      ///< The full collection of hits
    float                fTruncMeanFraction;     ///< Fraction for truncated mean
    std::vector<float>   fRmsRejectionCutHi;     ///< Maximum rms for input channels, reject if larger
    std::vector<float>   fRmsRejectionCutLow;    ///< Minimum rms to consider channel "alive"
    std::vector<float>   fRmsSelectionCut;       ///< Don't use/apply correction to wires below this
    std::vector<short>   fMinMaxSelectionCut;    ///< Plane by plane cuts for spread cut
    unsigned int         fTheChosenWire;         ///< For example hist
    double               fMaxPedestalDiff;       ///< Max pedestal diff to db to warn
    bool                 fApplyBinAverage;       ///< Do bin averaging to get rid of high frequency noise
    std::vector<size_t>  fBinsToAverage;         ///< # bins to average by view
    bool                 fApplyTopHatFilter;     ///< Apply the top hat filter
    size_t               fStructuringElement;    ///< Structuring element to use with Top Hat filter
    bool                 fSmoothCorrelatedNoise; ///< Should we smooth the noise?
    bool                 fApplyCorSmoothing;     ///< Attempt to smooth the correlated noise correction?
    bool                 fApplyFFTCorrection;    ///< Use an FFT to get the correlated noise correction
    bool                 fFillFFTHistograms;     ///< Fill associated FFT histograms
    std::vector<size_t>  fFFTHistsWireGroup;     ///< Wire Group to pick on
    std::vector<size_t>  fFFTNumHists;           ///< Number of hists total per view
    std::vector<double>  fFFTHistsStartTick;     ///< Starting tick for histograms
    std::vector<double>  fFFTMinPowerThreshold;  ///< Threshold for trimming FFT power spectrum
    std::vector<size_t>  fNumWiresToGroup;       ///< If smoothing, the number of wires to look at
    bool                 fFillHistograms;        ///< if true then will fill diagnostic hists
    bool                 fRunFFTInput;           ///< Should we run FFT's on input wires?
    bool                 fRunFFTCorrected;       ///< Should we run FFT's on corrected wires?
    bool                 fTruncateTicks;         ///< If true then drop channels off ends of wires
    unsigned int         fWindowSize;            ///< # ticks to keep in window
    unsigned int         fNumTicksToDropFront;   ///< # ticks to drop from front of waveform
    bool                 fProcessNoise;          ///< Process the noise

    // Statistics.
    int fNumEvent;        ///< Number of events seen.
    
    // Correction algorithms
    caldata::RawDigitBinAverageAlg               fBinAverageAlg;
    caldata::RawDigitCharacterizationAlg         fCharacterizationAlg;
    caldata::RawDigitCorrelatedCorrectionAlg     fCorCorrectAlg;
    caldata::RawDigitFilterAlg                   fFilterAlg;
    
    // Useful services, keep copies for now (we can update during begin run periods)
    geo::GeometryCore const* fGeometry;                         ///< pointer to Geometry service
    detinfo::DetectorProperties const* fDetectorProperties;   ///< Detector properties service
    const lariov::DetPedestalProvider&          fPedestalRetrievalAlg; ///< Keep track of an instance to the pedestal retrieval alg
};

DEFINE_ART_MODULE(RawDigitFilterUBooNE)

//----------------------------------------------------------------------------
/// Constructor.
///
/// Arguments:
///
/// pset - Fcl parameters.
///
RawDigitFilterUBooNE::RawDigitFilterUBooNE(fhicl::ParameterSet const & pset) :
                      fNumEvent(0),
<<<<<<< HEAD
                      fBinAverageAlg(pset),
                      fCharacterizationAlg(pset),
                      fCorCorrectAlg(pset),
                      fFilterAlg(pset),
                      fPedestalRetrievalAlg(art::ServiceHandle<lariov::IDetPedestalService>()->GetPedestalProvider())

=======
                      fFirstEvent(true),
                      fPedestalRetrievalAlg(*lar::providerFrom<lariov::DetPedestalService>())
>>>>>>> 09b3a36e
{
    
    fGeometry = lar::providerFrom<geo::Geometry>();
    fDetectorProperties = lar::providerFrom<detinfo::DetectorPropertiesService>();
    
    reconfigure(pset);
    produces<std::vector<raw::RawDigit> >();

    // Report.
    mf::LogInfo("RawDigitFilterUBooNE") << "RawDigitFilterUBooNE configured\n";
}

//----------------------------------------------------------------------------
/// Destructor.
RawDigitFilterUBooNE::~RawDigitFilterUBooNE()
{}

//----------------------------------------------------------------------------
/// Reconfigure method.
///
/// Arguments:
///
/// pset - Fcl parameter set.
///
void RawDigitFilterUBooNE::reconfigure(fhicl::ParameterSet const & pset)
{
    fDigitModuleLabel      = pset.get<std::string>        ("DigitModuleLabel",                                        "daq");
    fTruncMeanFraction     = pset.get<float>              ("TruncMeanFraction",                                        0.15);
    fRmsRejectionCutHi     = pset.get<std::vector<float>> ("RMSRejectionCutHi",     std::vector<float>() = {25.0,25.0,25.0});
    fRmsRejectionCutLow    = pset.get<std::vector<float>> ("RMSRejectionCutLow",    std::vector<float>() = {0.70,0.70,0.70});
    fRmsSelectionCut       = pset.get<std::vector<float>> ("RMSSelectionCut",       std::vector<float>() = {1.40,1.40,1.00});
    fMinMaxSelectionCut    = pset.get<std::vector<short>> ("MinMaxSelectionCut",        std::vector<short>() = {13, 13, 11});
    fTheChosenWire         = pset.get<unsigned int>       ("TheChosenWire",                                            1200);
    fMaxPedestalDiff       = pset.get<double>             ("MaxPedestalDiff",                                           10.);
    fApplyBinAverage       = pset.get<bool>               ("ApplyBinAverage",                                          true);
    fBinsToAverage         = pset.get<std::vector<size_t>>("NumBinsToAverage",              std::vector<size_t>() = {2,2,2});
    fApplyTopHatFilter     = pset.get<bool>               ("ApplyTopHatFilter",                                        true);
    fStructuringElement    = pset.get<size_t>             ("StructuringElement",                                         30);
    fSmoothCorrelatedNoise = pset.get<bool>               ("SmoothCorrelatedNoise",                                    true);
    fApplyCorSmoothing     = pset.get<bool>               ("ApplyCorSmoothing",                                        true);
    fApplyFFTCorrection    = pset.get<bool>               ("ApplyFFTCorrection",                                       true);
    fFillFFTHistograms     = pset.get<bool>               ("FillFFTHistograms",                                        true);
    fFFTHistsWireGroup     = pset.get<std::vector<size_t>>("FFTHistsWireGroup",         std::vector<size_t>() = {1, 33, 34});
    fFFTNumHists           = pset.get<std::vector<size_t>>("FFTNumWaveHistograms",       std::vector<size_t>() = {10,48,48});
    fFFTHistsStartTick     = pset.get<std::vector<double>>("FFTWaveHistsStartTick", std::vector<double>() = {96.,96.,7670.});
    fFFTMinPowerThreshold  = pset.get<std::vector<double>>("FFTPowerThreshold",     std::vector<double>() = {100.,75.,500.});
    fNumWiresToGroup       = pset.get<std::vector<size_t>>("NumWiresToGroup",          std::vector<size_t>() = {48, 48, 96});
    fFillHistograms        = pset.get<bool>               ("FillHistograms",                                          false);
    fRunFFTInput           = pset.get<bool>               ("RunFFTInputWires",                                        false);
    fRunFFTCorrected       = pset.get<bool>               ("RunFFTCorrectedWires",                                    false);
    fTruncateTicks         = pset.get<bool>               ("TruncateTicks",                                           false);
    fWindowSize            = pset.get<size_t>             ("WindowSize",                                               6400);
    fNumTicksToDropFront   = pset.get<size_t>             ("NumTicksToDropFront",                                      2250);
    fProcessNoise          = pset.get<bool>               ("ProcessNoise",                                             true);
}

//----------------------------------------------------------------------------
/// Begin job method.
void RawDigitFilterUBooNE::beginJob()
{
    // Access ART's TFileService, which will handle creating and writing
    // histograms and n-tuples for us.
    art::ServiceHandle<art::TFileService> tfs;
    
    fCharacterizationAlg.initializeHists(tfs);
    fCorCorrectAlg.initializeHists(tfs);
    fFilterAlg.initializeHists(tfs);
    
    return;
}

//----------------------------------------------------------------------------
/// Produce method.
///
/// Arguments:
///
/// evt - Art event.
///
/// This is the primary method.
///
void RawDigitFilterUBooNE::produce(art::Event & event)
{
    ++fNumEvent;
    
    // Agreed convention is to ALWAYS output to the event store so get a pointer to our collection
    std::unique_ptr<std::vector<raw::RawDigit> > filteredRawDigit(new std::vector<raw::RawDigit>);
    
    // Read in the digit List object(s).
    art::Handle< std::vector<raw::RawDigit> > digitVecHandle;
    event.getByLabel(fDigitModuleLabel, digitVecHandle);
    
    // Require a valid handle
    if (digitVecHandle.isValid())
    {
        unsigned int maxChannels    = fGeometry->Nchannels();
        unsigned int maxTimeSamples = fDetectorProperties->NumberTimeSamples();
        
        // Sadly, the RawDigits come to us in an unsorted condition which is not optimal for
        // what we want to do here. So we make a vector of pointers to the input raw digits and sort them
        std::vector<const raw::RawDigit*> rawDigitVec;
        
        // Ugliness to fill the pointer vector...
        for(size_t idx = 0; idx < digitVecHandle->size(); idx++) rawDigitVec.push_back(&digitVecHandle->at(idx)); //art::Ptr<raw::RawDigit>(digitVecHandle, idx).get());
        
        // Sort (use a lambda to sort by channel id)
        std::sort(rawDigitVec.begin(),rawDigitVec.end(),[](const raw::RawDigit* left, const raw::RawDigit* right) {return left->Channel() < right->Channel();});
    
        // Ok, to do the correlated noise removal we are going to need a rather impressive data structure...
        // Because we need to unpack each wire's data, we will need to "explode" it out into a data structure
        // here... with the good news that we'll release the memory at the end of the module so should not
        // impact downstream processing (I hope!).
        // What we are going to do is make a vector over views of vectors over wires of vectors over time samples
        //std::vector<RawDigitVector> rawDataWireTimeVec;
        std::vector<caldata::RawDigitVector> rawDataWireTimeVec;
        std::vector<float>                   truncMeanWireVec;
        std::vector<float>                   truncRmsWireVec;
        std::vector<short>                   meanWireVec;
        std::vector<short>                   medianWireVec;
        std::vector<short>                   modeWireVec;
        std::vector<float>                   skewnessWireVec;
        std::vector<float>                   fullRmsWireVec;
        std::vector<short>                   minMaxWireVec;
        std::vector<float>                   neighborRatioWireVec;
        std::vector<float>                   pedCorWireVec;
        std::vector<raw::ChannelID_t>        channelWireVec;
        caldata::GroupToDigitIdxPairMap      groupToDigitIdxPairMap;
        
        // Declare a temporary digit holder and resize it if downsizing the waveform
        caldata::RawDigitVector tempVec;
    
        // Commence looping over raw digits
        for(const auto& rawDigit : rawDigitVec)
        {
            raw::ChannelID_t channel = rawDigit->Channel();
        
            bool goodChan(true);
        
            // The below try-catch block may no longer be necessary
            // Decode the channel and make sure we have a valid one
            std::vector<geo::WireID> wids;
            try {
                wids = fGeometry->ChannelToWire(channel);
            }
            catch(...)
            {
                //std::cout << "===>> Found illegal channel with id: " << channel << std::endl;
                goodChan = false;
            }
        
            if (channel >= maxChannels || !goodChan) continue;

        
            // Recover plane and wire in the plane
            unsigned int view = wids[0].Plane;
            unsigned int wire = wids[0].Wire;
        
            unsigned int dataSize = rawDigit->Samples();
            unsigned int wireIdx  = wire % fNumWiresToGroup[view];
            
            // Cross check that our storage arrays are the correct size
            // (note there is a possible boundary issue here that we are going to ignore...)
            if (rawDataWireTimeVec.size() != fNumWiresToGroup[view])
            {
                // For each view we need to presize the vector to the number of wires
                rawDataWireTimeVec.resize(fNumWiresToGroup[view]);
                truncMeanWireVec.resize(fNumWiresToGroup[view]);
                truncRmsWireVec.resize(fNumWiresToGroup[view]);
                meanWireVec.resize(fNumWiresToGroup[view]);
                medianWireVec.resize(fNumWiresToGroup[view]);
                modeWireVec.resize(fNumWiresToGroup[view]);
                skewnessWireVec.resize(fNumWiresToGroup[view]);
                fullRmsWireVec.resize(fNumWiresToGroup[view]);
                minMaxWireVec.resize(fNumWiresToGroup[view]);
                neighborRatioWireVec.resize(fNumWiresToGroup[view]);
                pedCorWireVec.resize(fNumWiresToGroup[view]);
                channelWireVec.resize(fNumWiresToGroup[view]);
                groupToDigitIdxPairMap.clear();
            }
        
            // vector holding uncompressed adc values
            std::vector<short>& rawadc = rawDataWireTimeVec[wireIdx];
        
            channelWireVec[wireIdx] = channel;
            
            // If we are trying to truncate the incoming RawDigit collection then we need to do so when we extract from the input raw digits
            // This causes a small division here...
            if (fTruncateTicks)
            {
                maxTimeSamples = fWindowSize;
                
                if (rawadc.size()  != maxTimeSamples) rawadc.resize(maxTimeSamples);
                if (tempVec.size() != dataSize)       tempVec.resize(dataSize);
                
                // And now uncompress
                raw::Uncompress(rawDigit->ADCs(), tempVec, rawDigit->Compression());
                
                std::copy(tempVec.begin() + fNumTicksToDropFront, tempVec.begin() + fNumTicksToDropFront + fWindowSize, rawadc.begin());
            }
            else
            {
                maxTimeSamples = dataSize;
                
                if (rawadc.size() != dataSize) rawadc.resize(maxTimeSamples);
                
                // And now uncompress
                raw::Uncompress(rawDigit->ADCs(), rawadc, rawDigit->Compression());
            }
            
            // This allows the module to be used simply to truncate waveforms with no noise processing
            if (!fProcessNoise)
            {
                saveRawDigits(filteredRawDigit, channel, rawadc, truncMeanWireVec[wireIdx], truncRmsWireVec[wireIdx]);
                continue;
            }
            
            // Apply the high frequency filter
            if (fApplyBinAverage) fBinAverageAlg.doTwoBinAverage(rawadc);
            
            // Get the kitchen sink
            fCharacterizationAlg.getWaveformParams(rawadc,
                                                   channel,
                                                   view,
                                                   wire,
                                                   truncMeanWireVec[wireIdx],
                                                   truncRmsWireVec[wireIdx],
                                                   meanWireVec[wireIdx],
                                                   medianWireVec[wireIdx],
                                                   modeWireVec[wireIdx],
                                                   skewnessWireVec[wireIdx],
                                                   fullRmsWireVec[wireIdx],
                                                   minMaxWireVec[wireIdx],
                                                   neighborRatioWireVec[wireIdx],
                                                   pedCorWireVec[wireIdx]);
            
            // If we are not performing noise corrections then we are done with this wire
            // Store it and move on
            if (!fSmoothCorrelatedNoise)
            {
                // Filter out the very high noise wires
                if (truncRmsWireVec[wireIdx] < fRmsRejectionCutHi[view])
                    saveRawDigits(filteredRawDigit, channel, rawadc, truncMeanWireVec[wireIdx], truncRmsWireVec[wireIdx]);
                else
                {
                    // Eventually we'll interface to some sort of channel status communication mechanism.
                    // For now use the log file
                    mf::LogInfo("RawDigitFilterUBooNE") <<  "--> Rejecting channel for large rms, channel: " << channel << ", rmsVal: " << pedCorWireVec[wireIdx] << ", truncMean: " << truncMeanWireVec[wireIdx] << ", pedestal: " << pedCorWireVec[wireIdx] << std::endl;
                }
                
                continue;
            }
            
            // Add this wire to the map and try to do some classification here
            if (!fCharacterizationAlg.classifyRawDigitVec(rawadc, view, wire, truncRmsWireVec[wireIdx], minMaxWireVec[wireIdx], meanWireVec[wireIdx],skewnessWireVec[wireIdx], neighborRatioWireVec[wireIdx], groupToDigitIdxPairMap))
            {
                // If the waveform was not classified then we need to baseline correct...
                std::transform(rawadc.begin(),rawadc.end(),rawadc.begin(),std::bind2nd(std::minus<short>(),pedCorWireVec[wireIdx]));
            }

            // Are we at the correct boundary for dealing with the noise?
            if (!((wireIdx + 1) % fNumWiresToGroup[view]))
            {
                int baseWireIdx = wire - wire % fNumWiresToGroup[view];

                // Now go through the groups to remove correlated noise in those groups
                for(auto& groupToDigitIdxPair : groupToDigitIdxPairMap)
                {
                    fCorCorrectAlg.removeCorrelatedNoise(groupToDigitIdxPair.second,
                                                         view,
                                                         truncMeanWireVec,
                                                         truncRmsWireVec,
                                                         minMaxWireVec,
                                                         meanWireVec,
                                                         skewnessWireVec,
                                                         neighborRatioWireVec,
                                                         pedCorWireVec);
                }
                
                // One more pass through to store the good channels
                for (size_t locWireIdx = 0; locWireIdx < fNumWiresToGroup[view]; locWireIdx++)
                {
                    // Try baseline correction?
                    if (fApplyTopHatFilter && view != 2 && skewnessWireVec[locWireIdx] > 0.)
                    {
                        //doAdaptiveFilter(rawDataWireTimeVec[locWireIdx]);
                        fFilterAlg.doTopHatFilter(rawDataWireTimeVec[locWireIdx], baseWireIdx + locWireIdx);
                    }
                    
                    // recalculate rms for the output
                    double rmsVal   = 0.;
                    double pedestal = truncMeanWireVec[locWireIdx];
                    double pedCor   = pedCorWireVec[locWireIdx];
                    
                    caldata::RawDigitVector& rawDataVec = rawDataWireTimeVec[locWireIdx];
                    
                    for(const auto& adcVal : rawDataVec)
                    {
                        double adcLessPed = adcVal - pedestal + pedCor;
                        rmsVal += adcLessPed * adcLessPed;
                    }
                        
                    rmsVal = std::sqrt(std::max(0.,rmsVal / double(rawDataVec.size())));
                    
                    // The ultra high noise channels are simply zapped
                    if (rmsVal < fRmsRejectionCutHi[view]) // && ImAGoodWire(view,baseWireIdx + locWireIdx))
                    {
                        saveRawDigits(filteredRawDigit, channelWireVec[locWireIdx], rawDataVec, pedestal, rmsVal);
                    }
                    else
                    {
                        mf::LogInfo("RawDigitFilterUBooNE") <<  "--> Rejecting channel for large rms, channel: " << channel << ", rmsVal: " << truncRmsWireVec[wireIdx] << ", truncMean: " << truncMeanWireVec[wireIdx] << ", pedestal: " << pedCorWireVec[wireIdx] << std::endl;
                    }
                }
                
                groupToDigitIdxPairMap.clear();
            }
        }
    }
    
    // Add tracks and associations to event.
    event.put(std::move(filteredRawDigit));
}

void RawDigitFilterUBooNE::saveRawDigits(std::unique_ptr<std::vector<raw::RawDigit> >& filteredRawDigit,
                                         raw::ChannelID_t&                             channel,
                                         caldata::RawDigitVector&                      rawDigitVec,
                                         float                                         pedestal,
                                         float                                         rms)
{
    filteredRawDigit->emplace_back(raw::RawDigit(channel, rawDigitVec.size(), rawDigitVec, raw::kNone));
    filteredRawDigit->back().SetPedestal(pedestal,rms);
    
    return;
}

//----------------------------------------------------------------------------
/// End job method.
void RawDigitFilterUBooNE::endJob()
{
    mf::LogInfo("RawDigitFilterUBooNE") << "Looked at " << fNumEvent << " events" << std::endl;
}
<|MERGE_RESOLUTION|>--- conflicted
+++ resolved
@@ -1,503 +1,481 @@
-////////////////////////////////////////////////////////////////////////
-//
-// Class:       RawDigitFilterUBooNE
-// Module Type: producer
-// File:        RawDigitFilterUBooNE_module.cc
-//
-//              The intent of this module is to filter out "bad" channels
-//              in an input RawDigit data stream. In the current implementation,
-//              "bad" is defined as the truncated rms for a channel crossing
-//              a user controlled threshold
-//
-// Configuration parameters:
-//
-// DigitModuleLabel      - the source of the RawDigit collection
-// TruncMeanFraction     - the fraction of waveform bins to discard when
-//                         computing the means and rms
-// RMSRejectionCutHi     - vector of maximum allowed rms values to keep channel
-// RMSRejectionCutLow    - vector of lowest allowed rms values to keep channel
-// RMSSelectionCut       - vector of rms values below which to not correct
-// TheChoseWire          - Wire chosen for "example" hists
-// MaxPedestalDiff       - Baseline difference to pedestal to flag
-// SmoothCorrelatedNoise - Turns on the correlated noise suppression
-// NumWiresToGroup       - When removing correlated noise, # wires to group
-// FillHistograms        - Turn on histogram filling for diagnostics
-// RunFFTInputWires      - FFT analyze the input RawDigits if true - diagnostics
-// RunFFTCorrectedWires  - FFT analyze the output RawDigits if true - diagnostics
-// TruncateTicks:        - Provide mechanism to truncate a readout window to a smaller size
-// WindowSize:           - The desired size of the output window
-// NumTicksToDropFront:  - The number ticks dropped off the front of the original window
-//
-//
-// Created by Tracy Usher (usher@slac.stanford.edu) on August 17, 2015
-//
-////////////////////////////////////////////////////////////////////////
-
-#include <cmath>
-#include <algorithm>
-#include <vector>
-
-#include "art/Framework/Core/EDProducer.h"
-#include "art/Framework/Services/Registry/ServiceHandle.h" 
-#include "art/Framework/Services/Registry/ServiceHandle.h"
-#include "art/Framework/Services/Optional/TFileService.h"
-#include "art/Framework/Core/ModuleMacros.h"
-#include "art/Persistency/Common/Ptr.h"
-#include "messagefacility/MessageLogger/MessageLogger.h"
-
+////////////////////////////////////////////////////////////////////////
+//
+// Class:       RawDigitFilterUBooNE
+// Module Type: producer
+// File:        RawDigitFilterUBooNE_module.cc
+//
+//              The intent of this module is to filter out "bad" channels
+//              in an input RawDigit data stream. In the current implementation,
+//              "bad" is defined as the truncated rms for a channel crossing
+//              a user controlled threshold
+//
+// Configuration parameters:
+//
+// DigitModuleLabel      - the source of the RawDigit collection
+// TruncMeanFraction     - the fraction of waveform bins to discard when
+//                         computing the means and rms
+// RMSRejectionCutHi     - vector of maximum allowed rms values to keep channel
+// RMSRejectionCutLow    - vector of lowest allowed rms values to keep channel
+// RMSSelectionCut       - vector of rms values below which to not correct
+// TheChoseWire          - Wire chosen for "example" hists
+// MaxPedestalDiff       - Baseline difference to pedestal to flag
+// SmoothCorrelatedNoise - Turns on the correlated noise suppression
+// NumWiresToGroup       - When removing correlated noise, # wires to group
+// FillHistograms        - Turn on histogram filling for diagnostics
+// RunFFTInputWires      - FFT analyze the input RawDigits if true - diagnostics
+// RunFFTCorrectedWires  - FFT analyze the output RawDigits if true - diagnostics
+// TruncateTicks:        - Provide mechanism to truncate a readout window to a smaller size
+// WindowSize:           - The desired size of the output window
+// NumTicksToDropFront:  - The number ticks dropped off the front of the original window
+//
+//
+// Created by Tracy Usher (usher@slac.stanford.edu) on August 17, 2015
+//
+////////////////////////////////////////////////////////////////////////
+
+#include <cmath>
+#include <algorithm>
+#include <vector>
+
+#include "art/Framework/Core/EDProducer.h"
+#include "art/Framework/Services/Registry/ServiceHandle.h" 
+#include "art/Framework/Services/Registry/ServiceHandle.h"
+#include "art/Framework/Services/Optional/TFileService.h"
+#include "art/Framework/Core/ModuleMacros.h"
+#include "art/Persistency/Common/Ptr.h"
+#include "messagefacility/MessageLogger/MessageLogger.h"
+
 #include "larcore/Geometry/Geometry.h"
-<<<<<<< HEAD
-#include "lardata/Utilities/DetectorProperties.h"
-#include "lardata/Utilities/TimeService.h"
-#include "lardata/Utilities/SimpleTimeService.h"
-#include "larevt/CalibrationDBI/Interface/IDetPedestalService.h"
-#include "larevt/CalibrationDBI/Interface/IDetPedestalProvider.h"
-
-#include "NoiseFilterAlgs/RawDigitNoiseFilterDefs.h"
-#include "NoiseFilterAlgs/RawDigitBinAverageAlg.h"
-#include "NoiseFilterAlgs/RawDigitCharacterizationAlg.h"
-#include "NoiseFilterAlgs/RawDigitCorrelatedCorrectionAlg.h"
-#include "NoiseFilterAlgs/RawDigitFilterAlg.h"
-=======
-#include "lardata/DetectorInfoServices/DetectorPropertiesService.h"
-#include "larevt/CalibrationDBI/Interface/DetPedestalService.h"
-#include "larevt/CalibrationDBI/Interface/DetPedestalProvider.h"
+#include "lardata/DetectorInfoServices/DetectorPropertiesService.h"
+#include "larevt/CalibrationDBI/Interface/DetPedestalService.h"
+#include "larevt/CalibrationDBI/Interface/DetPedestalProvider.h"
+
+#include "NoiseFilterAlgs/RawDigitNoiseFilterDefs.h"
+#include "NoiseFilterAlgs/RawDigitBinAverageAlg.h"
+#include "NoiseFilterAlgs/RawDigitCharacterizationAlg.h"
+#include "NoiseFilterAlgs/RawDigitCorrelatedCorrectionAlg.h"
+#include "NoiseFilterAlgs/RawDigitFilterAlg.h"
 
 #include "lardata/RawData/RawDigit.h"
 #include "lardata/RawData/raw.h"
 
-#include "TH1.h"
-#include "TH2.h"
-#include "TProfile.h"
-#include "TProfile2D.h"
 
-#include "TVirtualFFT.h"
-
-class Propagator;
->>>>>>> 09b3a36e
-
-class RawDigitFilterUBooNE : public art::EDProducer
-{
-public:
-
-    // Copnstructors, destructor.
-    explicit RawDigitFilterUBooNE(fhicl::ParameterSet const & pset);
-    virtual ~RawDigitFilterUBooNE();
-
-    // Overrides.
-    virtual void reconfigure(fhicl::ParameterSet const & pset);
-    virtual void produce(art::Event & e);
-    virtual void beginJob();
-    virtual void endJob();
-
-private:
-    
-    void saveRawDigits(std::unique_ptr<std::vector<raw::RawDigit> >&, raw::ChannelID_t&, caldata::RawDigitVector&, float, float);
-
-    // Fcl parameters.
-    std::string          fDigitModuleLabel;      ///< The full collection of hits
-    float                fTruncMeanFraction;     ///< Fraction for truncated mean
-    std::vector<float>   fRmsRejectionCutHi;     ///< Maximum rms for input channels, reject if larger
-    std::vector<float>   fRmsRejectionCutLow;    ///< Minimum rms to consider channel "alive"
-    std::vector<float>   fRmsSelectionCut;       ///< Don't use/apply correction to wires below this
-    std::vector<short>   fMinMaxSelectionCut;    ///< Plane by plane cuts for spread cut
-    unsigned int         fTheChosenWire;         ///< For example hist
-    double               fMaxPedestalDiff;       ///< Max pedestal diff to db to warn
-    bool                 fApplyBinAverage;       ///< Do bin averaging to get rid of high frequency noise
-    std::vector<size_t>  fBinsToAverage;         ///< # bins to average by view
-    bool                 fApplyTopHatFilter;     ///< Apply the top hat filter
-    size_t               fStructuringElement;    ///< Structuring element to use with Top Hat filter
-    bool                 fSmoothCorrelatedNoise; ///< Should we smooth the noise?
-    bool                 fApplyCorSmoothing;     ///< Attempt to smooth the correlated noise correction?
-    bool                 fApplyFFTCorrection;    ///< Use an FFT to get the correlated noise correction
-    bool                 fFillFFTHistograms;     ///< Fill associated FFT histograms
-    std::vector<size_t>  fFFTHistsWireGroup;     ///< Wire Group to pick on
-    std::vector<size_t>  fFFTNumHists;           ///< Number of hists total per view
-    std::vector<double>  fFFTHistsStartTick;     ///< Starting tick for histograms
-    std::vector<double>  fFFTMinPowerThreshold;  ///< Threshold for trimming FFT power spectrum
-    std::vector<size_t>  fNumWiresToGroup;       ///< If smoothing, the number of wires to look at
-    bool                 fFillHistograms;        ///< if true then will fill diagnostic hists
-    bool                 fRunFFTInput;           ///< Should we run FFT's on input wires?
-    bool                 fRunFFTCorrected;       ///< Should we run FFT's on corrected wires?
-    bool                 fTruncateTicks;         ///< If true then drop channels off ends of wires
-    unsigned int         fWindowSize;            ///< # ticks to keep in window
-    unsigned int         fNumTicksToDropFront;   ///< # ticks to drop from front of waveform
-    bool                 fProcessNoise;          ///< Process the noise
-
-    // Statistics.
-    int fNumEvent;        ///< Number of events seen.
-    
-    // Correction algorithms
-    caldata::RawDigitBinAverageAlg               fBinAverageAlg;
-    caldata::RawDigitCharacterizationAlg         fCharacterizationAlg;
-    caldata::RawDigitCorrelatedCorrectionAlg     fCorCorrectAlg;
-    caldata::RawDigitFilterAlg                   fFilterAlg;
-    
-    // Useful services, keep copies for now (we can update during begin run periods)
-    geo::GeometryCore const* fGeometry;                         ///< pointer to Geometry service
-    detinfo::DetectorProperties const* fDetectorProperties;   ///< Detector properties service
-    const lariov::DetPedestalProvider&          fPedestalRetrievalAlg; ///< Keep track of an instance to the pedestal retrieval alg
-};
-
-DEFINE_ART_MODULE(RawDigitFilterUBooNE)
-
-//----------------------------------------------------------------------------
-/// Constructor.
-///
-/// Arguments:
-///
-/// pset - Fcl parameters.
-///
-RawDigitFilterUBooNE::RawDigitFilterUBooNE(fhicl::ParameterSet const & pset) :
-                      fNumEvent(0),
-<<<<<<< HEAD
+class RawDigitFilterUBooNE : public art::EDProducer
+{
+public:
+
+    // Copnstructors, destructor.
+    explicit RawDigitFilterUBooNE(fhicl::ParameterSet const & pset);
+    virtual ~RawDigitFilterUBooNE();
+
+    // Overrides.
+    virtual void reconfigure(fhicl::ParameterSet const & pset);
+    virtual void produce(art::Event & e);
+    virtual void beginJob();
+    virtual void endJob();
+
+private:
+    
+    void saveRawDigits(std::unique_ptr<std::vector<raw::RawDigit> >&, raw::ChannelID_t&, caldata::RawDigitVector&, float, float);
+
+    // Fcl parameters.
+    std::string          fDigitModuleLabel;      ///< The full collection of hits
+    float                fTruncMeanFraction;     ///< Fraction for truncated mean
+    std::vector<float>   fRmsRejectionCutHi;     ///< Maximum rms for input channels, reject if larger
+    std::vector<float>   fRmsRejectionCutLow;    ///< Minimum rms to consider channel "alive"
+    std::vector<float>   fRmsSelectionCut;       ///< Don't use/apply correction to wires below this
+    std::vector<short>   fMinMaxSelectionCut;    ///< Plane by plane cuts for spread cut
+    unsigned int         fTheChosenWire;         ///< For example hist
+    double               fMaxPedestalDiff;       ///< Max pedestal diff to db to warn
+    bool                 fApplyBinAverage;       ///< Do bin averaging to get rid of high frequency noise
+    std::vector<size_t>  fBinsToAverage;         ///< # bins to average by view
+    bool                 fApplyTopHatFilter;     ///< Apply the top hat filter
+    size_t               fStructuringElement;    ///< Structuring element to use with Top Hat filter
+    bool                 fSmoothCorrelatedNoise; ///< Should we smooth the noise?
+    bool                 fApplyCorSmoothing;     ///< Attempt to smooth the correlated noise correction?
+    bool                 fApplyFFTCorrection;    ///< Use an FFT to get the correlated noise correction
+    bool                 fFillFFTHistograms;     ///< Fill associated FFT histograms
+    std::vector<size_t>  fFFTHistsWireGroup;     ///< Wire Group to pick on
+    std::vector<size_t>  fFFTNumHists;           ///< Number of hists total per view
+    std::vector<double>  fFFTHistsStartTick;     ///< Starting tick for histograms
+    std::vector<double>  fFFTMinPowerThreshold;  ///< Threshold for trimming FFT power spectrum
+    std::vector<size_t>  fNumWiresToGroup;       ///< If smoothing, the number of wires to look at
+    bool                 fFillHistograms;        ///< if true then will fill diagnostic hists
+    bool                 fRunFFTInput;           ///< Should we run FFT's on input wires?
+    bool                 fRunFFTCorrected;       ///< Should we run FFT's on corrected wires?
+    bool                 fTruncateTicks;         ///< If true then drop channels off ends of wires
+    unsigned int         fWindowSize;            ///< # ticks to keep in window
+    unsigned int         fNumTicksToDropFront;   ///< # ticks to drop from front of waveform
+    bool                 fProcessNoise;          ///< Process the noise
+
+    // Statistics.
+    int fNumEvent;        ///< Number of events seen.
+    
+    // Correction algorithms
+    caldata::RawDigitBinAverageAlg               fBinAverageAlg;
+    caldata::RawDigitCharacterizationAlg         fCharacterizationAlg;
+    caldata::RawDigitCorrelatedCorrectionAlg     fCorCorrectAlg;
+    caldata::RawDigitFilterAlg                   fFilterAlg;
+    
+    // Useful services, keep copies for now (we can update during begin run periods)
+    geo::GeometryCore const* fGeometry;                         ///< pointer to Geometry service
+    detinfo::DetectorProperties const* fDetectorProperties;   ///< Detector properties service
+    const lariov::DetPedestalProvider&          fPedestalRetrievalAlg; ///< Keep track of an instance to the pedestal retrieval alg
+};
+
+DEFINE_ART_MODULE(RawDigitFilterUBooNE)
+
+//----------------------------------------------------------------------------
+/// Constructor.
+///
+/// Arguments:
+///
+/// pset - Fcl parameters.
+///
+RawDigitFilterUBooNE::RawDigitFilterUBooNE(fhicl::ParameterSet const & pset) :
+                      fNumEvent(0),
                       fBinAverageAlg(pset),
-                      fCharacterizationAlg(pset),
-                      fCorCorrectAlg(pset),
-                      fFilterAlg(pset),
-                      fPedestalRetrievalAlg(art::ServiceHandle<lariov::IDetPedestalService>()->GetPedestalProvider())
-
-=======
-                      fFirstEvent(true),
-                      fPedestalRetrievalAlg(*lar::providerFrom<lariov::DetPedestalService>())
->>>>>>> 09b3a36e
-{
-    
-    fGeometry = lar::providerFrom<geo::Geometry>();
-    fDetectorProperties = lar::providerFrom<detinfo::DetectorPropertiesService>();
-    
-    reconfigure(pset);
-    produces<std::vector<raw::RawDigit> >();
-
-    // Report.
-    mf::LogInfo("RawDigitFilterUBooNE") << "RawDigitFilterUBooNE configured\n";
-}
-
-//----------------------------------------------------------------------------
-/// Destructor.
-RawDigitFilterUBooNE::~RawDigitFilterUBooNE()
-{}
-
-//----------------------------------------------------------------------------
-/// Reconfigure method.
-///
-/// Arguments:
-///
-/// pset - Fcl parameter set.
-///
-void RawDigitFilterUBooNE::reconfigure(fhicl::ParameterSet const & pset)
-{
-    fDigitModuleLabel      = pset.get<std::string>        ("DigitModuleLabel",                                        "daq");
-    fTruncMeanFraction     = pset.get<float>              ("TruncMeanFraction",                                        0.15);
-    fRmsRejectionCutHi     = pset.get<std::vector<float>> ("RMSRejectionCutHi",     std::vector<float>() = {25.0,25.0,25.0});
-    fRmsRejectionCutLow    = pset.get<std::vector<float>> ("RMSRejectionCutLow",    std::vector<float>() = {0.70,0.70,0.70});
-    fRmsSelectionCut       = pset.get<std::vector<float>> ("RMSSelectionCut",       std::vector<float>() = {1.40,1.40,1.00});
-    fMinMaxSelectionCut    = pset.get<std::vector<short>> ("MinMaxSelectionCut",        std::vector<short>() = {13, 13, 11});
-    fTheChosenWire         = pset.get<unsigned int>       ("TheChosenWire",                                            1200);
-    fMaxPedestalDiff       = pset.get<double>             ("MaxPedestalDiff",                                           10.);
-    fApplyBinAverage       = pset.get<bool>               ("ApplyBinAverage",                                          true);
-    fBinsToAverage         = pset.get<std::vector<size_t>>("NumBinsToAverage",              std::vector<size_t>() = {2,2,2});
-    fApplyTopHatFilter     = pset.get<bool>               ("ApplyTopHatFilter",                                        true);
-    fStructuringElement    = pset.get<size_t>             ("StructuringElement",                                         30);
-    fSmoothCorrelatedNoise = pset.get<bool>               ("SmoothCorrelatedNoise",                                    true);
-    fApplyCorSmoothing     = pset.get<bool>               ("ApplyCorSmoothing",                                        true);
-    fApplyFFTCorrection    = pset.get<bool>               ("ApplyFFTCorrection",                                       true);
-    fFillFFTHistograms     = pset.get<bool>               ("FillFFTHistograms",                                        true);
-    fFFTHistsWireGroup     = pset.get<std::vector<size_t>>("FFTHistsWireGroup",         std::vector<size_t>() = {1, 33, 34});
-    fFFTNumHists           = pset.get<std::vector<size_t>>("FFTNumWaveHistograms",       std::vector<size_t>() = {10,48,48});
-    fFFTHistsStartTick     = pset.get<std::vector<double>>("FFTWaveHistsStartTick", std::vector<double>() = {96.,96.,7670.});
-    fFFTMinPowerThreshold  = pset.get<std::vector<double>>("FFTPowerThreshold",     std::vector<double>() = {100.,75.,500.});
-    fNumWiresToGroup       = pset.get<std::vector<size_t>>("NumWiresToGroup",          std::vector<size_t>() = {48, 48, 96});
-    fFillHistograms        = pset.get<bool>               ("FillHistograms",                                          false);
-    fRunFFTInput           = pset.get<bool>               ("RunFFTInputWires",                                        false);
-    fRunFFTCorrected       = pset.get<bool>               ("RunFFTCorrectedWires",                                    false);
-    fTruncateTicks         = pset.get<bool>               ("TruncateTicks",                                           false);
-    fWindowSize            = pset.get<size_t>             ("WindowSize",                                               6400);
-    fNumTicksToDropFront   = pset.get<size_t>             ("NumTicksToDropFront",                                      2250);
-    fProcessNoise          = pset.get<bool>               ("ProcessNoise",                                             true);
-}
-
-//----------------------------------------------------------------------------
-/// Begin job method.
-void RawDigitFilterUBooNE::beginJob()
-{
-    // Access ART's TFileService, which will handle creating and writing
-    // histograms and n-tuples for us.
-    art::ServiceHandle<art::TFileService> tfs;
-    
-    fCharacterizationAlg.initializeHists(tfs);
-    fCorCorrectAlg.initializeHists(tfs);
-    fFilterAlg.initializeHists(tfs);
-    
-    return;
-}
-
-//----------------------------------------------------------------------------
-/// Produce method.
-///
-/// Arguments:
-///
-/// evt - Art event.
-///
-/// This is the primary method.
-///
-void RawDigitFilterUBooNE::produce(art::Event & event)
-{
-    ++fNumEvent;
-    
-    // Agreed convention is to ALWAYS output to the event store so get a pointer to our collection
-    std::unique_ptr<std::vector<raw::RawDigit> > filteredRawDigit(new std::vector<raw::RawDigit>);
-    
-    // Read in the digit List object(s).
-    art::Handle< std::vector<raw::RawDigit> > digitVecHandle;
-    event.getByLabel(fDigitModuleLabel, digitVecHandle);
-    
-    // Require a valid handle
-    if (digitVecHandle.isValid())
-    {
-        unsigned int maxChannels    = fGeometry->Nchannels();
-        unsigned int maxTimeSamples = fDetectorProperties->NumberTimeSamples();
-        
-        // Sadly, the RawDigits come to us in an unsorted condition which is not optimal for
-        // what we want to do here. So we make a vector of pointers to the input raw digits and sort them
-        std::vector<const raw::RawDigit*> rawDigitVec;
-        
-        // Ugliness to fill the pointer vector...
-        for(size_t idx = 0; idx < digitVecHandle->size(); idx++) rawDigitVec.push_back(&digitVecHandle->at(idx)); //art::Ptr<raw::RawDigit>(digitVecHandle, idx).get());
-        
-        // Sort (use a lambda to sort by channel id)
-        std::sort(rawDigitVec.begin(),rawDigitVec.end(),[](const raw::RawDigit* left, const raw::RawDigit* right) {return left->Channel() < right->Channel();});
-    
-        // Ok, to do the correlated noise removal we are going to need a rather impressive data structure...
-        // Because we need to unpack each wire's data, we will need to "explode" it out into a data structure
-        // here... with the good news that we'll release the memory at the end of the module so should not
-        // impact downstream processing (I hope!).
-        // What we are going to do is make a vector over views of vectors over wires of vectors over time samples
-        //std::vector<RawDigitVector> rawDataWireTimeVec;
-        std::vector<caldata::RawDigitVector> rawDataWireTimeVec;
-        std::vector<float>                   truncMeanWireVec;
-        std::vector<float>                   truncRmsWireVec;
-        std::vector<short>                   meanWireVec;
-        std::vector<short>                   medianWireVec;
-        std::vector<short>                   modeWireVec;
-        std::vector<float>                   skewnessWireVec;
-        std::vector<float>                   fullRmsWireVec;
-        std::vector<short>                   minMaxWireVec;
-        std::vector<float>                   neighborRatioWireVec;
-        std::vector<float>                   pedCorWireVec;
-        std::vector<raw::ChannelID_t>        channelWireVec;
-        caldata::GroupToDigitIdxPairMap      groupToDigitIdxPairMap;
-        
-        // Declare a temporary digit holder and resize it if downsizing the waveform
-        caldata::RawDigitVector tempVec;
-    
-        // Commence looping over raw digits
-        for(const auto& rawDigit : rawDigitVec)
-        {
-            raw::ChannelID_t channel = rawDigit->Channel();
-        
-            bool goodChan(true);
-        
-            // The below try-catch block may no longer be necessary
-            // Decode the channel and make sure we have a valid one
-            std::vector<geo::WireID> wids;
-            try {
-                wids = fGeometry->ChannelToWire(channel);
-            }
-            catch(...)
-            {
-                //std::cout << "===>> Found illegal channel with id: " << channel << std::endl;
-                goodChan = false;
-            }
-        
-            if (channel >= maxChannels || !goodChan) continue;
-
-        
-            // Recover plane and wire in the plane
-            unsigned int view = wids[0].Plane;
-            unsigned int wire = wids[0].Wire;
-        
-            unsigned int dataSize = rawDigit->Samples();
-            unsigned int wireIdx  = wire % fNumWiresToGroup[view];
-            
-            // Cross check that our storage arrays are the correct size
-            // (note there is a possible boundary issue here that we are going to ignore...)
-            if (rawDataWireTimeVec.size() != fNumWiresToGroup[view])
-            {
-                // For each view we need to presize the vector to the number of wires
-                rawDataWireTimeVec.resize(fNumWiresToGroup[view]);
-                truncMeanWireVec.resize(fNumWiresToGroup[view]);
-                truncRmsWireVec.resize(fNumWiresToGroup[view]);
-                meanWireVec.resize(fNumWiresToGroup[view]);
-                medianWireVec.resize(fNumWiresToGroup[view]);
-                modeWireVec.resize(fNumWiresToGroup[view]);
-                skewnessWireVec.resize(fNumWiresToGroup[view]);
-                fullRmsWireVec.resize(fNumWiresToGroup[view]);
-                minMaxWireVec.resize(fNumWiresToGroup[view]);
-                neighborRatioWireVec.resize(fNumWiresToGroup[view]);
-                pedCorWireVec.resize(fNumWiresToGroup[view]);
-                channelWireVec.resize(fNumWiresToGroup[view]);
-                groupToDigitIdxPairMap.clear();
-            }
-        
-            // vector holding uncompressed adc values
-            std::vector<short>& rawadc = rawDataWireTimeVec[wireIdx];
-        
-            channelWireVec[wireIdx] = channel;
-            
-            // If we are trying to truncate the incoming RawDigit collection then we need to do so when we extract from the input raw digits
-            // This causes a small division here...
-            if (fTruncateTicks)
-            {
-                maxTimeSamples = fWindowSize;
-                
-                if (rawadc.size()  != maxTimeSamples) rawadc.resize(maxTimeSamples);
-                if (tempVec.size() != dataSize)       tempVec.resize(dataSize);
-                
-                // And now uncompress
-                raw::Uncompress(rawDigit->ADCs(), tempVec, rawDigit->Compression());
-                
-                std::copy(tempVec.begin() + fNumTicksToDropFront, tempVec.begin() + fNumTicksToDropFront + fWindowSize, rawadc.begin());
-            }
-            else
-            {
-                maxTimeSamples = dataSize;
-                
-                if (rawadc.size() != dataSize) rawadc.resize(maxTimeSamples);
-                
-                // And now uncompress
-                raw::Uncompress(rawDigit->ADCs(), rawadc, rawDigit->Compression());
-            }
-            
-            // This allows the module to be used simply to truncate waveforms with no noise processing
-            if (!fProcessNoise)
-            {
-                saveRawDigits(filteredRawDigit, channel, rawadc, truncMeanWireVec[wireIdx], truncRmsWireVec[wireIdx]);
-                continue;
-            }
-            
-            // Apply the high frequency filter
-            if (fApplyBinAverage) fBinAverageAlg.doTwoBinAverage(rawadc);
-            
-            // Get the kitchen sink
-            fCharacterizationAlg.getWaveformParams(rawadc,
-                                                   channel,
-                                                   view,
-                                                   wire,
-                                                   truncMeanWireVec[wireIdx],
-                                                   truncRmsWireVec[wireIdx],
-                                                   meanWireVec[wireIdx],
-                                                   medianWireVec[wireIdx],
-                                                   modeWireVec[wireIdx],
-                                                   skewnessWireVec[wireIdx],
-                                                   fullRmsWireVec[wireIdx],
-                                                   minMaxWireVec[wireIdx],
-                                                   neighborRatioWireVec[wireIdx],
-                                                   pedCorWireVec[wireIdx]);
-            
-            // If we are not performing noise corrections then we are done with this wire
-            // Store it and move on
-            if (!fSmoothCorrelatedNoise)
-            {
-                // Filter out the very high noise wires
-                if (truncRmsWireVec[wireIdx] < fRmsRejectionCutHi[view])
-                    saveRawDigits(filteredRawDigit, channel, rawadc, truncMeanWireVec[wireIdx], truncRmsWireVec[wireIdx]);
-                else
-                {
-                    // Eventually we'll interface to some sort of channel status communication mechanism.
-                    // For now use the log file
-                    mf::LogInfo("RawDigitFilterUBooNE") <<  "--> Rejecting channel for large rms, channel: " << channel << ", rmsVal: " << pedCorWireVec[wireIdx] << ", truncMean: " << truncMeanWireVec[wireIdx] << ", pedestal: " << pedCorWireVec[wireIdx] << std::endl;
-                }
-                
-                continue;
-            }
-            
-            // Add this wire to the map and try to do some classification here
-            if (!fCharacterizationAlg.classifyRawDigitVec(rawadc, view, wire, truncRmsWireVec[wireIdx], minMaxWireVec[wireIdx], meanWireVec[wireIdx],skewnessWireVec[wireIdx], neighborRatioWireVec[wireIdx], groupToDigitIdxPairMap))
-            {
-                // If the waveform was not classified then we need to baseline correct...
-                std::transform(rawadc.begin(),rawadc.end(),rawadc.begin(),std::bind2nd(std::minus<short>(),pedCorWireVec[wireIdx]));
-            }
-
-            // Are we at the correct boundary for dealing with the noise?
-            if (!((wireIdx + 1) % fNumWiresToGroup[view]))
-            {
-                int baseWireIdx = wire - wire % fNumWiresToGroup[view];
-
-                // Now go through the groups to remove correlated noise in those groups
-                for(auto& groupToDigitIdxPair : groupToDigitIdxPairMap)
-                {
-                    fCorCorrectAlg.removeCorrelatedNoise(groupToDigitIdxPair.second,
-                                                         view,
-                                                         truncMeanWireVec,
-                                                         truncRmsWireVec,
-                                                         minMaxWireVec,
-                                                         meanWireVec,
-                                                         skewnessWireVec,
-                                                         neighborRatioWireVec,
-                                                         pedCorWireVec);
-                }
-                
-                // One more pass through to store the good channels
-                for (size_t locWireIdx = 0; locWireIdx < fNumWiresToGroup[view]; locWireIdx++)
-                {
-                    // Try baseline correction?
-                    if (fApplyTopHatFilter && view != 2 && skewnessWireVec[locWireIdx] > 0.)
-                    {
-                        //doAdaptiveFilter(rawDataWireTimeVec[locWireIdx]);
-                        fFilterAlg.doTopHatFilter(rawDataWireTimeVec[locWireIdx], baseWireIdx + locWireIdx);
-                    }
-                    
-                    // recalculate rms for the output
-                    double rmsVal   = 0.;
-                    double pedestal = truncMeanWireVec[locWireIdx];
-                    double pedCor   = pedCorWireVec[locWireIdx];
-                    
-                    caldata::RawDigitVector& rawDataVec = rawDataWireTimeVec[locWireIdx];
-                    
-                    for(const auto& adcVal : rawDataVec)
-                    {
-                        double adcLessPed = adcVal - pedestal + pedCor;
-                        rmsVal += adcLessPed * adcLessPed;
-                    }
-                        
-                    rmsVal = std::sqrt(std::max(0.,rmsVal / double(rawDataVec.size())));
-                    
-                    // The ultra high noise channels are simply zapped
-                    if (rmsVal < fRmsRejectionCutHi[view]) // && ImAGoodWire(view,baseWireIdx + locWireIdx))
-                    {
-                        saveRawDigits(filteredRawDigit, channelWireVec[locWireIdx], rawDataVec, pedestal, rmsVal);
-                    }
-                    else
-                    {
-                        mf::LogInfo("RawDigitFilterUBooNE") <<  "--> Rejecting channel for large rms, channel: " << channel << ", rmsVal: " << truncRmsWireVec[wireIdx] << ", truncMean: " << truncMeanWireVec[wireIdx] << ", pedestal: " << pedCorWireVec[wireIdx] << std::endl;
-                    }
-                }
-                
-                groupToDigitIdxPairMap.clear();
-            }
-        }
-    }
-    
-    // Add tracks and associations to event.
-    event.put(std::move(filteredRawDigit));
-}
-
-void RawDigitFilterUBooNE::saveRawDigits(std::unique_ptr<std::vector<raw::RawDigit> >& filteredRawDigit,
-                                         raw::ChannelID_t&                             channel,
-                                         caldata::RawDigitVector&                      rawDigitVec,
-                                         float                                         pedestal,
-                                         float                                         rms)
-{
-    filteredRawDigit->emplace_back(raw::RawDigit(channel, rawDigitVec.size(), rawDigitVec, raw::kNone));
-    filteredRawDigit->back().SetPedestal(pedestal,rms);
-    
-    return;
-}
-
-//----------------------------------------------------------------------------
-/// End job method.
-void RawDigitFilterUBooNE::endJob()
-{
-    mf::LogInfo("RawDigitFilterUBooNE") << "Looked at " << fNumEvent << " events" << std::endl;
-}
+                      fCharacterizationAlg(pset),
+                      fCorCorrectAlg(pset),
+                      fFilterAlg(pset),
+                      fPedestalRetrievalAlg(*lar::providerFrom<lariov::DetPedestalService>())
+{
+    
+    fGeometry = lar::providerFrom<geo::Geometry>();
+    fDetectorProperties = lar::providerFrom<detinfo::DetectorPropertiesService>();
+    
+    reconfigure(pset);
+    produces<std::vector<raw::RawDigit> >();
+
+    // Report.
+    mf::LogInfo("RawDigitFilterUBooNE") << "RawDigitFilterUBooNE configured\n";
+}
+
+//----------------------------------------------------------------------------
+/// Destructor.
+RawDigitFilterUBooNE::~RawDigitFilterUBooNE()
+{}
+
+//----------------------------------------------------------------------------
+/// Reconfigure method.
+///
+/// Arguments:
+///
+/// pset - Fcl parameter set.
+///
+void RawDigitFilterUBooNE::reconfigure(fhicl::ParameterSet const & pset)
+{
+    fDigitModuleLabel      = pset.get<std::string>        ("DigitModuleLabel",                                        "daq");
+    fTruncMeanFraction     = pset.get<float>              ("TruncMeanFraction",                                        0.15);
+    fRmsRejectionCutHi     = pset.get<std::vector<float>> ("RMSRejectionCutHi",     std::vector<float>() = {25.0,25.0,25.0});
+    fRmsRejectionCutLow    = pset.get<std::vector<float>> ("RMSRejectionCutLow",    std::vector<float>() = {0.70,0.70,0.70});
+    fRmsSelectionCut       = pset.get<std::vector<float>> ("RMSSelectionCut",       std::vector<float>() = {1.40,1.40,1.00});
+    fMinMaxSelectionCut    = pset.get<std::vector<short>> ("MinMaxSelectionCut",        std::vector<short>() = {13, 13, 11});
+    fTheChosenWire         = pset.get<unsigned int>       ("TheChosenWire",                                            1200);
+    fMaxPedestalDiff       = pset.get<double>             ("MaxPedestalDiff",                                           10.);
+    fApplyBinAverage       = pset.get<bool>               ("ApplyBinAverage",                                          true);
+    fBinsToAverage         = pset.get<std::vector<size_t>>("NumBinsToAverage",              std::vector<size_t>() = {2,2,2});
+    fApplyTopHatFilter     = pset.get<bool>               ("ApplyTopHatFilter",                                        true);
+    fStructuringElement    = pset.get<size_t>             ("StructuringElement",                                         30);
+    fSmoothCorrelatedNoise = pset.get<bool>               ("SmoothCorrelatedNoise",                                    true);
+    fApplyCorSmoothing     = pset.get<bool>               ("ApplyCorSmoothing",                                        true);
+    fApplyFFTCorrection    = pset.get<bool>               ("ApplyFFTCorrection",                                       true);
+    fFillFFTHistograms     = pset.get<bool>               ("FillFFTHistograms",                                        true);
+    fFFTHistsWireGroup     = pset.get<std::vector<size_t>>("FFTHistsWireGroup",         std::vector<size_t>() = {1, 33, 34});
+    fFFTNumHists           = pset.get<std::vector<size_t>>("FFTNumWaveHistograms",       std::vector<size_t>() = {10,48,48});
+    fFFTHistsStartTick     = pset.get<std::vector<double>>("FFTWaveHistsStartTick", std::vector<double>() = {96.,96.,7670.});
+    fFFTMinPowerThreshold  = pset.get<std::vector<double>>("FFTPowerThreshold",     std::vector<double>() = {100.,75.,500.});
+    fNumWiresToGroup       = pset.get<std::vector<size_t>>("NumWiresToGroup",          std::vector<size_t>() = {48, 48, 96});
+    fFillHistograms        = pset.get<bool>               ("FillHistograms",                                          false);
+    fRunFFTInput           = pset.get<bool>               ("RunFFTInputWires",                                        false);
+    fRunFFTCorrected       = pset.get<bool>               ("RunFFTCorrectedWires",                                    false);
+    fTruncateTicks         = pset.get<bool>               ("TruncateTicks",                                           false);
+    fWindowSize            = pset.get<size_t>             ("WindowSize",                                               6400);
+    fNumTicksToDropFront   = pset.get<size_t>             ("NumTicksToDropFront",                                      2250);
+    fProcessNoise          = pset.get<bool>               ("ProcessNoise",                                             true);
+}
+
+//----------------------------------------------------------------------------
+/// Begin job method.
+void RawDigitFilterUBooNE::beginJob()
+{
+    // Access ART's TFileService, which will handle creating and writing
+    // histograms and n-tuples for us.
+    art::ServiceHandle<art::TFileService> tfs;
+    
+    fCharacterizationAlg.initializeHists(tfs);
+    fCorCorrectAlg.initializeHists(tfs);
+    fFilterAlg.initializeHists(tfs);
+    
+    return;
+}
+
+//----------------------------------------------------------------------------
+/// Produce method.
+///
+/// Arguments:
+///
+/// evt - Art event.
+///
+/// This is the primary method.
+///
+void RawDigitFilterUBooNE::produce(art::Event & event)
+{
+    ++fNumEvent;
+    
+    // Agreed convention is to ALWAYS output to the event store so get a pointer to our collection
+    std::unique_ptr<std::vector<raw::RawDigit> > filteredRawDigit(new std::vector<raw::RawDigit>);
+    
+    // Read in the digit List object(s).
+    art::Handle< std::vector<raw::RawDigit> > digitVecHandle;
+    event.getByLabel(fDigitModuleLabel, digitVecHandle);
+    
+    // Require a valid handle
+    if (digitVecHandle.isValid())
+    {
+        unsigned int maxChannels    = fGeometry->Nchannels();
+        unsigned int maxTimeSamples = fDetectorProperties->NumberTimeSamples();
+        
+        // Sadly, the RawDigits come to us in an unsorted condition which is not optimal for
+        // what we want to do here. So we make a vector of pointers to the input raw digits and sort them
+        std::vector<const raw::RawDigit*> rawDigitVec;
+        
+        // Ugliness to fill the pointer vector...
+        for(size_t idx = 0; idx < digitVecHandle->size(); idx++) rawDigitVec.push_back(&digitVecHandle->at(idx)); //art::Ptr<raw::RawDigit>(digitVecHandle, idx).get());
+        
+        // Sort (use a lambda to sort by channel id)
+        std::sort(rawDigitVec.begin(),rawDigitVec.end(),[](const raw::RawDigit* left, const raw::RawDigit* right) {return left->Channel() < right->Channel();});
+    
+        // Ok, to do the correlated noise removal we are going to need a rather impressive data structure...
+        // Because we need to unpack each wire's data, we will need to "explode" it out into a data structure
+        // here... with the good news that we'll release the memory at the end of the module so should not
+        // impact downstream processing (I hope!).
+        // What we are going to do is make a vector over views of vectors over wires of vectors over time samples
+        //std::vector<RawDigitVector> rawDataWireTimeVec;
+        std::vector<caldata::RawDigitVector> rawDataWireTimeVec;
+        std::vector<float>                   truncMeanWireVec;
+        std::vector<float>                   truncRmsWireVec;
+        std::vector<short>                   meanWireVec;
+        std::vector<short>                   medianWireVec;
+        std::vector<short>                   modeWireVec;
+        std::vector<float>                   skewnessWireVec;
+        std::vector<float>                   fullRmsWireVec;
+        std::vector<short>                   minMaxWireVec;
+        std::vector<float>                   neighborRatioWireVec;
+        std::vector<float>                   pedCorWireVec;
+        std::vector<raw::ChannelID_t>        channelWireVec;
+        caldata::GroupToDigitIdxPairMap      groupToDigitIdxPairMap;
+        
+        // Declare a temporary digit holder and resize it if downsizing the waveform
+        caldata::RawDigitVector tempVec;
+    
+        // Commence looping over raw digits
+        for(const auto& rawDigit : rawDigitVec)
+        {
+            raw::ChannelID_t channel = rawDigit->Channel();
+        
+            bool goodChan(true);
+        
+            // The below try-catch block may no longer be necessary
+            // Decode the channel and make sure we have a valid one
+            std::vector<geo::WireID> wids;
+            try {
+                wids = fGeometry->ChannelToWire(channel);
+            }
+            catch(...)
+            {
+                //std::cout << "===>> Found illegal channel with id: " << channel << std::endl;
+                goodChan = false;
+            }
+        
+            if (channel >= maxChannels || !goodChan) continue;
+
+        
+            // Recover plane and wire in the plane
+            unsigned int view = wids[0].Plane;
+            unsigned int wire = wids[0].Wire;
+        
+            unsigned int dataSize = rawDigit->Samples();
+            unsigned int wireIdx  = wire % fNumWiresToGroup[view];
+            
+            // Cross check that our storage arrays are the correct size
+            // (note there is a possible boundary issue here that we are going to ignore...)
+            if (rawDataWireTimeVec.size() != fNumWiresToGroup[view])
+            {
+                // For each view we need to presize the vector to the number of wires
+                rawDataWireTimeVec.resize(fNumWiresToGroup[view]);
+                truncMeanWireVec.resize(fNumWiresToGroup[view]);
+                truncRmsWireVec.resize(fNumWiresToGroup[view]);
+                meanWireVec.resize(fNumWiresToGroup[view]);
+                medianWireVec.resize(fNumWiresToGroup[view]);
+                modeWireVec.resize(fNumWiresToGroup[view]);
+                skewnessWireVec.resize(fNumWiresToGroup[view]);
+                fullRmsWireVec.resize(fNumWiresToGroup[view]);
+                minMaxWireVec.resize(fNumWiresToGroup[view]);
+                neighborRatioWireVec.resize(fNumWiresToGroup[view]);
+                pedCorWireVec.resize(fNumWiresToGroup[view]);
+                channelWireVec.resize(fNumWiresToGroup[view]);
+                groupToDigitIdxPairMap.clear();
+            }
+        
+            // vector holding uncompressed adc values
+            std::vector<short>& rawadc = rawDataWireTimeVec[wireIdx];
+        
+            channelWireVec[wireIdx] = channel;
+            
+            // If we are trying to truncate the incoming RawDigit collection then we need to do so when we extract from the input raw digits
+            // This causes a small division here...
+            if (fTruncateTicks)
+            {
+                maxTimeSamples = fWindowSize;
+                
+                if (rawadc.size()  != maxTimeSamples) rawadc.resize(maxTimeSamples);
+                if (tempVec.size() != dataSize)       tempVec.resize(dataSize);
+                
+                // And now uncompress
+                raw::Uncompress(rawDigit->ADCs(), tempVec, rawDigit->Compression());
+                
+                std::copy(tempVec.begin() + fNumTicksToDropFront, tempVec.begin() + fNumTicksToDropFront + fWindowSize, rawadc.begin());
+            }
+            else
+            {
+                maxTimeSamples = dataSize;
+                
+                if (rawadc.size() != dataSize) rawadc.resize(maxTimeSamples);
+                
+                // And now uncompress
+                raw::Uncompress(rawDigit->ADCs(), rawadc, rawDigit->Compression());
+            }
+            
+            // This allows the module to be used simply to truncate waveforms with no noise processing
+            if (!fProcessNoise)
+            {
+                saveRawDigits(filteredRawDigit, channel, rawadc, truncMeanWireVec[wireIdx], truncRmsWireVec[wireIdx]);
+                continue;
+            }
+            
+            // Apply the high frequency filter
+            if (fApplyBinAverage) fBinAverageAlg.doTwoBinAverage(rawadc);
+            
+            // Get the kitchen sink
+            fCharacterizationAlg.getWaveformParams(rawadc,
+                                                   channel,
+                                                   view,
+                                                   wire,
+                                                   truncMeanWireVec[wireIdx],
+                                                   truncRmsWireVec[wireIdx],
+                                                   meanWireVec[wireIdx],
+                                                   medianWireVec[wireIdx],
+                                                   modeWireVec[wireIdx],
+                                                   skewnessWireVec[wireIdx],
+                                                   fullRmsWireVec[wireIdx],
+                                                   minMaxWireVec[wireIdx],
+                                                   neighborRatioWireVec[wireIdx],
+                                                   pedCorWireVec[wireIdx]);
+            
+            // If we are not performing noise corrections then we are done with this wire
+            // Store it and move on
+            if (!fSmoothCorrelatedNoise)
+            {
+                // Filter out the very high noise wires
+                if (truncRmsWireVec[wireIdx] < fRmsRejectionCutHi[view])
+                    saveRawDigits(filteredRawDigit, channel, rawadc, truncMeanWireVec[wireIdx], truncRmsWireVec[wireIdx]);
+                else
+                {
+                    // Eventually we'll interface to some sort of channel status communication mechanism.
+                    // For now use the log file
+                    mf::LogInfo("RawDigitFilterUBooNE") <<  "--> Rejecting channel for large rms, channel: " << channel << ", rmsVal: " << pedCorWireVec[wireIdx] << ", truncMean: " << truncMeanWireVec[wireIdx] << ", pedestal: " << pedCorWireVec[wireIdx] << std::endl;
+                }
+                
+                continue;
+            }
+            
+            // Add this wire to the map and try to do some classification here
+            if (!fCharacterizationAlg.classifyRawDigitVec(rawadc, view, wire, truncRmsWireVec[wireIdx], minMaxWireVec[wireIdx], meanWireVec[wireIdx],skewnessWireVec[wireIdx], neighborRatioWireVec[wireIdx], groupToDigitIdxPairMap))
+            {
+                // If the waveform was not classified then we need to baseline correct...
+                std::transform(rawadc.begin(),rawadc.end(),rawadc.begin(),std::bind2nd(std::minus<short>(),pedCorWireVec[wireIdx]));
+            }
+
+            // Are we at the correct boundary for dealing with the noise?
+            if (!((wireIdx + 1) % fNumWiresToGroup[view]))
+            {
+                int baseWireIdx = wire - wire % fNumWiresToGroup[view];
+
+                // Now go through the groups to remove correlated noise in those groups
+                for(auto& groupToDigitIdxPair : groupToDigitIdxPairMap)
+                {
+                    fCorCorrectAlg.removeCorrelatedNoise(groupToDigitIdxPair.second,
+                                                         view,
+                                                         truncMeanWireVec,
+                                                         truncRmsWireVec,
+                                                         minMaxWireVec,
+                                                         meanWireVec,
+                                                         skewnessWireVec,
+                                                         neighborRatioWireVec,
+                                                         pedCorWireVec);
+                }
+                
+                // One more pass through to store the good channels
+                for (size_t locWireIdx = 0; locWireIdx < fNumWiresToGroup[view]; locWireIdx++)
+                {
+                    // Try baseline correction?
+                    if (fApplyTopHatFilter && view != 2 && skewnessWireVec[locWireIdx] > 0.)
+                    {
+                        //doAdaptiveFilter(rawDataWireTimeVec[locWireIdx]);
+                        fFilterAlg.doTopHatFilter(rawDataWireTimeVec[locWireIdx], baseWireIdx + locWireIdx);
+                    }
+                    
+                    // recalculate rms for the output
+                    double rmsVal   = 0.;
+                    double pedestal = truncMeanWireVec[locWireIdx];
+                    double pedCor   = pedCorWireVec[locWireIdx];
+                    
+                    caldata::RawDigitVector& rawDataVec = rawDataWireTimeVec[locWireIdx];
+                    
+                    for(const auto& adcVal : rawDataVec)
+                    {
+                        double adcLessPed = adcVal - pedestal + pedCor;
+                        rmsVal += adcLessPed * adcLessPed;
+                    }
+                        
+                    rmsVal = std::sqrt(std::max(0.,rmsVal / double(rawDataVec.size())));
+                    
+                    // The ultra high noise channels are simply zapped
+                    if (rmsVal < fRmsRejectionCutHi[view]) // && ImAGoodWire(view,baseWireIdx + locWireIdx))
+                    {
+                        saveRawDigits(filteredRawDigit, channelWireVec[locWireIdx], rawDataVec, pedestal, rmsVal);
+                    }
+                    else
+                    {
+                        mf::LogInfo("RawDigitFilterUBooNE") <<  "--> Rejecting channel for large rms, channel: " << channel << ", rmsVal: " << truncRmsWireVec[wireIdx] << ", truncMean: " << truncMeanWireVec[wireIdx] << ", pedestal: " << pedCorWireVec[wireIdx] << std::endl;
+                    }
+                }
+                
+                groupToDigitIdxPairMap.clear();
+            }
+        }
+    }
+    
+    // Add tracks and associations to event.
+    event.put(std::move(filteredRawDigit));
+}
+
+void RawDigitFilterUBooNE::saveRawDigits(std::unique_ptr<std::vector<raw::RawDigit> >& filteredRawDigit,
+                                         raw::ChannelID_t&                             channel,
+                                         caldata::RawDigitVector&                      rawDigitVec,
+                                         float                                         pedestal,
+                                         float                                         rms)
+{
+    filteredRawDigit->emplace_back(raw::RawDigit(channel, rawDigitVec.size(), rawDigitVec, raw::kNone));
+    filteredRawDigit->back().SetPedestal(pedestal,rms);
+    
+    return;
+}
+
+//----------------------------------------------------------------------------
+/// End job method.
+void RawDigitFilterUBooNE::endJob()
+{
+    mf::LogInfo("RawDigitFilterUBooNE") << "Looked at " << fNumEvent << " events" << std::endl;
+}