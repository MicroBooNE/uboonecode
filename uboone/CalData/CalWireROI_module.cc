--- conflicted
+++ resolved
@@ -11,12 +11,9 @@
 // C/C++ standard libraries
 #include <string>
 #include <vector>
-<<<<<<< HEAD
 #include <utility> // std::pair<>
 #include <memory> // std::unique_ptr<>
-=======
 #include <iomanip>
->>>>>>> 849d9a9c
 
 // ROOT libraries
 #include "TComplex.h"
