--- conflicted
+++ resolved
@@ -301,12 +301,8 @@
         // loop over all adc values and subtract the pedestal
         float pdstl = digitVec->GetPedestal();
 	//subtract time-offset added in SimWireMicroBooNE_module
-<<<<<<< HEAD
-	int time_offset = sss->FieldResponseTOffset(channel, 1);
-=======
 	// Xin, remove the time offset
 	//int time_offset = 0.;//sss->FieldResponseTOffset(channel);
->>>>>>> 62594288
         unsigned int roiStart = 0;
        
         // search for ROIs
