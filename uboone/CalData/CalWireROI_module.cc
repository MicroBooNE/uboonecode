--- conflicted
+++ resolved
@@ -44,8 +44,8 @@
 #include "uboone/Utilities/SignalShapingServiceMicroBooNE.h"
 #include "CalibrationDBI/Interface/IDetPedestalService.h"
 #include "CalibrationDBI/Interface/IDetPedestalProvider.h"
-#include "CalibrationDBI/Interface/IChannelFilterService.h"
-#include "CalibrationDBI/Interface/IChannelFilterProvider.h"
+#include "CalibrationDBI/Interface/IChannelStatusService.h"
+#include "CalibrationDBI/Interface/IChannelStatusProvider.h"
 
 #include "WaveformPropertiesAlg.h"
 
@@ -311,7 +311,7 @@
     raw::ChannelID_t channel = raw::InvalidChannelID; // channel number
     unsigned int bin(0);     // time bin loop variable
     
-    const lariov::IChannelFilterProvider& chanFilt = art::ServiceHandle<lariov::IChannelFilterService>()->GetFilter();
+    const lariov::IChannelStatusProvider& chanFilt = art::ServiceHandle<lariov::IChannelStatusService>()->GetFilter();
 
     art::ServiceHandle<util::SignalShapingServiceMicroBooNE> sss;
     double DeconNorm = sss->GetDeconNorm();
@@ -339,14 +339,10 @@
       channel = digitVec->Channel();
 
       // The following test is meant to be temporary until the "correct" solution is implemented
-<<<<<<< HEAD
       if (!chanFilt.IsPresent(channel)) continue;
-=======
-      if (chanFilt->GetChannelStatus(channel) == filter::ChannelFilter::NOTPHYSICAL) continue;
-        
+
       // Testing an idea about rejecting channels
       if (digitVec->GetPedestal() < 0.) continue;
->>>>>>> fd0f020a
 
       unsigned int dataSize = digitVec->Samples();
       // vector holding uncompressed adc values
