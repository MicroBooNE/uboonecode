////////////////////////////////////////////////////////////////////////
//
// CalWireMicroBooNE class
//
// brebel@fnal.gov
//
// 11-3-09 Pulled all FFT code out and put into Utilitiess/LArFFT
//
////////////////////////////////////////////////////////////////////////

#include <string>
#include <vector>
#include <stdint.h>


extern "C" {
#include <sys/types.h>
#include <sys/stat.h>
}

#include "art/Framework/Core/ModuleMacros.h" 
#include "art/Framework/Core/EDProducer.h"
#include "art/Framework/Principal/Event.h" 
#include "art/Framework/Principal/Handle.h" 
#include "art/Persistency/Common/Ptr.h" 
#include "art/Persistency/Common/PtrVector.h" 
#include "art/Framework/Services/Registry/ServiceHandle.h" 
#include "art/Framework/Services/Optional/TFileService.h" 
#include "art/Framework/Services/Optional/TFileDirectory.h" 
#include "fhiclcpp/ParameterSet.h" 
#include "messagefacility/MessageLogger/MessageLogger.h" 
#include "cetlib/exception.h"
#include "cetlib/search_path.h"

#include "uboone/Utilities/SignalShapingServiceMicroBooNE.h"
#include "Geometry/Geometry.h"
#include "Filters/ChannelFilter.h"
#include "RawData/RawDigit.h"
#include "RawData/raw.h"
#include "RecoBase/Wire.h"
#include "Utilities/LArFFT.h"
#include "uboone/Database/PedestalRetrievalAlg.h"

#include "TComplex.h"
#include "TFile.h"
#include "TH2D.h"
#include "TH1F.h"
#include "TF1.h"

///creation of calibrated signals on wires
namespace caldata {

  class CalWireMicroBooNE : public art::EDProducer {

  public:
    
    // create calibrated signals on wires. this class runs 
    // an fft to remove the electronics shaping.     
    explicit CalWireMicroBooNE(fhicl::ParameterSet const& pset); 
    virtual ~CalWireMicroBooNE();
    
    void produce(art::Event& evt); 
    void beginJob(); 
    void endJob();                 
    void reconfigure(fhicl::ParameterSet const& p);
 
  private:
    
    int          fDataSize;          ///< size of raw data on one wire
    int          fPostsample;        ///< number of postsample bins
    int          fDoBaselineSub;        ///< number of postsample bins
    float        fBaseVarCut;        ///< baseline variance cut
    int          fSaveWireWF;        ///< Save recob::wire object waveforms
    std::string  fDigitModuleLabel;  ///< module that made digits
                                                       ///< constants
    std::string  fSpillName;  ///< nominal spill is an empty string
                              ///< it is set by the DigitModuleLabel
                              ///< ex.:  "daq:preSpill" for prespill data
    size_t fEventCount; ///< count of event processed

<<<<<<< HEAD
    void SubtractBaseline(std::vector<float>& holder);
=======
    dtbse::PedestalRetrievalAlg fPedestalRetrievalAlg;

    void SubtractBaseline(std::vector<float>& holder, int fBaseSampleBins);
>>>>>>> cd2f65ac

  protected: 
    
  }; // class CalWireMicroBooNE

  DEFINE_ART_MODULE(CalWireMicroBooNE)
  
  //-------------------------------------------------
  CalWireMicroBooNE::CalWireMicroBooNE(fhicl::ParameterSet const& pset) :
    fPedestalRetrievalAlg(pset.get<fhicl::ParameterSet>("PedestalRetrievalAlg"))
  {
    fSpillName="";
    this->reconfigure(pset);

    if(fSpillName.size()<1) produces< std::vector<recob::Wire> >();
    else produces< std::vector<recob::Wire> >(fSpillName);



  }
  
  //-------------------------------------------------
  CalWireMicroBooNE::~CalWireMicroBooNE()
  {
  }

  //////////////////////////////////////////////////////
  void CalWireMicroBooNE::reconfigure(fhicl::ParameterSet const& p)
  {
    fDigitModuleLabel = p.get< std::string >("DigitModuleLabel", "daq");
    fPostsample       = p.get< int >        ("PostsampleBins");
    fDoBaselineSub    = p.get< bool >       ("DoBaselineSub");
    fBaseVarCut       = p.get< int >        ("BaseVarCut");
    fSaveWireWF       = p.get< int >        ("SaveWireWF");
    
    fSpillName="";
    
    fPedestalRetrievalAlg.reconfigure(p);
    
    size_t pos = fDigitModuleLabel.find(":");
    if( pos!=std::string::npos ) {
      fSpillName = fDigitModuleLabel.substr( pos+1 );
      fDigitModuleLabel = fDigitModuleLabel.substr( 0, pos );
    }
    
  }

  //-------------------------------------------------
  void CalWireMicroBooNE::beginJob()
  {  
    fEventCount = 0;
  }

  //////////////////////////////////////////////////////
  void CalWireMicroBooNE::endJob()
  {  
  }
  
  //////////////////////////////////////////////////////
  void CalWireMicroBooNE::produce(art::Event& evt)
  {      

    // get the geometry
    art::ServiceHandle<geo::Geometry> geom;

    // get the FFT service to have access to the FFT size
    art::ServiceHandle<util::LArFFT> fFFT;
    int transformSize = fFFT->FFTSize();

    // Get signal shaping service.
    art::ServiceHandle<util::SignalShapingServiceMicroBooNE> sss;

    // make a collection of Wires
    std::unique_ptr<std::vector<recob::Wire> > wirecol(new std::vector<recob::Wire>);
    
    // Read in the digit List object(s). 
    art::Handle< std::vector<raw::RawDigit> > digitVecHandle;
    if(fSpillName.size()>0) evt.getByLabel(fDigitModuleLabel, fSpillName, digitVecHandle);
    else evt.getByLabel(fDigitModuleLabel, digitVecHandle);

    if (!digitVecHandle->size()) {
      std::cout << "digitVecHandle Size is: " << digitVecHandle->size() << std::endl;
      return;
    }
    mf::LogInfo("CalWireMicroBooNE") << "CalWireMicroBooNE:: digitVecHandle size is " << digitVecHandle->size();

    // Use the handle to get a particular (0th) element of collection.
    art::Ptr<raw::RawDigit> digitVec0(digitVecHandle, 0);
        
    unsigned int dataSize = digitVec0->Samples(); //size of raw data vectors

    if( (unsigned int)transformSize < dataSize){
      mf::LogWarning("CalWireMicroBooNE")<<"FFT size (" << transformSize << ") "
					 << "is smaller than the data size (" << dataSize << ") "
					 << "\nResizing the FFT now...";
      fFFT->ReinitializeFFT(dataSize,fFFT->FFTOptions(),fFFT->FFTFitBins());
      transformSize = fFFT->FFTSize();
      mf::LogWarning("CalWireMicroBooNE")<<"FFT size is now (" << transformSize << ") "
					 << "and should be larger than the data size (" << dataSize << ")";
    }

    mf::LogInfo("CalWireMicroBooNE") << "Data size is " << dataSize << " and transform size is " << transformSize;

    //    if(fBaseSampleBins > 0 && dataSize % fBaseSampleBins != 0) {
    //  mf::LogError("CalWireMicroBooNE")<<"Set BaseSampleBins modulo dataSize= "<<dataSize;
    //}

    uint32_t     channel(0); // channel number
    unsigned int bin(0);     // time bin loop variable
    
    filter::ChannelFilter *chanFilt = new filter::ChannelFilter();  

    std::vector<float> holder;                // holds signal data
    std::vector<short> rawadc(transformSize);  // vector holding uncompressed adc values
    std::vector<TComplex> freqHolder(transformSize+1); // temporary frequency data
    
    // loop over all wires    
    wirecol->reserve(digitVecHandle->size());
    for(size_t rdIter = 0; rdIter < digitVecHandle->size(); ++rdIter){ // ++ move
      holder.clear();
      
      // get the reference to the current raw::RawDigit
      art::Ptr<raw::RawDigit> digitVec(digitVecHandle, rdIter);
      channel = digitVec->Channel();

      // skip bad channels
      if(!chanFilt->BadChannel(channel)) {

        // resize and pad with zeros
	holder.resize(transformSize, 0.);
	
	// uncompress the data
	raw::Uncompress(digitVec->fADC, rawadc, digitVec->Compression());
	
	// loop over all adc values and subtract the pedestal
	// When we have a pedestal database, can provide the digit timestamp as the third argument of GetPedestalMean
        float pdstl = 0.0;
	fPedestalRetrievalAlg.GetPedestalMean(channel, pdstl);

	//David Caratelli
	//subtract time-offset added in SImWireMicroBooNE_module
	//Xin remove the time_offset
	int time_offset = 0;//sss->FieldResponseTOffset(channel);
	for(bin = 0; bin < dataSize; ++bin) {
	  if ( (bin-time_offset >= 0) and (bin-time_offset < holder.size())  )
	  holder[bin-time_offset]=(rawadc[bin]-pdstl);
	}
	//Xin fill the remaining bin with data
	for (bin = dataSize;bin<holder.size();bin++){
	  holder[bin] = (rawadc[bin-dataSize]-pdstl);
	}
      

	// Do deconvolution.
	sss->Deconvolute(channel, holder);

      } // end if not a bad channel 
      
      holder.resize(dataSize,1e-5);

      //This restores the DC component to signal removed by the deconvolution.
      if(fPostsample) {
        float average=0.0;
	for(bin=0; bin < (unsigned short)fPostsample; ++bin) 
	  average += holder[holder.size()-1+bin];
        average = average / (float)fPostsample;
        for(bin = 0; bin < holder.size(); ++bin) holder[bin]-=average;
      }  
      // adaptive baseline subtraction
      if(fDoBaselineSub) SubtractBaseline(holder);
  
      // Make a single ROI that spans the entire data size
      wirecol->emplace_back(holder,digitVec);
    }


    if(wirecol->size() == 0)
      mf::LogWarning("CalWireMicroBooNE") << "No wires made for this event.";


    //Make Histogram of recob::wire objects from Signal() vector
    // get access to the TFile service
    if ( fSaveWireWF ){
      art::ServiceHandle<art::TFileService> tfs;
      for (size_t wireN = 0; wireN < wirecol->size(); wireN++){
	std::vector<float> sigTMP = wirecol->at(wireN).Signal();
	TH1D* fWire = tfs->make<TH1D>(Form("Noise_Evt%04zu_N%04zu",fEventCount, wireN), ";Noise (ADC);",
				      sigTMP.size(),-0.5,sigTMP.size()-0.5);
	for (size_t tick = 0; tick < sigTMP.size(); tick++){
	  fWire->SetBinContent(tick+1, sigTMP.at(tick) );
	}
      }
    }


    if(fSpillName.size()>0)
      evt.put(std::move(wirecol), fSpillName);
    else evt.put(std::move(wirecol));


    delete chanFilt;
    
    fEventCount++;

    return;
  }
  
  void CalWireMicroBooNE::SubtractBaseline(std::vector<float>& holder)
  {
    
    float min = 0,max=0;
    for (unsigned int bin = 0; bin < holder.size(); bin++){
      if (holder[bin] > max) max = holder[bin];
      if (holder[bin] < min) min = holder[bin];
    }
    int nbin = max - min;
    if (nbin!=0){
      TH1F *h1 = new TH1F("h1","h1",nbin,min,max);
      for (unsigned int bin = 0; bin < holder.size(); bin++){
	h1->Fill(holder[bin]);
      }
      float ped = h1->GetMaximum();
      float ave=0,ncount = 0;
      for (unsigned int bin = 0; bin < holder.size(); bin++){
	if (fabs(holder[bin]-ped)<2){
	  ave +=holder[bin];
	  ncount ++;
	}
      }
      if (ncount==0) ncount=1;
      ave = ave/ncount;
      for (unsigned int bin = 0; bin < holder.size(); bin++){
	holder[bin] -= ave;
      }
      h1->Delete();
    }
  }
}

   //  // subtract baseline using linear interpolation between regions defined
  //   // by the datasize and fBaseSampleBins

  //   // number of points to characterize the baseline
  //   unsigned short nBasePts = holder.size() / fBaseSampleBins;

  //   // the baseline offset vector
  //   std::vector<float> base;
  //   for(unsigned short ii = 0; ii < nBasePts; ++ii) base.push_back(0.);
  //   // find the average value in each region, using values that are
  //   // similar
  //   float fbins = fBaseSampleBins;
  //   unsigned short nfilld = 0;
  //   for(unsigned short ii = 0; ii < nBasePts; ++ii) {
  //     unsigned short loBin = ii * fBaseSampleBins;
  //     unsigned short hiBin = loBin + fBaseSampleBins;
  //     float ave = 0.;
  //     float sum = 0.;
  //     for(unsigned short bin = loBin; bin < hiBin; ++bin) {
  //       ave += holder[bin];
  //       sum += holder[bin] * holder[bin];
  //     } // jj
  //     ave = ave / fbins;
  //     float var = (sum - fbins * ave * ave) / (fbins - 1.);
  //     // Set the baseline for this region if the variance is small
  //     if(var < fBaseVarCut) {
  //       base[ii] = ave;
  //       ++nfilld;
  //     }
  //   } // ii
  //   // fill in any missing points if there aren't too many missing
  //   if(nfilld < nBasePts && nfilld > nBasePts / 2) {
  //     bool baseOK = true;
  //     // check the first region
  //     if(base[0] == 0) {
  //       unsigned short ii1 = 0;
  //       for(unsigned short ii = 1; ii < nBasePts; ++ii) {
  //         if(base[ii] != 0) {
  //           ii1 = ii;
  //           break;
  //         }
  //       } // ii
  //       unsigned short ii2 = 0;
  //       for(unsigned short ii = ii1 + 1; ii < nBasePts; ++ii) {
  //         if(base[ii] != 0) {
  //           ii2 = ii;
  //           break;
  //         }
  //       } // ii
  //       // failure
  //       if(ii2 > 0) {
  //         float slp = (base[ii2] - base[ii1]) / (float)(ii2 - ii1);
  //         base[0] = base[ii1] - slp * ii1;
  //       } else {
  //         baseOK = false;
  //       }
  //     } // base[0] == 0
  //     // check the last region
  //     if(baseOK && base[nBasePts] == 0) {
  //       unsigned short ii2 = 0;
  //       for(unsigned short ii = nBasePts - 1; ii > 0; --ii) {
  //         if(base[ii] != 0) {
  //           ii2 = ii;
  //           break;
  //         }
  //       } // ii
  //       baseOK = false; // assume the worst, hope for better
  //       unsigned short ii1 = 0;
  //       if (ii2 >= 1) {
  //         for(unsigned short ii = ii2 - 1; ii > 0; --ii) {
  //           if(base[ii] != 0) {
  //             ii1 = ii;
  //             baseOK = true;
  //             break;
  //           } // if base[ii]
  //         } // ii
  //       } // if ii2
  //       if (baseOK) {
  //         float slp = (base[ii2] - base[ii1]) / (float)(ii2 - ii1);
  //         base[nBasePts] = base[ii2] + slp * (nBasePts - ii2);
  //       }
  //     } // baseOK && base[nBasePts] == 0
  //     // now fill in any intermediate points
  //     for(unsigned short ii = 1; ii < nBasePts - 1; ++ii) {
  //       if(base[ii] == 0) {
  //         // find the next non-zero region
  //         for(unsigned short jj = ii + 1; jj < nBasePts; ++jj) {
  //           if(base[jj] != 0) {
  //             float slp = (base[jj] - base[ii - 1]) / (jj - ii + 1);
  //             base[ii] = base[ii - 1] + slp;
  //             break;
  //           }
  //         } // jj
  //       } // base[ii] == 0
  //     } // ii
  //   } // nfilld < nBasePts

  //   // interpolate and subtract
  //   float slp = (base[1] - base[0]) / (float)fBaseSampleBins;
  //   // bin offset to the origin (the center of the region)
  //   unsigned short bof = fBaseSampleBins / 2;
  //   unsigned short lastRegion = 0;
  //   for(unsigned short bin = 0; bin < holder.size(); ++bin) {
  //     // in a new region?
  //     unsigned short region = bin / fBaseSampleBins;
  //     if(region > lastRegion) {
  //       // update the slope and offset
  //       slp = (base[region] - base[lastRegion]) / (float)fBaseSampleBins;
  //       bof += fBaseSampleBins;
  //       lastRegion = region;
  //     }
  //     holder[bin] -= base[region] + (bin - bof) * slp;
  //   }
  // } // SubtractBaseline
  
// } // end namespace caldata<|MERGE_RESOLUTION|>--- conflicted
+++ resolved
@@ -78,13 +78,11 @@
                               ///< ex.:  "daq:preSpill" for prespill data
     size_t fEventCount; ///< count of event processed
 
-<<<<<<< HEAD
+
     void SubtractBaseline(std::vector<float>& holder);
-=======
+
     dtbse::PedestalRetrievalAlg fPedestalRetrievalAlg;
 
-    void SubtractBaseline(std::vector<float>& holder, int fBaseSampleBins);
->>>>>>> cd2f65ac
 
   protected: 
     
