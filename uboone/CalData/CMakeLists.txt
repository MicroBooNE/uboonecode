--- conflicted
+++ resolved
@@ -8,17 +8,10 @@
 			${CETLIB}
 			${ROOT_BASIC_LIB_LIST}
 	  MODULE_LIBRARIES larcore_Geometry
-<<<<<<< HEAD
 	                CalData
   	  		NoiseFilterAlgs
 	  		larcore_Geometry_Geometry_service
 	                lardata_Utilities
-			lardata_Utilities_DetectorProperties_service
-=======
-  	  		CalData
-	  		larcore_Geometry_Geometry_service
-	                lardata_Utilities
->>>>>>> 09b3a36e
 			larevt_Filters
 			lardata_RawData
 			larevt_CalibrationDBI_IOVData
