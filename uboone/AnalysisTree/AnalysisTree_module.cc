--- conflicted
+++ resolved
@@ -281,10 +281,7 @@
 #include "larcore/Geometry/Geometry.h"
 #include "SimulationBase/MCTruth.h"
 #include "lardata/MCBase/MCShower.h"
-<<<<<<< HEAD
 #include "lardata/MCBase/MCTrack.h"
-=======
->>>>>>> 09b3a36e
 #include "lardata/MCBase/MCStep.h"
 #include "SimulationBase/MCFlux.h"
 #include "larsim/Simulation/SimChannel.h"
@@ -292,18 +289,11 @@
 #include "lardata/AnalysisBase/Calorimetry.h"
 #include "lardata/AnalysisBase/ParticleID.h"
 #include "lardata/RawData/RawDigit.h"
-<<<<<<< HEAD
 #include "lardata/RawData/raw.h"
 #include "lardata/RawData/BeamInfo.h"
 #include "lardata/RawData/TriggerData.h"
-#include "lardata/Utilities/LArProperties.h"
-#include "lardata/Utilities/AssociationUtil.h"
-#include "lardata/Utilities/DetectorProperties.h"
-=======
-#include "lardata/RawData/BeamInfo.h"
 #include "lardata/Utilities/AssociationUtil.h"
 #include "lardata/DetectorInfoServices/DetectorPropertiesService.h"
->>>>>>> 09b3a36e
 #include "larcore/SummaryData/POTSummary.h"
 #include "larsim/MCCheater/BackTracker.h"
 #include "lardata/RecoBase/Track.h"
@@ -4585,31 +4575,15 @@
 
 double microboone::AnalysisTree::driftedLength(const sim::MCTrack& mctrack, TLorentzVector& tpcstart, TLorentzVector& tpcend, TLorentzVector& tpcmom){
   // Get geometry.
-<<<<<<< HEAD
-  art::ServiceHandle<geo::Geometry> geom;
-  art::ServiceHandle<util::DetectorProperties> detprop;
-  art::ServiceHandle<util::LArProperties> larprop;
-  
+  auto const* geom = lar::providerFrom<geo::Geometry>();
+  auto const* detprop = lar::providerFrom<detinfo::DetectorPropertiesService>();
+
   //compute the drift x range
-  double vDrift = larprop->DriftVelocity()*1e-3; //cm/ns
+  double vDrift = detprop->DriftVelocity()*1e-3; //cm/ns
   double xrange[2] = {detprop->ConvertTicksToX(0,0,0,0),detprop->ConvertTicksToX(detprop->NumberTimeSamples(),0,0,0)};
   
   // Get active volume boundary.
   double bnd[6] = {0.,2.*geom->DetHalfWidth(),-geom->DetHalfHeight(),geom->DetHalfHeight(),0.,geom->DetLength()};
-=======
-  auto const* geom = lar::providerFrom<geo::Geometry>();
-  auto const* detprop = lar::providerFrom<detinfo::DetectorPropertiesService>();
-  
-  // Get active volume boundary.
-  double xmin = 0.;
-  double xmax = 2.*geom->DetHalfWidth();
-  double ymin = -geom->DetHalfHeight();
-  double ymax = geom->DetHalfHeight();
-  double zmin = 0.;
-  double zmax = geom->DetLength();
-  //double vDrift = 160*pow(10,-6);
-  double vDrift = detprop->DriftVelocity()*1e-3; //cm/ns
->>>>>>> 09b3a36e
 
   double result = 0.;
   TVector3 disp;
@@ -4647,18 +4621,11 @@
 double microboone::AnalysisTree::driftedLength(const simb::MCParticle& p, TLorentzVector& start, TLorentzVector& end, unsigned int &starti, unsigned int &endi)
 {
   // Get geometry.
-<<<<<<< HEAD
-  art::ServiceHandle<geo::Geometry> geom;
-  art::ServiceHandle<util::DetectorProperties> detprop;
-  art::ServiceHandle<util::LArProperties> larprop;
-=======
   auto const* geom = lar::providerFrom<geo::Geometry>();
-  // auto const* detprop = lar::providerFrom<detinfo::DetectorPropertiesService>();
-  auto const* larprop = lar::providerFrom<detinfo::LArPropertiesService>();
->>>>>>> 09b3a36e
+  auto const* detprop = lar::providerFrom<detinfo::DetectorPropertiesService>();
   
   //compute the drift x range
-  double vDrift = larprop->DriftVelocity()*1e-3; //cm/ns
+  double vDrift = detprop->DriftVelocity()*1e-3; //cm/ns
   double xrange[2] = {detprop->ConvertTicksToX(0,0,0,0),detprop->ConvertTicksToX(detprop->NumberTimeSamples(),0,0,0)};
   
   // Get active volume boundary.
@@ -4701,7 +4668,6 @@
 {
   // Get geometry.
   art::ServiceHandle<geo::Geometry> geom;
-  art::ServiceHandle<util::LArProperties> larprop;
   
   // Get active volume boundary.
   double bnd[6] = {0.,2.*geom->DetHalfWidth(),-geom->DetHalfHeight(),geom->DetHalfHeight(),0.,geom->DetLength()};
