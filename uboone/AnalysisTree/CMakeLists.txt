--- conflicted
+++ resolved
@@ -1,10 +1,6 @@
 
-<<<<<<< HEAD
 art_make( 
           MODULE_LIBRARIES larcore_Geometry
-=======
-art_make( MODULE_LIBRARIES larcore_Geometry
->>>>>>> 09b3a36e
 			larcore_Geometry_Geometry_service
 			larsim_Simulation
 			larsim_MCCheater_BackTracker_service
@@ -15,7 +11,6 @@
 			lardata_RecoObjects  
 			larreco_RecoAlg
 			SignalShapingServiceMicroBooNE_service
-			lardata_Utilities_DetectorProperties_service
                         ${SIMULATIONBASE}
                         ${LARRECO_LIB}
                         ${LARDATA_LIB}
@@ -39,4 +34,4 @@
 
 # install_headers()
 install_fhicl()
-install_source()
+install_source()