
#ifndef UtilScanner_H
#define UtilScanner_H

// Framework includes
#include "messagefacility/MessageLogger/MessageLogger.h"
#include "fhiclcpp/ParameterSet.h"
#include "art/Framework/Core/ModuleMacros.h"
#include "art/Framework/Core/EDAnalyzer.h"
#include "art/Framework/Core/FindManyP.h"
#include "art/Framework/Principal/Event.h"
#include "art/Framework/Principal/Handle.h"
#include "art/Framework/Services/Registry/ActivityRegistry.h"
#include "art/Framework/Services/Registry/ServiceHandle.h"
#include "art/Framework/Services/Registry/ServiceMacros.h"
#include "art/Framework/Services/Optional/TFileService.h"
#include "art/Framework/Services/Optional/TFileDirectory.h"
#include "art/Persistency/Common/Ptr.h"
#include "art/Persistency/Common/PtrVector.h"

// LArSoft includes
#include "larcore/Geometry/Geometry.h"
#include "larcore/Geometry/CryostatGeo.h"
#include "larcore/Geometry/PlaneGeo.h"
#include "larcore/Geometry/OpDetGeo.h"
#include "larcore/Geometry/WireGeo.h"
#include "larcore/Geometry/Geometry.h"
<<<<<<< HEAD
#include "lardata/Utilities/LArProperties.h"
#include "lardata/Utilities/GeometryUtilities.h"
#include "lardata/Utilities/DetectorProperties.h"
=======
#include "lardata/DetectorInfoServices/LArPropertiesService.h"
#include "lardata/Utilities/GeometryUtilities.h"
#include "lardata/DetectorInfoServices/DetectorPropertiesService.h"
>>>>>>> 09b3a36e

#include "Base/Base-TypeDef.hh"


// ART includes.


#include <TTree.h>

namespace ana {
 
  class UtilScanner : public art::EDAnalyzer{
  public:
 
    UtilScanner(const fhicl::ParameterSet&);
    virtual ~UtilScanner();

    void beginJob();

    void analyze (const art::Event&); 

    /// Function to create utility TTrees
    void SaveUtilityData(fhicl::ParameterSet const& pset);
    void SaveGeometry(fhicl::ParameterSet const& pset);
    void SaveLArProperties(fhicl::ParameterSet const& pset);
    void SaveDetectorProperties(fhicl::ParameterSet const& pset);

  private:
    bool _util_saved;
    fhicl::ParameterSet _pset;
    TTree *_geom_tree;
    TTree *_detp_tree;
    TTree *_larp_tree;
  };

} 

#endif//  UtilScanner_H

// UtilScanner.cc

// Framework includes
#include "art/Framework/Core/ModuleMacros.h"

namespace ana {
  DEFINE_ART_MODULE(UtilScanner)
}

namespace ana {

  //-----------------------------------------------------------------------
  // Constructor
  UtilScanner::UtilScanner(fhicl::ParameterSet const& pset) : EDAnalyzer(pset)
  {
    _pset = pset;
    _util_saved=false;
    _larp_tree=0;
    _detp_tree=0;
    _geom_tree=0;
  }

  //-----------------------------------------------------------------------
  // Destructor
  UtilScanner::~UtilScanner(){}
   
  //-----------------------------------------------------------------------
  void UtilScanner::beginJob(){}
   

  //-----------------------------------------------------------------------
  void UtilScanner::analyze(const art::Event& evt) 
  {
    if(!_util_saved)
      SaveUtilityData(_pset);

    return;
  }

  void UtilScanner::SaveUtilityData(fhicl::ParameterSet const& pset)
  {
    SaveDetectorProperties(pset.get< fhicl::ParameterSet >("DetectorProperties"));
    SaveLArProperties(pset.get< fhicl::ParameterSet >("LArProperties"));
    SaveGeometry(pset.get< fhicl::ParameterSet >("Geometry"));
    _util_saved=true;
  }

  void UtilScanner::SaveGeometry(fhicl::ParameterSet const& pset)
  {
    if(_geom_tree) return;
    art::ServiceHandle<geo::Geometry> _geom;
    art::ServiceHandle<art::TFileService>  fileService;    
    TTree* _geom_tree = fileService->make<TTree>("Geometry","");

    //---Fill Variables ---//
    Double_t fDetLength = _geom->DetLength();
    Double_t fDetHalfWidth = _geom->DetHalfWidth();
    Double_t fDetHalfHeight = _geom->DetHalfHeight();

    Double_t fCryoLength = _geom->CryostatLength();
    Double_t fCryoHalfWidth = _geom->CryostatHalfWidth();
    Double_t fCryoHalfHeight = _geom->CryostatHalfHeight();

    Double_t start[3]={0.};
    Double_t end[3]={0.};
    std::vector<UChar_t>                fChannelToPlaneMap(_geom->Nchannels(),larlight::DATA::INVALID_UCHAR);
    std::vector<UShort_t>               fChannelToWireMap(_geom->Nchannels(),larlight::DATA::INVALID_USHORT);
    std::vector<std::vector<std::vector<Double_t> > > fWireStartVtx(_geom->Nplanes(),std::vector<std::vector<Double_t> >());
    std::vector<std::vector<std::vector<Double_t> > > fWireEndVtx(_geom->Nplanes(),std::vector<std::vector<Double_t> >());    
    for(size_t i=0; i<_geom->Nchannels(); ++i) {
      std::vector<geo::WireID> wids = _geom->ChannelToWire(i);
      fChannelToPlaneMap[i]=wids[0].Plane;
      fChannelToWireMap[i]=wids[0].Wire;
      if(!(fWireStartVtx.at(wids[0].Plane).size())) {
	fWireStartVtx.at(wids[0].Plane).resize(_geom->Nwires(wids[0].Plane),std::vector<double>(3,larlight::DATA::INVALID_DOUBLE));
	fWireEndVtx.at(wids[0].Plane).resize(_geom->Nwires(wids[0].Plane),std::vector<double>(3,larlight::DATA::INVALID_DOUBLE));
      }
      _geom->WireEndPoints(0,0,wids[0].Plane,wids[0].Wire,start,end);
      for(size_t coord =0; coord<3; ++coord) {
	fWireStartVtx.at(wids[0].Plane).at(wids[0].Wire).at(coord) = start[coord];
	fWireEndVtx.at(wids[0].Plane).at(wids[0].Wire).at(coord) = end[coord];
      }
    }

    // Vectors with length = # planes
    std::vector<std::vector<UShort_t> > fPlaneWireToChannelMap(_geom->Nplanes(),std::vector<UShort_t>());
    std::vector<larlight::GEO::SigType_t> fSignalType(_geom->Nplanes(),larlight::GEO::kMysteryType);
    std::vector<larlight::GEO::View_t> fViewType(_geom->Nplanes(),larlight::GEO::kUnknown);
    std::vector<Double_t> fPlanePitch(_geom->Nplanes(),-1.);

    for(size_t i=0; i<_geom->Nplanes(); ++i) {
      fSignalType[i] = (larlight::GEO::SigType_t)(_geom->Plane(i).SignalType());
      fViewType[i]   = (larlight::GEO::View_t)(_geom->Plane(i).View());
      fPlanePitch[i] = _geom->Plane(i).WirePitch();
      std::vector<UShort_t> wire_to_channel(_geom->Plane(i).Nwires(),larlight::DATA::INVALID_USHORT);
      for(size_t j=0; j<_geom->Plane(i).Nwires(); ++j)
	wire_to_channel[j]=_geom->PlaneWireToChannel(i,j);
      fPlaneWireToChannelMap[i]=wire_to_channel;
    }
  
    // Vectors with length = view
    // Find the maximum view type value
    std::set<geo::View_t> views = _geom->Views();
    size_t view_max = (*(views.rbegin()));
    std::vector<Double_t> fWirePitch(view_max+1,larlight::DATA::INVALID_DOUBLE);
    std::vector<Double_t> fWireAngle(view_max+1,larlight::DATA::INVALID_DOUBLE);
    for(auto iter=views.begin(); iter!=views.end(); ++iter) {
      fWirePitch[(size_t)((*iter))]=_geom->WirePitch((*iter));
      fWireAngle[(size_t)((*iter))]=_geom->WireAngleToVertical((*iter));
    }

    Double_t xyz[3]={0.};
    std::vector<std::vector<Float_t> > fOpChannelVtx(_geom->Cryostat().NOpDet(),std::vector<Float_t>(3,-1.));
    for(size_t i=0; i<_geom->Cryostat().NOpDet(); ++i) {

      _geom->Cryostat().OpDet(i).GetCenter(xyz);
      fOpChannelVtx[i][0]=xyz[0];
      fOpChannelVtx[i][1]=xyz[1];
      fOpChannelVtx[i][2]=xyz[2];
    }

    std::vector<std::vector<Double_t> > fPlaneOriginVtx(_geom->Nplanes(),std::vector<Double_t>(3,larlight::DATA::INVALID_DOUBLE));
    const Double_t orig[3]={0.};
    for(size_t i=0; i<_geom->Nplanes(); ++i) {
      _geom->Plane(i).LocalToWorld(orig,xyz);
      fPlaneOriginVtx[i][0] = xyz[0];
      fPlaneOriginVtx[i][1] = xyz[1];
      fPlaneOriginVtx[i][2] = xyz[2];
    }

    _geom_tree->Branch("fDetLength",&fDetLength,"fDetLength/D");
    _geom_tree->Branch("fDetHalfWidth",&fDetHalfWidth,"fDetHalfWidth/D");
    _geom_tree->Branch("fDetHalfHeight",&fDetHalfHeight,"fDetHalfHeight/D");

    _geom_tree->Branch("fCryoLength",&fCryoLength,"fCryoLength/D");
    _geom_tree->Branch("fCryoHalfWidth",&fCryoHalfWidth,"fCryoHalfWidth/D");
    _geom_tree->Branch("fCryoHalfHeight",&fCryoHalfHeight,"fCryoHalfHeight/D");

    _geom_tree->Branch("fChannelToPlaneMap","std::vector<UChar_t>",&fChannelToPlaneMap);
    _geom_tree->Branch("fChannelToWireMap","std::vector<UShort_t>",&fChannelToWireMap);
    _geom_tree->Branch("fPlaneWireToChannelMap","std::vector<std::vector<UShort_t> >",&fPlaneWireToChannelMap);
  
    _geom_tree->Branch("fSignalType","std::vector<larlight::GEO::SigType_t>",&fSignalType);
    _geom_tree->Branch("fViewType","std::vector<larlight::GEO::View_t>",&fViewType);
    _geom_tree->Branch("fPlanePitch","std::vector<Double_t>",&fPlanePitch);

    _geom_tree->Branch("fWireStartVtx","std::vector<std::vector<std::vector<Double_t> > >",&fWireStartVtx);
    _geom_tree->Branch("fWireEndVtx","std::vector<std::vector<std::vector<Double_t> > >",&fWireEndVtx);
    _geom_tree->Branch("fWirePitch","std::vector<Double_t>",&fWirePitch);
    _geom_tree->Branch("fWireAngle","std::vector<Double_t>",&fWireAngle);

    _geom_tree->Branch("fOpChannelVtx","std::vector<std::vector<Float_t> >",&fOpChannelVtx);

    _geom_tree->Branch("fPlaneOriginVtx","std::vector<std::vector<Double_t> >",&fPlaneOriginVtx);

    _geom_tree->Fill();
  }

  void UtilScanner::SaveDetectorProperties(fhicl::ParameterSet const& pset)
  {
    if(_detp_tree) return;
    art::ServiceHandle<art::TFileService>  fileService;    
    auto const* _detp = lar::providerFrom<detinfo::DetectorPropertiesService>();
    auto const* _geom = lar::providerFrom<geo::Geometry>();
    TTree* _detp_tree = fileService->make<TTree>("DetectorProperties","");

    //--- Fill Variables ---//
    Double_t fSamplingRate = _detp-> SamplingRate();          ///< in ns
    Int_t    fTriggerOffset = _detp->TriggerOffset();         ///< in # of clock ticks
    Double_t fElectronsToADC = _detp->ElectronsToADC();       ///< conversion factor for # of ionization electrons to 1 ADC count
    UInt_t   fNumberTimeSamples = _detp->NumberTimeSamples(); ///< number of clock ticks per event
    UInt_t   fReadOutWindowSize = _detp->ReadOutWindowSize(); ///< number of clock ticks per readout window
    Double_t fTimeOffsetU = _detp->TimeOffsetU();             ///< time offsets to convert spacepoint
    Double_t fTimeOffsetV = _detp->TimeOffsetV();             ///< coordinates to hit times on each
    Double_t fTimeOffsetZ = _detp->TimeOffsetZ();             ///< view
    Double_t fXTicksCoefficient = _detp->GetXTicksCoefficient(); ///< Parameters for x<-->ticks
    std::vector<Double_t> fXTicksOffsets(_geom->Nplanes(),3);
    for(unsigned int i=0; i<fXTicksOffsets.size(); ++i)
      fXTicksOffsets[i] = _detp->GetXTicksOffset(i,0,0);

    //--- Set TTree Branches ---//
    _detp_tree->Branch("fSamplingRate",&fSamplingRate,"fSamplingRate/D");
    _detp_tree->Branch("fTriggerOffset",&fTriggerOffset,"fTriggerOffset/I");
    _detp_tree->Branch("fElectronsToADC",&fElectronsToADC,"fElectronsToADC/D");
    _detp_tree->Branch("fNumberTimeSamples",&fNumberTimeSamples,"fNumberTimeSamples/i");
    _detp_tree->Branch("fReadOutWindowSize",&fReadOutWindowSize,"fReadOutWindowSize/i");
    _detp_tree->Branch("fTimeOffsetU",&fTimeOffsetU,"fTimeOffsetU/D");
    _detp_tree->Branch("fTimeOffsetV",&fTimeOffsetV,"fTimeOffsetV/D");
    _detp_tree->Branch("fTimeOffsetZ",&fTimeOffsetZ,"fTimeOffsetZ/D");
    _detp_tree->Branch("fXTicksCoefficient",&fXTicksCoefficient,"fXTicksCoefficient/D");
    _detp_tree->Branch("fXTicksOffsets","std::vector<Double_t>",&fXTicksOffsets);
  
    _detp_tree->Fill();
    return;
  }

  void UtilScanner::SaveLArProperties(fhicl::ParameterSet const& pset)
  {
    if(_larp_tree) return;
    auto const* _larp = lar::providerFrom<detinfo::LArPropertiesService>();
    auto const* _geom = lar::providerFrom<geo::Geometry>();

    //--- Fill Variables ---//
    std::vector< Double_t >          fEfield(_geom->Nplanes(),0);
    for(size_t i=0; i<fEfield.size(); ++i) { fEfield[i]=_larp->Efield(i);}
    Double_t                         fTemperature = _larp->Temperature();
    Double_t                         fElectronlifetime = _larp->ElectronLifetime(); ///< microseconds
    Double_t                         fRadiationLength = _larp->RadiationLength();  ///< g/cm^2

    Double_t                         fArgon39DecayRate = _larp->Argon39DecayRate(); ///<  decays per cm^3 per second
  
    // Following parameters are for use in Bethe-Bloch formula for dE/dx.
    Double_t fZ = pset.get<double>("AtomicNumber");       ///< Ar atomic number
    Double_t fA = pset.get<double>("AtomicMass");         ///< Ar atomic mass (g/mol)
    Double_t fI = pset.get<double>("ExcitationEnergy");   ///< Ar mean excitation energy (eV)
    Double_t fSa= pset.get<double>("SternheimerA");       ///< Sternheimer parameter a
    Double_t fSk= pset.get<double>("SternheimerK");       ///< Sternheimer parameter k
    Double_t fSx0 = pset.get<double>("SternheimerX0");    ///< Sternheimer parameter x0
    Double_t fSx1 = pset.get<double>("SternheimerX1");    ///< Sternheimer parameter x1
    Double_t fScbar = pset.get<double>("SternheimerCbar");///< Sternheimer parameter Cbar
  
    // Optical parameters for Dar 
    std::vector<Double_t> fFastScintEnergies = pset.get< std::vector<double> >("FastScintEnergies");
    std::vector<Double_t> fFastScintSpectrum = pset.get< std::vector<double> >("FastScintSpectrum");
    std::vector<Double_t> fSlowScintEnergies = pset.get< std::vector<double> >("SlowScintEnergies");
    std::vector<Double_t> fSlowScintSpectrum = pset.get< std::vector<double> >("SlowScintSpectrum");
    std::vector<Double_t> fAbsLengthEnergies = pset.get< std::vector<double> >("AbsLengthEnergies");
    std::vector<Double_t> fAbsLengthSpectrum = pset.get< std::vector<double> >("AbsLengthSpectrum");
    std::vector<Double_t> fRIndexEnergies    = pset.get< std::vector<double> >("RIndexEnergies"   );
    std::vector<Double_t> fRIndexSpectrum    = pset.get< std::vector<double> >("RIndexSpectrum"   );
    std::vector<Double_t> fRayleighEnergies  = pset.get< std::vector<double> >("RayleighEnergies" );
    std::vector<Double_t> fRayleighSpectrum  = pset.get< std::vector<double> >("RayleighSpectrum" );
  
    bool fScintByParticleType = pset.get<bool>("ScintByParticleType");

    Double_t fProtonScintYield        = pset.get<double>("ProtonScintYield"     );
    Double_t fProtonScintYieldRatio   = pset.get<double>("ProtonScintYieldRatio");
    Double_t fMuonScintYield          = pset.get<double>("MuonScintYield"       );
    Double_t fMuonScintYieldRatio     = pset.get<double>("MuonScintYieldRatio"  );
    Double_t fPionScintYield          = pset.get<double>("PionScintYield"       );
    Double_t fPionScintYieldRatio     = pset.get<double>("PionScintYieldRatio"  );
    Double_t fKaonScintYield          = pset.get<double>("KaonScintYield"       );
    Double_t fKaonScintYieldRatio     = pset.get<double>("KaonScintYieldRatio"  );
    Double_t fElectronScintYield      = pset.get<double>("ElectronScintYield"   );
    Double_t fElectronScintYieldRatio = pset.get<double>("ElectronScintYieldRatio");
    Double_t fAlphaScintYield         = pset.get<double>("AlphaScintYield"      );
    Double_t fAlphaScintYieldRatio    = pset.get<double>("AlphaScintYieldRatio" );  

    Double_t fScintResolutionScale = pset.get<double>("ScintResolutionScale");
    Double_t fScintFastTimeConst   = pset.get<double>("ScintFastTimeConst"  );
    Double_t fScintSlowTimeConst   = pset.get<double>("ScintSlowTimeConst"  );
    Double_t fScintBirksConstant   = pset.get<double>("ScintBirksConstant"  );
    Double_t fScintYield           = pset.get<double>("ScintYield"          );
    Double_t fScintYieldRatio      = pset.get<double>("ScintYieldRatio"     );
  
    bool fEnableCerenkovLight = pset.get<bool>("EnableCerenkovLight");

    std::vector<std::string> fReflectiveSurfaceNames = pset.get<std::vector<std::string> >("ReflectiveSurfaceNames");
    std::vector<Double_t> fReflectiveSurfaceEnergies = pset.get<std::vector<double> >("ReflectiveSurfaceEnergies");;
    std::vector<std::vector<Double_t> > fReflectiveSurfaceReflectances = pset.get<std::vector<std::vector<double> > >("ReflectiveSurfaceReflectances");
    std::vector<std::vector<Double_t> > fReflectiveSurfaceDiffuseFractions = pset.get<std::vector<std::vector<double> > >("ReflectiveSurfaceDiffuseFractions");

    //--- Set TTree Branches ---//
    art::ServiceHandle<art::TFileService>  fileService;    
    TTree* _larp_tree = fileService->make<TTree>("LArProperties","");

    _larp_tree->Branch("fEfield","std::vector<Double_t>", &fEfield);
    _larp_tree->Branch("fTemperature",&fTemperature,"fTemperature/D");
    _larp_tree->Branch("fElectronlifetime",&fElectronlifetime,"fElectronlifetime/D");
    _larp_tree->Branch("fRadiationLength",&fRadiationLength,"fRadiationLength/D");

    _larp_tree->Branch("fArgon39DecayRate",&fArgon39DecayRate,"fArgon39DecayRate/D");

    _larp_tree->Branch("fZ",&fZ,"fZ/D");
    _larp_tree->Branch("fA",&fA,"fA/D");
    _larp_tree->Branch("fI",&fI,"fI/D");
    _larp_tree->Branch("fSa",&fSa,"fSa/D");
    _larp_tree->Branch("fSk",&fSk,"fSk/D");
    _larp_tree->Branch("fSx0",&fSx0,"fSx0/D");
    _larp_tree->Branch("fSx1",&fSx1,"fSx1/D");
    _larp_tree->Branch("fScbar",&fScbar,"fScbar/D");

    _larp_tree->Branch("fFastScintSpectrum","std::vector<Double_t>",&fFastScintSpectrum);
    _larp_tree->Branch("fFastScintEnergies","std::vector<Double_t>",&fFastScintEnergies);
    _larp_tree->Branch("fSlowScintSpectrum","std::vector<Double_t>",&fSlowScintSpectrum);
    _larp_tree->Branch("fSlowScintEnergies","std::vector<Double_t>",&fSlowScintEnergies);
    _larp_tree->Branch("fRIndexSpectrum","std::vector<Double_t>",&fRIndexSpectrum);
    _larp_tree->Branch("fRIndexEnergies","std::vector<Double_t>",&fRIndexEnergies);
    _larp_tree->Branch("fAbsLengthSpectrum","std::vector<Double_t>",&fAbsLengthSpectrum);
    _larp_tree->Branch("fAbsLengthEnergies","std::vector<Double_t>",&fAbsLengthEnergies);
    _larp_tree->Branch("fRayleighSpectrum","std::vector<Double_t>",&fRayleighSpectrum);
    _larp_tree->Branch("fRayleighEnergies","std::vector<Double_t>",&fRayleighEnergies);

    _larp_tree->Branch("fScintByParticleType",&fScintByParticleType,"fScintByParticleType/O");

    _larp_tree->Branch("fProtonScintYield",&fProtonScintYield,"fProtonScintYield/D");
    _larp_tree->Branch("fProtonScintYieldRatio",&fProtonScintYieldRatio,"fProtonScintYieldRatio/D");
    _larp_tree->Branch("fMuonScintYield",&fMuonScintYield,"fMuonScintYield/D");
    _larp_tree->Branch("fMuonScintYieldRatio",&fMuonScintYieldRatio,"fMuonScintYieldRatio/D");
    _larp_tree->Branch("fPionScintYield",&fPionScintYield,"fPionScintYield/D");
    _larp_tree->Branch("fPionScintYieldRatio",&fPionScintYieldRatio,"fPionScintYieldRatio/D");
    _larp_tree->Branch("fKaonScintYield",&fKaonScintYield,"fKaonScintYield/D");
    _larp_tree->Branch("fKaonScintYieldRatio",&fKaonScintYieldRatio,"fKaonScintYieldRatio/D");
    _larp_tree->Branch("fElectronScintYield",&fElectronScintYield,"fElectronScintYield/D");
    _larp_tree->Branch("fElectronScintYieldRatio",&fElectronScintYieldRatio,"fElectronScintYieldRatio/D");
    _larp_tree->Branch("fAlphaScintYield",&fAlphaScintYield,"fAlphaScintYield/D");
    _larp_tree->Branch("fAlphaScintYieldRatio",&fAlphaScintYieldRatio,"fAlphaScintYieldRatio/D");

    _larp_tree->Branch("fScintYield",&fScintYield,"fScintYield/D");
    _larp_tree->Branch("fScintResolutionScale",&fScintResolutionScale,"fScintResolutionScale/D");
    _larp_tree->Branch("fScintFastTimeConst",&fScintFastTimeConst,"fScintFastTimeConst/D");
    _larp_tree->Branch("fScintSlowTimeConst",&fScintSlowTimeConst,"fScintSlowTimeConst/D");
    _larp_tree->Branch("fScintYieldRatio",&fScintYieldRatio,"fScintYieldRatio/D");  
    _larp_tree->Branch("fScintBirksConstant",&fScintBirksConstant,"fScintBirksConstant/D");

    _larp_tree->Branch("fEnableCerenkovLight",&fEnableCerenkovLight,"fEnableCerenkovLight/O");  

    _larp_tree->Branch("fReflectiveSurfaceNames","std::vector<std::string>",&fReflectiveSurfaceNames);
    _larp_tree->Branch("fReflectiveSurfaceEnergies","std::vector<Double_t>",&fReflectiveSurfaceEnergies);
    _larp_tree->Branch("fReflectiveSurfaceReflectances","std::vector<std::vector<Double_t> >",&fReflectiveSurfaceReflectances);
    _larp_tree->Branch("fReflectiveSurfaceDiffuseFractions","std::vector<std::vector<Double_t> >",&fReflectiveSurfaceDiffuseFractions);

    _larp_tree->Fill();

  }



} // namespace opdet

<|MERGE_RESOLUTION|>--- conflicted
+++ resolved
@@ -25,15 +25,9 @@
 #include "larcore/Geometry/OpDetGeo.h"
 #include "larcore/Geometry/WireGeo.h"
 #include "larcore/Geometry/Geometry.h"
-<<<<<<< HEAD
-#include "lardata/Utilities/LArProperties.h"
-#include "lardata/Utilities/GeometryUtilities.h"
-#include "lardata/Utilities/DetectorProperties.h"
-=======
 #include "lardata/DetectorInfoServices/LArPropertiesService.h"
 #include "lardata/Utilities/GeometryUtilities.h"
 #include "lardata/DetectorInfoServices/DetectorPropertiesService.h"
->>>>>>> 09b3a36e
 
 #include "Base/Base-TypeDef.hh"
 
@@ -277,9 +271,9 @@
 
     //--- Fill Variables ---//
     std::vector< Double_t >          fEfield(_geom->Nplanes(),0);
-    for(size_t i=0; i<fEfield.size(); ++i) { fEfield[i]=_larp->Efield(i);}
-    Double_t                         fTemperature = _larp->Temperature();
-    Double_t                         fElectronlifetime = _larp->ElectronLifetime(); ///< microseconds
+    for(size_t i=0; i<fEfield.size(); ++i) { fEfield[i]=_detp->Efield(i);}
+    Double_t                         fTemperature = _detp->Temperature();
+    Double_t                         fElectronlifetime = _detp->ElectronLifetime(); ///< microseconds
     Double_t                         fRadiationLength = _larp->RadiationLength();  ///< g/cm^2
 
     Double_t                         fArgon39DecayRate = _larp->Argon39DecayRate(); ///<  decays per cm^3 per second
@@ -401,5 +395,4 @@
 
 
 
-} // namespace opdet
-
+} // namespace opdet