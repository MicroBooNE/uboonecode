--- conflicted
+++ resolved
@@ -27,11 +27,6 @@
 			   lardata_RawData
 			   lardata_RecoBase
 			   lardata_RecoObjects
-<<<<<<< HEAD
-			   lardata_Utilities_LArProperties_service
-			   lardata_Utilities_DetectorProperties_service
-=======
->>>>>>> 09b3a36e
 			   ${UBOONECODE_LIB}
 			   ${SIMULATIONBASE}
 			   ${LARRECO_LIB}
