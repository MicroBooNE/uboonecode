--- conflicted
+++ resolved
@@ -1,10 +1,6 @@
 art_make( BASENAME_ONLY
           MODULE_LIBRARIES
                         lardata_Utilities
-<<<<<<< HEAD
-                        lardata_Utilities_TimeService_service
-=======
->>>>>>> 09b3a36e
                         larevt_Filters
                         lardata_RawData
 			larcore_SummaryData
@@ -30,4 +26,4 @@
 
 # install_headers()
 install_fhicl()
-install_source()
+install_source()