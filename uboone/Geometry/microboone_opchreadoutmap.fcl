--- conflicted
+++ resolved
@@ -5,30 +5,18 @@
 
 microboone_opreadoutmap:
 {
-<<<<<<< HEAD
-=======
  Verbose: false
->>>>>>> 1af3e2d4
  OpMapLists: { 
         twoFEMOpMap: @local::microboone_twofem_opmap
         threeFEMOpMap: @local::microboone_threefem_opmap
         }
  OpMapTimeRanges: {
-<<<<<<< HEAD
-        twoFEMOpMap:   ["2015-01-01 00:00:00","2099-12-31 23:59:59"]   
-        threeFEMOpMap: ["2100-01-01 00:00:00","3000-01-01 23:59:59"]
-        }
- OpMapRunRanges: {
-        twoFEMOpMap:   [1,3900]   
-        threeFEMOpMap: [3900,999999]
-=======
         twoFEMOpMap:   ["2015-01-01 00:00:00 CST","2015-12-09 18:50:00 CST"]   
         threeFEMOpMap: ["2015-12-09 18:50:01 CST","3000-01-01 23:59:59 CST"]
         }
  OpMapRunRanges: {
         twoFEMOpMap:   [1, 3984]   
         threeFEMOpMap: [3985,999999]
->>>>>>> 1af3e2d4
         }
 }
 
