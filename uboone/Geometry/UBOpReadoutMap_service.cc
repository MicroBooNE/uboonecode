///////////////////////////////////////////////////////////////////////
/// \file  UBOpReadoutMap.cxx
/// \brief MicroBooNE optical detector channel mapping
///
/// \version $Id:  $
/// \author  taritree@mit.edu
////////////////////////////////////////////////////////////////////////

#include "UBOpReadoutMap.h"
#include <sstream>
#include <string>

namespace geo {

  unsigned short UBOpReadoutMap::__fInstances__ = 0;

  //----------------------------------------------------------------------------
  UBOpReadoutMap::UBOpReadoutMap(fhicl::ParameterSet const& pset, art::ActivityRegistry& reg )
  {
    // initial times note set
    loadedmap_timerange_start = 0;
    loadedmap_timerange_end = 0;
    requested_time = 0;
    user_set_run = false;
<<<<<<< HEAD
    fVerbose = pset.get<bool>( "TalkVerbyToMe", false );
=======
    fVerbose = pset.get<bool>( "Verbose", false );
>>>>>>> 1af3e2d4

    // save fcl pset ( a copy )
    fPSet = pset;

    // parameter set will come from UBooNEGomeotryHelper service
    LoadInitialOpticalReadoutMapData( pset );
    SetOpMapTime( time(NULL) );

    if ( __fInstances__ > 0 ) {
      throw std::runtime_error("Creating second copy of this class.  Should only be one.");
    }
    __fInstances__++;
  }

  //----------------------------------------------------------------------------
  UBOpReadoutMap::~UBOpReadoutMap()
  {
  }

  //----------------------------------------------------------------------------
  // OPTICAL CHANNELS
  //----------------------------------------------------------------------------

  //----------------------------------------------------------------------------
  opdet::UBOpticalChannelCategory_t UBOpReadoutMap::GetChannelCategory( unsigned int opChannel ) const {
    auto it = fChannelCategory.find( opChannel );
    if ( it!=fChannelCategory.end() )
      return it->second;
    return opdet::Uncategorized;
  }

  //----------------------------------------------------------------------------
  opdet::UBOpticalChannelType_t UBOpReadoutMap::GetChannelType( unsigned int opChannel ) const {
    auto it = fChannelType.find( opChannel );
    if ( it!=fChannelType.end() )
      return it->second;
    throw std::runtime_error( "UBOpReadoutMap::GetChannelType : Could not find channel type (low,high,logic)" );
  }

  //----------------------------------------------------------------------------
  void  UBOpReadoutMap::GetLogicChannelList( std::vector< unsigned int >& channels )  const {
    channels.resize( fLogicChannels.size() );
    std::copy( fLogicChannels.begin(), fLogicChannels.end(), channels.begin() );
  }

  //----------------------------------------------------------------------------
  unsigned int UBOpReadoutMap::GetNumberOfChannelsInCategory( opdet::UBOpticalChannelCategory_t category )  const {
    auto it = fCategoryChannels.find( category );
    if ( it==fCategoryChannels.end() )
      return 0;
    return (*it).second.size();
  }

  //----------------------------------------------------------------------------
  unsigned int UBOpReadoutMap::GetChannelNumberFromCrateSlotFEMCh( unsigned int crate, unsigned int slot, unsigned int femch ) const {
    CrateSlotFEMCh csf( crate, slot, femch );
    auto it = fCSF2Readout.find( csf );
    if ( it==fCSF2Readout.end() ) {
      std::stringstream ss;
      ss << "(crate,slot,femch)=(" << crate << ", " << slot << ", " << femch << " ) entry not found in map to readout channel number.";
      throw std::runtime_error( ss.str() );
    }
    return (*it).second;
  }

  void UBOpReadoutMap::GetCrateSlotFEMChFromReadoutChannel( unsigned int readoutch, unsigned int& crate, unsigned int& slot, unsigned int& femch ) const {
    auto it = fReadout2CSF.find( readoutch );
    if ( it==fReadout2CSF.end() )
      throw std::runtime_error( "readout channel number entry not found in map to (crate,slot,femch)" );
    crate = (*it).second.crate;
    slot = (*it).second.slot;
    femch = (*it).second.femch;
  }
  
  //----------------------------------------------------------------------------
  
  //----------------------------------------------------------------------------
  void UBOpReadoutMap::CheckValidity() {
    bool must_reload = false;
    std::string index = "__not_found__";
    if ( fVerbose )
      std::cout << "[UBOpReadoutMap] CheckValidity" << std::endl;
    if ( !user_set_run ) {
      // user has set the time
      if ( requested_time==0 ) {
	// no time set. map must be loaded. first map is default map.
	if ( fVerbose )
	  std::cout << "[UBOpReadoutMap] time not yet set. choosing first range by default." << std::endl;
	requested_time = timerange_opmaps.begin()->second.at(0)+1;
	loadedmap_timerange_start = timerange_opmaps.begin()->second.at(0);
	loadedmap_timerange_end   = timerange_opmaps.begin()->second.at(1);
	must_reload = true;
	std::map< std::string, std::vector<time_t> >::iterator it = timerange_opmaps.begin();
	index = (*it).first;
      
      }
      else {
	if ( fVerbose )
	  std::cout << "[UBOpReadoutMap] check current range" << std::endl;
	if ( requested_time < loadedmap_timerange_start || requested_time>loadedmap_timerange_end ) {
	  must_reload = true;
	  // find time range. 
	  bool found = false;
	  std::map< std::string, std::vector<time_t> >::iterator it;

	  for ( it=timerange_opmaps.begin(); it!=timerange_opmaps.end(); it++) {
	    time_t start = (*it).second.at(0);
	    time_t end   = (*it).second.at(1);
	    if ( start<=requested_time && requested_time<=end ) {
	      found = true;
	      index = (*it).first;
	      loadedmap_timerange_start = start;
	      loadedmap_timerange_end = end;
	      loadedmap_runrange_start = runrange_opmaps[index].at(0);
	      loadedmap_runrange_end = runrange_opmaps[index].at(1);
	      requested_run = loadedmap_runrange_start;
	      break;
	    }
	  }

	  if ( !found ) {
	    std::stringstream warn;
	    warn << "UBOpReadoutMap_service.cc::Requested time, " << requested_time << ", for optical channel map is not covered by maps specified in FHCL file.";
	    throw std::runtime_error( warn.str().c_str() );
	  }
	}
      }
    }
    else {
      // user has set the run
      if ( fVerbose )
	std::cout << "[UBOpReadoutMap] check current run range" << std::endl;
      if ( requested_run < loadedmap_runrange_start || requested_run>loadedmap_runrange_end ) {
	must_reload = true;
	// find run range.                                                                                                                                                                                                                                 
	bool found = false;
	std::map< std::string, std::vector<int> >::iterator it;

	for ( it=runrange_opmaps.begin(); it!=runrange_opmaps.end(); it++) {
	  int start = (*it).second.at(0);
	  int end   = (*it).second.at(1);
	  if ( start<=requested_run && requested_run<=end ) {
	    found = true;
	    index = (*it).first;
	    loadedmap_runrange_start = start;
	    loadedmap_runrange_end = end;
	    loadedmap_timerange_start = timerange_opmaps[ index ].at(0);
	    loadedmap_timerange_end = timerange_opmaps[ index ].at(1);
	    requested_time = loadedmap_timerange_start;
	    break;
	  }
	}

	if ( !found ) {
	  std::stringstream warn;
	  warn << "UBOpReadoutMap_service.cc::Requested run, " << requested_run << ", for optical channel map is not covered by maps specified in FHCL file.";
	  throw std::runtime_error( warn.str().c_str() );
	}
      }
    }
    
    if ( must_reload ) {
      // load that range
      if ( fVerbose ) {
	char zstart[200];
	strftime( zstart, 200, "%Y-%m-%d %H:%M:%S %Z", localtime( &timerange_opmaps[index].at(0) ) );
	char zend[200];
	strftime( zend, 200, "%Y-%m-%d %H:%M:%S %Z", localtime( &timerange_opmaps[index].at(1) ) );
	std::cout << "[UBOpReadoutMap] Loading OpMap '" << index << "' with time range " << zstart << " to " << zend << std::endl;
      }
      fhicl::ParameterSet p = fPSet.get<fhicl::ParameterSet>( "OpMapLists" );
      fhicl::ParameterSet mapset = p.get< fhicl::ParameterSet >( index );
      LoadOpticalReadoutMapData( mapset );
    }
    else {
<<<<<<< HEAD
      if ( fVerbose )
	std::cout << "[UBOpReadoutMap] current requested time is consistent with current OpMap." << std::endl;
=======
      if ( fVerbose ) {
	char zrequest[200];
	strftime( zrequest, 200, "%Y-%m-%d %H:%M:%S %Z", localtime( &requested_time ) );
	std::cout << "[UBOpReadoutMap] current requested time, " <<  zrequest << " (" << requested_time << ") is consistent with current OpMap." << std::endl;
      }
>>>>>>> 1af3e2d4
    }
    
  }
  
  //----------------------------------------------------------------------------
  void UBOpReadoutMap::LoadInitialOpticalReadoutMapData( fhicl::ParameterSet const& pset ) {
    // store time ranges
    fhicl::ParameterSet p = pset.get< fhicl::ParameterSet >( "OpMapTimeRanges" );  
    fhicl::ParameterSet prun = pset.get< fhicl::ParameterSet >( "OpMapRunRanges" );

    // extract ranges
<<<<<<< HEAD
    std::vector<std::string> str_index = p.get_names();
=======
    std::vector<std::string> str_index = p.get_keys();
>>>>>>> 1af3e2d4
    for ( int index=0; index<(int)str_index.size(); index++ ) { 

      std::string name = str_index.at(index);

      // get time ranges
      std::vector< std::string > range = p.get< std::vector< std::string > >( name );
      std::string str_start = range.at(0);
      std::string str_end   = range.at(1);
      // convert
      struct tm tm_start;
      struct tm tm_end;
      strptime(str_start.c_str(), "%Y-%m-%d %H:%M:%S %Z", &tm_start);
      strptime(str_end.c_str(), "%Y-%m-%d %H:%M:%S %Z", &tm_end);

      time_t start = mktime( &tm_start );
      time_t end   = mktime( &tm_end );

      std::vector< time_t > bounds;
      bounds.push_back( start );
      bounds.push_back( end );
      timerange_opmaps[name] = bounds;

      // get run ranges
      std::vector< int > runrange = prun.get< std::vector< int > >( name );
      runrange_opmaps[name] = runrange;

    }

    // debug
    if ( fVerbose ) {
      for (int index=0; index<(int)str_index.size(); index++ ) {
	std::cout << "Storing OpMap Time Range index " << str_index.at(index) << ": " 
		  << timerange_opmaps[ str_index.at(index) ].at(0) << " UTC to " << timerange_opmaps[ str_index.at(index) ].at(1) << " UTC "  
		  << " ( run range " << runrange_opmaps[ str_index.at(index) ].at(0) << " to " << runrange_opmaps[ str_index.at(index) ].at(1) << ")"
		  << std::endl;
      }
    }
    
  }
  
  //----------------------------------------------------------------------------
  void UBOpReadoutMap::LoadOpticalReadoutMapData( fhicl::ParameterSet const& pset ) {
    
    // ----------------------------------------------------------------------
    // read in channel types
    fNReadoutChannels = 0;
    fLogicChannels.clear();
    fReadoutChannelSet.clear();
    fChannelCategory.clear();
    fChannelType.clear();
    fTypeChannels.clear();
    fCategoryChannels.clear();
    fReadout2CSF.clear();
    fCSF2Readout.clear();

    for ( unsigned int icat=0; icat<(unsigned int)opdet::NumUBOpticalChannelCategories; icat++ ) {
      std::vector< unsigned int > cat_channels;
      try {
	cat_channels = pset.get< std::vector<unsigned int> >( opdet::UBOpChannelEnumName( (opdet::UBOpticalChannelCategory_t)icat ) );
      }
      catch (...) {
	continue;
      }

      fNReadoutChannels += cat_channels.size();

      // save category channels
      fCategoryChannels[ (opdet::UBOpticalChannelCategory_t)icat ] = std::set< unsigned int >( cat_channels.begin(), cat_channels.end() );
      // save gain channel 
      opdet::UBOpticalChannelType_t chtype = opdet::GetUBTypeFromCategory( (opdet::UBOpticalChannelCategory_t)icat );
      if ( fTypeChannels.find( chtype )==fTypeChannels.end() )
	fTypeChannels[ chtype ] = std::set< unsigned int >( cat_channels.begin(), cat_channels.end() ); // new set
      else {
	for ( auto v : cat_channels )
	  fTypeChannels[ chtype ].insert( v ); // append to set
      }

      for ( auto v : cat_channels ) {
	fChannelCategory[ v ] = (opdet::UBOpticalChannelCategory_t)icat;
	fChannelType[ v ] = chtype;
	if (chtype==opdet::LogicChannel)
	  fLogicChannels.insert( v );
	fReadoutChannelSet.insert( v );
      }
    }//end loop over categories

    //std::cout << "Number of defined readout channels: " << fNReadoutChannels << std::endl;

    // ----------------------------------------------------------------------
    // Read in Crate, Slot, FEMCh
    char readoutname[100];
    for ( auto v : fReadoutChannelSet ) {
      sprintf(readoutname,"ReadoutChannel%d",v);
      std::vector< unsigned int > fichl_csf = pset.get< std::vector<unsigned int> >( readoutname );
      if ( fichl_csf.size()!=3 ) {
	throw std::runtime_error( "Need to have 3 entries for Crate, Slot, FEMCh map." );
      }
      //std::cout << "reading in " << readoutname << " : " << fichl_csf.at(0) << ", " << fichl_csf.at(1) << ", " << fichl_csf.at(2) << std::endl;
      fReadout2CSF.insert( std::make_pair( v, CrateSlotFEMCh( fichl_csf.at(0), fichl_csf.at(1), fichl_csf.at(2) ) ) );
      fCSF2Readout.insert( std::make_pair( CrateSlotFEMCh( fichl_csf.at(0), fichl_csf.at(1), fichl_csf.at(2) ), v ) );
    }
    //std::cout << "size of csf2readout: " << fCSF2Readout.size() << std::endl;
  }

  


  DEFINE_ART_SERVICE(UBOpReadoutMap)  
} // namespace<|MERGE_RESOLUTION|>--- conflicted
+++ resolved
@@ -22,11 +22,7 @@
     loadedmap_timerange_end = 0;
     requested_time = 0;
     user_set_run = false;
-<<<<<<< HEAD
-    fVerbose = pset.get<bool>( "TalkVerbyToMe", false );
-=======
     fVerbose = pset.get<bool>( "Verbose", false );
->>>>>>> 1af3e2d4
 
     // save fcl pset ( a copy )
     fPSet = pset;
@@ -202,16 +198,11 @@
       LoadOpticalReadoutMapData( mapset );
     }
     else {
-<<<<<<< HEAD
-      if ( fVerbose )
-	std::cout << "[UBOpReadoutMap] current requested time is consistent with current OpMap." << std::endl;
-=======
       if ( fVerbose ) {
 	char zrequest[200];
 	strftime( zrequest, 200, "%Y-%m-%d %H:%M:%S %Z", localtime( &requested_time ) );
 	std::cout << "[UBOpReadoutMap] current requested time, " <<  zrequest << " (" << requested_time << ") is consistent with current OpMap." << std::endl;
       }
->>>>>>> 1af3e2d4
     }
     
   }
@@ -223,11 +214,7 @@
     fhicl::ParameterSet prun = pset.get< fhicl::ParameterSet >( "OpMapRunRanges" );
 
     // extract ranges
-<<<<<<< HEAD
     std::vector<std::string> str_index = p.get_names();
-=======
-    std::vector<std::string> str_index = p.get_keys();
->>>>>>> 1af3e2d4
     for ( int index=0; index<(int)str_index.size(); index++ ) { 
 
       std::string name = str_index.at(index);
