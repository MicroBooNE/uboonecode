<?xml version='1.0'?>
<gdml>
<solids>
  <box name="World" 
    lunit="cm" 
    x="148326" 
    y="106000" 
    z="148326"/>
<tube name="ConcreteWallAboveGrade0"
   rmin="292*2.54"
   rmax="(310)*2.54"
   z="(29*12+6)*2.54"
   deltaphi="360"
   lunit="cm"
   aunit="deg"/>
<tube name="ConcreteWallAboveGradeSegment"
   rmax="304*2.54"
   z="(4*12+7)*2.54"
   deltaphi="360"
   lunit="cm"
   aunit="deg"/>
<tube name="ConcreteDiscRoof0"
	rmax="304*2.54-0.1"
	z="13*2.54"
	deltaphi="360"
	lunit="cm"
	aunit="deg"/>
 <box name="ConcreteSteelBeam0"
  	lunit="cm"
  	x="48*2.54"
  	y="2*220*2.54" 
  	z="(5*12+8)*2.54"/> 
 <box name="ConcreteSteelBeamSegment1"
  	lunit="cm"
  	x="6*2.54+0.1"
  	y="2*220*2.54 +0.1" 
  	z="34*2.54+0.1"/> 
 <box name="ConcreteSteelBeamSegment2"
  	lunit="cm"
  	x="12*2.54+0.1"
  	y="2*230*2.54+0.1" 
  	z="34*2.54+0.1"/> 

 <box name="SteelGrating"
  	lunit="cm"
	x="(23*12*2.54)"
  	y=".5*2.54"
	z="(43*12+2+6.56)*2.54"/>
 <box name="RemovableRoof"
	lunit="cm"
	x="(23*12*2.54+.1)"
	y="(42*12+10)*2.54"
	z="(12.5+12.5)*2.54"/>
 <box name="IBeam22_0"
	lunit="cm"
	x="4.03*2.54 -0.1"
	y="(42*12+10)*2.54-0.1"
	z="12.5*2.54-0.1"/>
 <box name="IBeam22Segment"
	lunit="cm"
	x="(4.03-0.26)*2.54/2"
	y="(43*12+2)*2.54"
	z="(12.5-2*0.425)*2.54"/>
 <box name="IBeam35_0"
	lunit="cm"
	x="6.56*2.54-0.1"
	y="(23*12)*2.54-0.1"
	z="12.5*2.54-0.1"/>
 <box name="IBeam35Segment"
	lunit="cm"
	x="(6.56-0.3)*2.54/2"
	y="(23*12)*2.54"
	z="(12.5-2*0.52)*2.54"/>

  <tube name="Ground"
    rmin="312*2.54"
    rmax="((50*12)+310)*2.54"
    z="41*12*2.54"
    deltaphi="360" 
    lunit="cm"
    aunit="deg"/>
  <tube name="GroundBottom"
    rmax="((50*12)+310)*2.54"
    z="50*12*2.54"
    deltaphi="360"
    lunit="cm"
    aunit="deg"/>
  <tube name="ConcreteEnclosure"
    rmin="292*2.54"
    rmax="310*2.54"
    z="38*12*2.54"
    deltaphi="360" 
    lunit="cm"
    aunit="deg"/>
  <tube name="PolystyreneEnclosure"
    rmin="310*2.54"
    rmax="312*2.54"
    z="(38*12+36)*2.54"
    deltaphi="360"
    lunit="cm"
    aunit="deg"/>
  <tube name="ConcreteEnclosureBottom"
    rmin="0"
    rmax="310*2.54"
    z="36*2.54"
    deltaphi="360" 
    lunit="cm"
    aunit="deg"/>
  <tube name="PolystyreneEnclosureBottom"
   rmax="292*2.54"
   z="2*2.54"
   deltaphi="360"
   lunit="cm"
   aunit="deg"/>
  <tube name="Roof"
   rmax="310*2.54"
   z="6*2.54"
   deltaphi="360"
   lunit="cm"
   aunit="deg"/>
  <tube name="Overburden"
    rmin="0"
    rmax="584*2.54"
    z="10*12*2.54"
    deltaphi="360" 
    lunit="cm"
    aunit="deg"/>

  <subtraction name="ConcreteWallAboveGrade">
    <first ref="ConcreteWallAboveGrade0"/> <second ref="ConcreteWallAboveGradeSegment"/>
	<position name="posRemoval0" unit="cm" x="0" y="0" z="(122+24+3.5)*2.54"/>
  </subtraction>

  <subtraction name="ConcreteDiscRoof">
    <first ref="ConcreteDiscRoof0"/> <second ref="RemovableRoof"/>
	<position name="posRemoval1" unit="cm" x="0" y="0" z="0"/>
<!--	<rotation name="rotPlatformSub0" unit="deg" x="90" y="0" z="0"/>-->
  </subtraction>

  <subtraction name="ConcreteSteelBeam1">
    <first ref="ConcreteSteelBeam0"/> <second ref="ConcreteSteelBeamSegment1"/>
	<position name="posBeamRemoval0" unit="cm" x="21*2.54" y="0" z="17*2.54"/>
  </subtraction>

  <subtraction name="ConcreteSteelBeam">
    <first ref="ConcreteSteelBeam1"/> <second ref="ConcreteSteelBeamSegment2"/>
	<position name="posBeamRemoval1" unit="cm" x="-18*2.54" y="0" z="17*2.54"/>
  </subtraction>

  <subtraction name="IBeam22_1">
    <first ref="IBeam22_0"/> <second ref="IBeam22Segment"/>
	<position name="posBeamRemoval2" unit="cm" x="(4.03 -1.885)*0.5*2.54" y="0" z="0"/>
  </subtraction>
 
  <subtraction name="IBeam22">
    <first ref="IBeam22_1"/> <second ref="IBeam22Segment"/>
	<position name="posBeamRemoval3" unit="cm" x="-(4.03 -1.885)*0.5*2.54" y="0" z="0"/>
  </subtraction>

  <subtraction name="IBeam35_1">
    <first ref="IBeam35_0"/> <second ref="IBeam35Segment"/>
	<position name="posBeamRemoval4" unit="cm" x="(6.56 - 3.13)*0.5*2.54" y="0" z="0"/>
  </subtraction>
 
  <subtraction name="IBeam35">
    <first ref="IBeam35_1"/> <second ref="IBeam35Segment"/>
	<position name="posBeamRemoval5" unit="cm" x="-(6.56-3.13)*0.5*2.54" y="0" z="0"/>
  </subtraction>

</solids>

<structure>
<volume name="volIBeam22">
	<materialref ref="STEEL_STAINLESS_Fe7Cr2Ni"/>
	<solidref ref="IBeam22"/>
</volume>
<volume name="volIBeam35">
	<materialref ref="STEEL_STAINLESS_Fe7Cr2Ni"/>
	<solidref ref="IBeam35"/>
</volume>


<volume name="volConcreteWallAboveGrade" >
    <materialref ref="Concrete" />
    <solidref ref="ConcreteWallAboveGrade" />
  </volume>
<volume name="volConcreteDiscRoof" >
    <materialref ref="Concrete" />
    <solidref ref="ConcreteDiscRoof" />
  </volume>
<volume name="volConcreteSteelBeam" >
    <materialref ref="STEEL_STAINLESS_Fe7Cr2Ni"/>
    <solidref ref="ConcreteSteelBeam" />
  </volume>
<volume name="volSteelGrating" >
    <materialref ref="STEEL_STAINLESS_Fe7Cr2Ni"/>
    <solidref ref="SteelGrating" />
  </volume>
  <volume name="volGround" >
    <materialref ref="Dirt" />
    <solidref ref="Ground" />
  </volume>
  <volume name="volGroundBottom" >
     <materialref ref="Dirt" />
     <solidref ref="GroundBottom" />
   </volume>
  <volume name="volOverburden" >
    <materialref ref="Dirt" />
    <solidref ref="Overburden" />
  </volume>
  <volume name="volPolystyreneEnclosure" >
    <materialref ref="Polystyrene" />
    <solidref ref="PolystyreneEnclosure" />
  </volume>
  <volume name="volConcreteEnclosure" >
    <materialref ref="Concrete" />
    <solidref ref="ConcreteEnclosure" />
  </volume>
  <volume name="volPolystyreneEnclosureBottom">
     <materialref ref="Polystyrene" />
     <solidref ref="PolystyreneEnclosureBottom"/>
  </volume>
  <volume name="volConcreteEnclosureBottom" >
    <materialref ref="Concrete" />
    <solidref ref="ConcreteEnclosureBottom" />
  </volume>
<<<<<<< HEAD
  <volume name="volRoof" >
    <materialref ref="Concrete" />
    <solidref ref="Roof" />
  </volume>
  <volume name="volWorld" >
    <materialref ref="Air"/> 
    <solidref ref="World"/>
   <physvol>
=======
  <volume name="volRemovableRoof" >
	<materialref ref="Air" />
	<solidref ref="RemovableRoof"/>
 	<physvol>
       <volumeref ref="volIBeam22"/>
       <position name="posIBeam220" unit="cm" x="(3*12+5)*2.54+4.03*0.5*2.54" y="0" z="-(12.5*2.54*0.5)"/>
     </physvol>
	 <physvol>
       <volumeref ref="volIBeam22"/>
       <position name="posIBeam221" unit="cm" x="(3*12+5)*2.54+(6*12+10)*2.54+4.03*0.5*2.54" y="0" z="-(12.5*2.54*0.5)"/>
     </physvol> 
	 <physvol>
       <volumeref ref="volIBeam22"/>
       <position name="posIBeam222" unit="cm" x="-((3*12+5)*2.54+4.03*0.5*2.54)" y="0" z="-(12.5*2.54*0.5)"/>
     </physvol> 
	 <physvol>
       <volumeref ref="volIBeam22"/>
       <position name="posIBeam223" unit="cm" x="-((3*12+5)*2.54+(6*12+10)*2.54+4.03*0.5*2.54)" y="0" z="-(12.5*2.54*0.5)"/>
     </physvol> 
		<physvol>
			<volumeref ref="volIBeam35"/>
			<position name="posIBeam35pos0" unit="cm" x="0" y="38*0.5*2.54+0*(6*12+6)*2.54" z="(12.5*2.54*0.5)"/>
			<rotation name="r90AboutZpos0" unit="deg" x="0" y="0" z="90"/>
		</physvol>
		<physvol>
			<volumeref ref="volIBeam35"/>
			<position name="posIBeam35neg0" unit="cm" x="0" y="-(38*0.5*2.54+0*(6*12+6)*2.54)" z="(12.5*2.54*0.5)"/>
			<rotation name="r90AboutZneg0" unit="deg" x="0" y="0" z="90"/>
		</physvol>

		<physvol>
			<volumeref ref="volIBeam35"/>
			<position name="posIBeam35pos1" unit="cm" x="0" y="38*0.5*2.54+1*(6*12+6)*2.54" z="(12.5*2.54*0.5)"/>
			<rotation name="r90AboutZpos1" unit="deg" x="0" y="0" z="90"/>
		</physvol>
		<physvol>
			<volumeref ref="volIBeam35"/>
			<position name="posIBeam35neg1" unit="cm" x="0" y="-(38*0.5*2.54+1*(6*12+6)*2.54)" z="(12.5*2.54*0.5)"/>
			<rotation name="r90AboutZneg1" unit="deg" x="0" y="0" z="90"/>
		</physvol>

		<physvol>
			<volumeref ref="volIBeam35"/>
			<position name="posIBeam35pos2" unit="cm" x="0" y="38*0.5*2.54+2*(6*12+6)*2.54" z="(12.5*2.54*0.5)"/>
			<rotation name="r90AboutZpos2" unit="deg" x="0" y="0" z="90"/>
		</physvol>
		<physvol>
			<volumeref ref="volIBeam35"/>
			<position name="posIBeam35neg2" unit="cm" x="0" y="-(38*0.5*2.54+2*(6*12+6)*2.54)" z="(12.5*2.54*0.5)"/>
			<rotation name="r90AboutZneg2" unit="deg" x="0" y="0" z="90"/>
		</physvol>

		<physvol>
			<volumeref ref="volIBeam35"/>
			<position name="posIBeam35pos3" unit="cm" x="0" y="38*0.5*2.54+3*(6*12+6)*2.54" z="(12.5*2.54*0.5)"/>
			<rotation name="r90AboutZpos3" unit="deg" x="0" y="0" z="90"/>
		</physvol>
		<physvol>
			<volumeref ref="volIBeam35"/>
			<position name="posIBeam35neg3" unit="cm" x="0" y="-(38*0.5*2.54+3*(6*12+6)*2.54)" z="(12.5*2.54*0.5)"/>
			<rotation name="r90AboutZneg3" unit="deg" x="0" y="0" z="90"/>
		</physvol>

  </volume>

  <volume name="volWorld" >
    <materialref ref="Air"/> 
    <solidref ref="World"/>
	<physvol>
      <volumeref ref="volConcreteWallAboveGrade"/>
      <position name="posConcreteWallAboveGrade" unit="cm" x="0.5*256.35" y="34.50000555*12*2.54 + 22.86" z="0.5*1037"/>
      <rotationref ref="rPlus90AboutX"/>
    </physvol> 
	<physvol>
      <volumeref ref="volRemovableRoof"/>
      <position name="posRemovableRoof" unit="cm" x="0.5*256.35" y="34.50000555*12*2.54 +22.86 +127*2.54" z="0.5*1037"/>
      <rotationref ref="rPlus90AboutX"/>
    </physvol> 
	<physvol>
      <volumeref ref="volConcreteDiscRoof"/>
      <position name="posConcreteDiscRoof" unit="cm" x="0.5*256.35" y="34.50000555*12*2.54 +22.86+2.54 +127.5*2.54" z="0.5*1037"/>
      <rotationref ref="rPlus90AboutX"/>
    </physvol> 
	<physvol>
      <volumeref ref="volConcreteSteelBeam"/>
      <position name="posConcreteSteelBeam0" unit="cm" x="0.5*256.35+(23+ 4)*12*0.5*2.54" y="34.50000555*12*2.54+22.86 + 121*2.54-0.1" z="0.5*1037"/>
	<rotation name="rot90X180Y" unit="deg" x="90" y="0" z="180"/>
    </physvol> 
	<physvol>
      <volumeref ref="volConcreteSteelBeam"/>
      <position name="posConcreteSteelBeam1" unit="cm" x="0.5*256.35-(23 + 4)*12*0.5*2.54" y="34.50000555*12*2.54+22.86+121*2.54-0.1" z="0.5*1037"/>
      <rotationref ref="rPlus90AboutX"/>
    </physvol> 
	<physvol>
      <volumeref ref="volSteelGrating"/>
      <position name="posSteelGrating" unit="cm" x="0.5*256.35" y="34.50000555*12*2.54+ 22.86+127*2.54+13*2.54" z="0.5*1037"/>
    </physvol> 
    <physvol>
>>>>>>> 0d79f34f
      <volumeref ref="volConcreteEnclosure"/>
      <position name="posConcreteEnclosure" unit="cm" x="0.5*256.35" y="36*2.54/2" z="0.5*1037"/>
      <rotationref ref="rPlus90AboutX"/>
    </physvol>  
    <physvol>
      <volumeref ref="volConcreteEnclosureBottom"/>
      <position name="posConcreteEnclosureBottom" unit="cm" x="0.5*256.35" y="-38*12*2.54/2" z="0.5*1037"/>
      <rotationref ref="rPlus90AboutX"/>
    </physvol>
    <physvol>
      <volumeref ref="volPolystyreneEnclosure"/>
      <position name="posPolystyreneEnclosure" unit="cm" x="0.5*256.35" y="0" z="0.5*1037"/>
      <rotationref ref="rPlus90AboutX"/>
    </physvol>   
  <!--  <physvol>
      <volumeref ref="volRoof"/>
      <position name="posRoof" unit="cm" x="0.5*256.35" y="38*12*2.54/2 + 36*2.54/2 " z="0.5*1037"/>
      <rotationref ref="rPlus90AboutX" />
    </physvol>  -->
    <physvol>
       <volumeref ref="volGround"/>
      <position name="posGround" unit="cm" x="0.5*256.35" y="0" z="0.5*1037"/>
      <rotationref ref="rPlus90AboutX"/>
    </physvol> 
    <physvol>
       <volumeref ref="volGroundBottom"/>
      <position name="posGroundBottom" unit="cm" x="0.5*256.35" y="-41*12*2.54/2 -50*12*2.54/2" z="0.5*1037"/>
      <rotationref ref="rPlus90AboutX"/>
    </physvol>  
    <!--physvol>
      <volumeref ref="volOverburden"/>
      <position name="posOverburden" unit="cm" x="0.5*256.35" y="(41-10)*12*2.54/2" z="0.5*1037"/>
      <rotationref ref="rPlus90AboutX"/>
    </physvol-->
    <physvol>
      <volumeref ref="volDetEnclosure"/>
      <position name="posDetEnclosure" unit="cm" x="0.5*256.35" y="0" z="0.5*1037"/>
    </physvol>
  </volume> 
</structure>
</gdml><|MERGE_RESOLUTION|>--- conflicted
+++ resolved
@@ -224,16 +224,6 @@
     <materialref ref="Concrete" />
     <solidref ref="ConcreteEnclosureBottom" />
   </volume>
-<<<<<<< HEAD
-  <volume name="volRoof" >
-    <materialref ref="Concrete" />
-    <solidref ref="Roof" />
-  </volume>
-  <volume name="volWorld" >
-    <materialref ref="Air"/> 
-    <solidref ref="World"/>
-   <physvol>
-=======
   <volume name="volRemovableRoof" >
 	<materialref ref="Air" />
 	<solidref ref="RemovableRoof"/>
@@ -332,7 +322,6 @@
       <position name="posSteelGrating" unit="cm" x="0.5*256.35" y="34.50000555*12*2.54+ 22.86+127*2.54+13*2.54" z="0.5*1037"/>
     </physvol> 
     <physvol>
->>>>>>> 0d79f34f
       <volumeref ref="volConcreteEnclosure"/>
       <position name="posConcreteEnclosure" unit="cm" x="0.5*256.35" y="36*2.54/2" z="0.5*1037"/>
       <rotationref ref="rPlus90AboutX"/>
