--- conflicted
+++ resolved
@@ -1721,10 +1721,6 @@
     close FILE;
 }
 
-<<<<<<< HEAD
-
-=======
->>>>>>> 1ed1f7b9
 # Parameterize the cryostat's surroundings.
 sub gen_enclosure()
 {
@@ -1971,11 +1967,7 @@
     print GDML <VPF>;
   }
 
-<<<<<<< HEAD
-  if ( $CRT_switch eq "on" ) {
-=======
  if ( $CRT_switch eq "on" ) {
->>>>>>> 1ed1f7b9
     my $CRTvolumePlacementFile = 'gdml_CRT_volumePlacement_file.gdml';
     open VPF, "< $CRTvolumePlacementFile" or die "Can't open $CRTvolumePlacementFile : $!";
     print GDML <VPF>;
