--- conflicted
+++ resolved
@@ -1402,13 +1402,8 @@
   <physvol>
    <volumeref ref="volSteelTube"/>
    <position name="posSteelTube" unit="cm" x="0" y="0" z="0"/>
-<<<<<<< HEAD
   </physvol> 
 <physvol>
-=======
-   </physvol>
-   <physvol>
->>>>>>> 7d4ea604
    <volumeref ref="volEndCap"/>
    <position name="posEndCap1" unit="cm" x="0" y="0" z="427.75*2.54/2- 2.54*sqrt(144.5^2-75.5^2)"/>
    </physvol>
@@ -1767,13 +1762,8 @@
     y="$WorldHeight" 
     z="$WorldLength"/>
   <tube name="Ground"
-<<<<<<< HEAD
     rmin="312*2.54"
     rmax="((50*12)+310)*2.54"
-=======
-    rmin="310*2.54"
-    rmax="310*2.54+1400"
->>>>>>> 7d4ea604
     z="41*12*2.54"
     deltaphi="360" 
     lunit="cm"
@@ -1831,18 +1821,14 @@
     <materialref ref="Dirt" />
     <solidref ref="Ground" />
   </volume>
-<<<<<<< HEAD
   <volume name="volGroundBottom" >
      <materialref ref="Dirt" />
      <solidref ref="GroundBottom" />
    </volume>
   <volume name="volOverburden" >
-=======
-<!--  <volume name="volOverburden" >
->>>>>>> 7d4ea604
     <materialref ref="Dirt" />
     <solidref ref="Overburden" />
-  </volume> -->
+  </volume>
   <volume name="volPolystyreneEnclosure" >
     <materialref ref="Polystyrene" />
     <solidref ref="PolystyreneEnclosure" />
@@ -1870,38 +1856,22 @@
       <volumeref ref="volConcreteEnclosure"/>
       <position name="posConcreteEnclosure" unit="cm" x="0.5*$TPCActiveDepth" y="36*2.54/2" z="0.5*$TPCWirePlaneLength"/>
       <rotationref ref="rPlus90AboutX"/>
-<<<<<<< HEAD
     </physvol>  
-=======
+    <physvol>
+      <volumeref ref="volConcreteEnclosureBottom"/>
+      <position name="posConcreteEnclosureBottom" unit="cm" x="0.5*$TPCActiveDepth" y="-38*12*2.54/2" z="0.5*$TPCWirePlaneLength"/>
+      <rotationref ref="rPlus90AboutX"/>
     </physvol>
     <physvol>
       <volumeref ref="volPolystyreneEnclosure"/>
       <position name="posPolystyreneEnclosure" unit="cm" x="0.5*$TPCActiveDepth" y="0" z="0.5*$TPCWirePlaneLength"/>
       <rotationref ref="rPlus90AboutX"/>
     </physvol>   
->>>>>>> 7d4ea604
-    <physvol>
-      <volumeref ref="volConcreteEnclosureBottom"/>
-      <position name="posConcreteEnclosureBottom" unit="cm" x="0.5*$TPCActiveDepth" y="-38*12*2.54/2" z="0.5*$TPCWirePlaneLength"/>
-      <rotationref ref="rPlus90AboutX"/>
-    </physvol>
-    <physvol>
-<<<<<<< HEAD
-      <volumeref ref="volPolystyreneEnclosure"/>
-      <position name="posPolystyreneEnclosure" unit="cm" x="0.5*$TPCActiveDepth" y="0" z="0.5*$TPCWirePlaneLength"/>
-      <rotationref ref="rPlus90AboutX"/>
-    </physvol>   
-=======
-      <volumeref ref="volPolystyreneEnclosureBottom"/>
-      <position name="posPolystyreneEnclosureBottom" unit="cm" x="0.5*$TPCActiveDepth" y="-(38*12 - 36)*2.54/2" z="0.5*$TPCWirePlaneLength"/>
-      <rotationref ref="rPlus90AboutX"/>
-    </physvol>
   <!--  <physvol>
       <volumeref ref="volRoof"/>
       <position name="posRoof" unit="cm" x="0.5*$TPCActiveDepth" y="38*12*2.54/2 + 36*2.54/2 " z="0.5*$TPCWirePlaneLength"/>
       <rotationref ref="rPlus90AboutX" />
     </physvol>  -->
->>>>>>> 7d4ea604
     <physvol>
        <volumeref ref="volGround"/>
       <position name="posGround" unit="cm" x="0.5*$TPCActiveDepth" y="0" z="0.5*$TPCWirePlaneLength"/>
