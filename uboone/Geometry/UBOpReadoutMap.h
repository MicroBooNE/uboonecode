////////////////////////////////////////////////////////////////////////
/// \file  UBOpReadoutMap.h
/// \brief MicroBooNE optical detector mapping between reaodout channel number and optical channel categories
///
/// \version $Id:  $
/// \author taritree@mit.edu
////////////////////////////////////////////////////////////////////////
#ifndef GEO_CHANNELMAP_UBOONE_ALG_H
#define GEO_CHANNELMAP_UBOONE_ALG_H

#include <vector>
#include <set>
#include <iostream>
#include <map>
#include <ctime>

#include "fhiclcpp/ParameterSet.h"
#include "art/Framework/Services/Registry/ActivityRegistry.h"
#include "art/Framework/Services/Registry/ServiceHandle.h"
#include "art/Framework/Services/Registry/ServiceMacros.h"

#include "uboone/Geometry/UBOpChannelTypes.h" // uboonecode

namespace geo {

  class UBOpReadoutMap {

  public:

    UBOpReadoutMap(fhicl::ParameterSet const& pset, art::ActivityRegistry& reg );
    ~UBOpReadoutMap();
    

    // ----------------------------------------------------------------------------
    // OPDET MAPPING
  public:
    /* below is covered by geometry service */
    /* unsigned int NOpChannels(unsigned int NOpDets)                        const; */
    /* unsigned int NOpHardwareChannels(unsigned int opDet)                  const; */
    /* unsigned int OpChannel(unsigned int detNum, unsigned int channel = 0) const; */
    /* unsigned int OpDetFromOpChannel(unsigned int opChannel)               const; */
    /* unsigned int HardwareChannelFromOpChannel(unsigned int opChannel)     const; */
    /* bool         IsValidOpChannel(unsigned int opChannel, unsigned int NOpDets) const; */
    unsigned int NOpLogicChannels() const;
    void         GetLogicChannelList( std::vector< unsigned int >& channels ) const;
    opdet::UBOpticalChannelType_t     GetChannelType( unsigned int opchannel ) const;
    opdet::UBOpticalChannelCategory_t GetChannelCategory( unsigned int opChannel ) const;
    unsigned int GetNumberOfChannelsInCategory( opdet::UBOpticalChannelCategory_t category ) const;
    unsigned int GetChannelNumberFromCrateSlotFEMCh( unsigned int crate, unsigned int slot, unsigned int femch ) const;
    void GetCrateSlotFEMChFromReadoutChannel( unsigned int readoutch, unsigned int& crate, unsigned int& slot, unsigned int& femch ) const;
    void SetOpMapTime( time_t t ) { requested_time = t; user_set_run=false; CheckValidity(); };
    void SetOpMapRun( int run ) { requested_run = run; user_set_run=true; CheckValidity(); };
<<<<<<< HEAD
    const std::set<unsigned int>& GetReadoutChannelSet() const
    { return fReadoutChannelSet; }
=======

>>>>>>> 1af3e2d4
  private:
    void CheckValidity();
    void LoadOpticalReadoutMapData( fhicl::ParameterSet const& p);
    void LoadInitialOpticalReadoutMapData( fhicl::ParameterSet const& pset );
    unsigned int fNReadoutChannels;
    std::set< unsigned int > fReadoutChannelSet;
    std::map< opdet::UBOpticalChannelCategory_t, std::set< unsigned int > > fCategoryChannels; // list of channels assigned to each category
    std::map< opdet::UBOpticalChannelType_t, std::set< unsigned int> > fTypeChannels; // list of chanels assignd to channel type
    std::map< unsigned int, opdet::UBOpticalChannelCategory_t > fChannelCategory;
    std::map< unsigned int, opdet::UBOpticalChannelType_t > fChannelType;
    std::set< unsigned int > fLogicChannels;

    // members to handle different mappings for different time ranges
    std::map< std::string, std::vector<time_t> > timerange_opmaps;
    std::map< std::string, std::vector<int> > runrange_opmaps; //redundant because timestamp from data not super reliable
    time_t loadedmap_timerange_start;
    time_t loadedmap_timerange_end;
    time_t requested_time;
    int loadedmap_runrange_start;
    int loadedmap_runrange_end;
    int requested_run;
    bool user_set_run;
    fhicl::ParameterSet fPSet;
    bool fVerbose;

    class CrateSlotFEMCh {
    public:
      CrateSlotFEMCh( unsigned int _crate, unsigned int _slot, unsigned int _femch ) {
	crate = _crate;
	slot  = _slot;
	femch = _femch;
      }
      ~CrateSlotFEMCh() {};
      
      unsigned int crate;
      unsigned int slot;
      unsigned int femch;

      // comparison
      bool operator<( CrateSlotFEMCh other ) const {
	bool is_less = false;
	if ( this->crate == other.crate &&
	     this->slot  == other.slot  &&
	     this->femch <  other.femch) is_less=true;
	else if (this->crate == other.crate &&
		 this->slot  <  other.slot) is_less=true;
	else if (this->crate <  other.crate) is_less=true;
	return is_less;
      };
      
      // assignment
      CrateSlotFEMCh& operator=(CrateSlotFEMCh other) {
	std::swap(crate, other.crate);
	std::swap(slot,  other.slot);
	std::swap(femch,  other.femch);
        return *this;
      };
    };
    
    std::map< unsigned int, CrateSlotFEMCh > fReadout2CSF;
    std::map< CrateSlotFEMCh, unsigned int> fCSF2Readout;
    
    // ----------------------------------------------------------------
    // Prevent multiple loading
    static unsigned short __fInstances__;
    
  };


}

DECLARE_ART_SERVICE(geo::UBOpReadoutMap, LEGACY)

#endif // GEO_CHANNELMAPSTANDARDALG_H
<|MERGE_RESOLUTION|>--- conflicted
+++ resolved
@@ -50,12 +50,7 @@
     void GetCrateSlotFEMChFromReadoutChannel( unsigned int readoutch, unsigned int& crate, unsigned int& slot, unsigned int& femch ) const;
     void SetOpMapTime( time_t t ) { requested_time = t; user_set_run=false; CheckValidity(); };
     void SetOpMapRun( int run ) { requested_run = run; user_set_run=true; CheckValidity(); };
-<<<<<<< HEAD
-    const std::set<unsigned int>& GetReadoutChannelSet() const
-    { return fReadoutChannelSet; }
-=======
 
->>>>>>> 1af3e2d4
   private:
     void CheckValidity();
     void LoadOpticalReadoutMapData( fhicl::ParameterSet const& p);
