--- conflicted
+++ resolved
@@ -3,19 +3,12 @@
 	  LIBRARY_NAME  uboone_OpticalDetectorAna
 	  LIB_LIBRARIES
 			larana_OpticalDetector
-<<<<<<< HEAD
 			larana_OpticalDetector_OpHitFinder
-=======
->>>>>>> 09b3a36e
                         ${ROOT_BASIC_LIB_LIST}
 
 	  MODULE_LIBRARIES larcore_Geometry
 	  	        larcore_Geometry_Geometry_service
 		        lardata_Utilities
-<<<<<<< HEAD
-	       	        lardata_Utilities_TimeService_service
-=======
->>>>>>> 09b3a36e
 	                uboone_Geometry
                         lardata_OpticalDetectorData
 			larana_OpticalDetector
