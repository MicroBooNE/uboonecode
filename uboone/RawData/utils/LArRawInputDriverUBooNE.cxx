///////////////////////////////////////////////////////////////////////
/// \file  LArRawInputDriverUBooNE.cxx
/// \brief Source to convert raw binary files to root files
/// \Original Authors
/// \version $Id: LArRawInputDriver.h,v 1.7 2010/01/14 19:20:33 brebel Exp $
/// \author  brebel@fnal.gov, soderber@fnal.gov
/// \MicroBooNE Author: jasaadi@fnal.gov, zarko@fnal.gov (with much help from Wes and Eric)
////////////////////////////////////////////////////////////////////////

//LArSoft 
#include "uboone/RawData/utils/LArRawInputDriverUBooNE.h"
#include "RawData/RawDigit.h"
#include "RawData/TriggerData.h"
#include "RawData/DAQHeader.h"
#include "RawData/BeamInfo.h"
#include "RawData/OpDetWaveform.h"
#include "Geometry/Geometry.h"
#include "SummaryData/RunData.h"
#include "Utilities/TimeService.h"
#include "Utilities/ElecClock.h" // lardata
#include "OpticalDetectorData/OpticalTypes.h" // lardata -- I want to move the enums we use back to UBooNE as they are UBooNE-specific
#include "uboone/TriggerSim/UBTriggerTypes.h"

//ART, ...
#include "art/Framework/IO/Sources/put_product_in_principal.h"
#include "art/Framework/Core/EDProducer.h"
#include "art/Utilities/Exception.h"
#include "art/Framework/Services/Optional/TFileService.h"
#include "messagefacility/MessageLogger/MessageLogger.h"

//uboone datatypes

// uboonecode
#include "uboone/Geometry/UBOpChannelTypes.h"
#include "uboone/Geometry/UBOpReadoutMap.h"

#include "datatypes/raw_data_access.h"

//boost
//#include <boost/archive/binary_iarchive.hpp>
#include <boost/algorithm/string.hpp>

//root
#include "TH1D.h"
#include "TTree.h"

//other
#include <libpq-fe.h>

extern "C" {
#include <sys/types.h>
}

#include <bitset>
#include <iostream>

namespace ubdaq=gov::fnal::uboone::datatypes;

// +++ Blatant stealing from LongBo
namespace lris {

  unsigned int LArRawInputDriverUBooNE::RollOver(unsigned int ref,
						 unsigned int subject,
						 unsigned int nbits) 
  {
    // Return "ref" which lower "nbits" are replaced by that of "subject"                                      
    // Takes care of roll over effect.                                                                         
    // For speed purpose we only accept pre-defined nbits values.                                              
  
    unsigned int diff=0; // max diff should be (2^(nbits)-2)/2                                                       
    unsigned int mask=0; // mask to extract lower nbits from subject ... should be 2^(nbits)-1                       
    if      (nbits==3) {diff = 3; mask = 0x7;}
    else if (nbits==4) {diff = 0x7; mask = 0xf;}
    //else if (nbits==4) {diff = 0x7; mask = 0xf;}                                                             
    //    else if (nbits==4) {nbits=3; diff = 0x7; mask = 0x7;}                                                
    else {
      std::cerr<<"\033[93m<<ERROR>>\033[00m"<<" Only supported for nbits = [3,4]!"<<std::endl;
      throw std::exception();
    }
  
    subject = ( (ref>>nbits) << nbits) + (subject & mask);
    //std::cout<<ref<<" : "<<subject<<" : "<<nbits<< " : "<<diff<<std::endl;                                   
    // If exactly same, return                                                                                 
    if(subject == ref) return subject;
  
    // If subject is bigger than ref by a predefined diff value, inspect difference                            
    else if ( subject > ref && (subject - ref) > diff) {
    
      // Throw an exception if difference is exactly diff+1                                                    
      if ( (subject - ref) == diff+1 ) {
	std::cerr<<"\033[93m<<ERROR>>\033[00m"<<Form(" Unexpected diff: ref=%d, subject=%d",ref,subject)<<std::endl;
	throw std::exception();
      }

      // Else we have to subtract (mask+1)                                                                     
      else{
	//std::cout<<Form("Correcting %d to %d",subject,(subject-(mask+1)))<<std::endl;                        
	subject = subject - (mask + 1);
      }
    
    }
    // If subject is smaller than ref by a predefined diff value, inspect difference                           
    else if ( subject < ref && (ref - subject) > diff) {
    
      // Throw an exception if difference is exactly diff+1                                                    
      if ( (ref - subject) == diff+1 ) {
	std::cerr<<"\033[93m<<ERROR>>\033[00m"<<Form(" Unexpected diff: ref=%d, subject=%d",ref,subject)<<std::endl;
	throw std::exception();
      }
      else{
	//std::cout<<Form("Correcting %d to %d",subject,(subject + (mask+1)))<<std::endl;                      
	subject = subject + (mask + 1);
      }
    }
    return subject;
  }

  // ======================================================================
  LArRawInputDriverUBooNE::LArRawInputDriverUBooNE(fhicl::ParameterSet const & ps, 
                                                   art::ProductRegistryHelper &helper,
                                                   art::SourceHelper const &pm)
    :
    fSourceHelper(pm),
    fCurrentSubRunID(),
    fEventCounter(0),
    fHuffmanDecode(ps.get<bool>("huffmanDecode",false))
  {
    ::peek_at_next_event<ub_TPC_CardData_v6>(false);
    ::peek_at_next_event<ub_PMT_CardData_v6>(false);
    ::handle_missing_words<ub_TPC_CardData_v6>(true);
    ::handle_missing_words<ub_PMT_CardData_v6>(true);

    helper.reconstitutes<raw::DAQHeader,              art::InEvent>("daq");
    helper.reconstitutes<std::vector<raw::RawDigit>,  art::InEvent>("daq");
    helper.reconstitutes<raw::BeamInfo,               art::InEvent>("daq");
    helper.reconstitutes<std::vector<raw::Trigger>,   art::InEvent>("daq");
    registerOpticalData( helper ); //helper.reconstitutes<std::vector<raw::OpDetWaveform>,art::InEvent>("daq");
    fDataTakingTime                    = ps.get< int  >("DataTakingTime", -1);
    fSwizzlingTime                     = ps.get< int  >("SwizzlingTime", -1);

    fSwizzleTPC = ps.get<bool>("swizzleTPC",true);
    fSwizzlePMT = ps.get<bool>("swizzlePMT",true);
    fSwizzleTrigger = ps.get<bool>("swizzleTrigger",true);
    fSwizzleTriggerType = ps.get<std::string>("swizzleTriggerType"); // Only use ALL for this option, other options will not work

    //temporary kazuTestSwizzleTrigger
    kazuTestSwizzleTrigger = ps.get<bool>("kazuTestSwizzleTrigger",true);
   
    //if ( fHuffmanDecode )
    tpc_crate_data_t::doDissect(true); // setup for decoding

    art::ServiceHandle<art::TFileService> tfs;
    //initialize beam histograms specified in fhicl file
    art::TFileDirectory tfbeamdir = tfs->mkdir( "Beam" );
    std::vector<std::string> beam_hist=ps.get<std::vector<std::string> >("beam_histograms");
    for ( auto it : beam_hist ) {
      std::vector<std::string> hist;
      boost::split(hist, it, boost::is_any_of(","));
      if (hist.size() != 4)
        mf::LogWarning("") << "Bad definition in fhicl file for histogram "<<hist.at(0)<<". Ignoring it.";
      else {
        TH1D* h=tfbeamdir.make<TH1D>(hist[0].c_str(),hist[0].c_str(),
				     atoi(hist[1].c_str()),atof(hist[2].c_str()),atof(hist[3].c_str()));
        std::pair<std::string, TH1D*> p(hist[0],h);
        fHistMapBeam.insert(p);
      }
    }

    art::TFileDirectory tfdebugdir = tfs->mkdir( "Debug" );
    tMyTree = tfdebugdir.make<TTree>("tMyTree", "tree");
    tMyTree->Branch("event",&event,"event/I");
    tMyTree->Branch("triggerFrame",&triggerFrame,"triggerFrame/I");
    tMyTree->Branch("triggerSample",&triggerSample,"triggerSample/I");
    tMyTree->Branch("triggerTime",&triggerTime,"triggerTime/D");
    tMyTree->Branch("triggerActive",&triggerActive,"triggerActive/I");
    tMyTree->Branch("triggerBitBNB",&triggerBitBNB,"triggerBitBNB/I");
    tMyTree->Branch("triggerBitNuMI",&triggerBitNuMI,"triggerBitNuMI/I");
    tMyTree->Branch("triggerBitEXT",&triggerBitEXT,"triggerBitEXT/I");
    tMyTree->Branch("triggerBitPMTBeam",&triggerBitPMTBeam,"triggerBitPMTBeam/I");
    tMyTree->Branch("triggerBitPMTCosmic",&triggerBitPMTCosmic,"triggerBitPMTCosmic/I");
    tMyTree->Branch("FEM5triggerFrame",&FEM5triggerFrame,"FEM5triggerFrame/I");
    tMyTree->Branch("FEM5triggerSample",&FEM5triggerSample,"FEM5triggerSample/I");
    tMyTree->Branch("FEM6triggerFrame",&FEM6triggerFrame,"FEM6triggerFrame/I");
    tMyTree->Branch("FEM6triggerSample",&FEM6triggerSample,"FEM6triggerSample/I");
    tMyTree->Branch("FEM5triggerTime",&FEM5triggerTime,"FEM5triggerTime/D");
    tMyTree->Branch("FEM6triggerTime",&FEM6triggerTime,"FEM6triggerTime/D");

    tMyTree->Branch("RO_BNBtriggerFrame",&RO_BNBtriggerFrame,"RO_BNBtriggerFrame/I");
    tMyTree->Branch("RO_NuMItriggerFrame",&RO_NuMItriggerFrame,"RO_NuMItriggerFrame/I");
    tMyTree->Branch("RO_EXTtriggerFrame",&RO_EXTtriggerFrame,"RO_EXTtriggerFrame/I");
    tMyTree->Branch("RO_RWMtriggerFrame",&RO_RWMtriggerFrame,"RO_RWMtriggerFrame/I");
    tMyTree->Branch("RO_BNBtriggerSample",&RO_BNBtriggerSample,"RO_BNBtriggerSample/I");
    tMyTree->Branch("RO_NuMItriggerSample",&RO_NuMItriggerSample,"RO_NuMItriggerSample/I");
    tMyTree->Branch("RO_EXTtriggerSample",&RO_EXTtriggerSample,"RO_EXTtriggerSample/I");
    tMyTree->Branch("RO_RWMtriggerSample",&RO_RWMtriggerSample,"RO_RWMtriggerSample/I");
    tMyTree->Branch("RO_BNBtriggerTime",&RO_BNBtriggerTime,"RO_BNBtriggerTime/D");
    tMyTree->Branch("RO_NuMItriggerTime",&RO_NuMItriggerTime,"RO_NuMItriggerTime/D");
    tMyTree->Branch("RO_EXTtriggerTime",&RO_EXTtriggerTime,"RO_EXTtriggerTime/D");
    tMyTree->Branch("RO_RWMtriggerTime",&RO_RWMtriggerTime,"RO_RWMtriggerTime/D");

//    tMyTree->Branch("RO_Gate1Frame",&RO_Gate1Frame,"RO_Gate1Frame/I");
//    tMyTree->Branch("RO_Gate1Sample",&RO_Gate1Sample,"RO_Gate1Sample/I");
//    tMyTree->Branch("RO_Gate2Frame",&RO_Gate2Frame,"RO_Gate2Frame/I");
//    tMyTree->Branch("RO_Gate2Sample",&RO_Gate2Sample,"RO_Gate2Sample/I");

    tMyTree->Branch("TPC1triggerFrame",&TPC1triggerFrame,"TPC1triggerFrame/I");
    tMyTree->Branch("TPC1triggerSample",&TPC1triggerSample,"TPC1triggerSample/I");
    tMyTree->Branch("TPC2triggerFrame",&TPC2triggerFrame,"TPC2triggerFrame/I");
    tMyTree->Branch("TPC2triggerSample",&TPC2triggerSample,"TPC2triggerSample/I");
    tMyTree->Branch("TPC3triggerFrame",&TPC3triggerFrame,"TPC3triggerFrame/I");
    tMyTree->Branch("TPC3triggerSample",&TPC3triggerSample,"TPC3triggerSample/I");
    tMyTree->Branch("TPC4triggerFrame",&TPC4triggerFrame,"TPC4triggerFrame/I");
    tMyTree->Branch("TPC4triggerSample",&TPC4triggerSample,"TPC4triggerSample/I");
    tMyTree->Branch("TPC5triggerFrame",&TPC5triggerFrame,"TPC5triggerFrame/I");
    tMyTree->Branch("TPC5triggerSample",&TPC5triggerSample,"TPC5triggerSample/I");
    tMyTree->Branch("TPC6triggerFrame",&TPC6triggerFrame,"TPC6triggerFrame/I");
    tMyTree->Branch("TPC6triggerSample",&TPC6triggerSample,"TPC6triggerSample/I");
    tMyTree->Branch("TPC7triggerFrame",&TPC7triggerFrame,"TPC7triggerFrame/I");
    tMyTree->Branch("TPC7triggerSample",&TPC7triggerSample,"TPC7triggerSample/I");
    tMyTree->Branch("TPC8triggerFrame",&TPC8triggerFrame,"TPC8triggerFrame/I");
    tMyTree->Branch("TPC8triggerSample",&TPC8triggerSample,"TPC8triggerSample/I");
    tMyTree->Branch("TPC9triggerFrame",&TPC9triggerFrame,"TPC9triggerFrame/I");
    tMyTree->Branch("TPC9triggerSample",&TPC9triggerSample,"TPC9triggerSample/I");

    tMyTree->Branch("N_discriminators",N_discriminators,"N_discriminators[40]/I");
    tMyTree->Branch("discriminatorSample",discriminatorSample,"discriminatorSample[40][100]/I");
    tMyTree->Branch("discriminatorFrame",discriminatorFrame,"discriminatorFrame[40][100]/I");
    tMyTree->Branch("discriminatorType",discriminatorType,"discriminatorType[40][100]/I");
    
    tMyTree->Branch("N_PMT_waveforms",&N_PMT_waveforms,"N_PMT_waveforms/I");
    tMyTree->Branch("PMT_waveform_times",PMT_waveform_times,"PMT_waveform_times[N_PMT_waveforms]/D");

    tMyTree->Branch("ADCwords_crate0",&ADCwords_crate0,"ADCwords_crate0/I");
    tMyTree->Branch("ADCwords_crate1",&ADCwords_crate1,"ADCwords_crate1/I");
    tMyTree->Branch("ADCwords_crate2",&ADCwords_crate2,"ADCwords_crate2/I");
    tMyTree->Branch("ADCwords_crate3",&ADCwords_crate3,"ADCwords_crate3/I");
    tMyTree->Branch("ADCwords_crate4",&ADCwords_crate4,"ADCwords_crate4/I");
    tMyTree->Branch("ADCwords_crate5",&ADCwords_crate5,"ADCwords_crate5/I");
    tMyTree->Branch("ADCwords_crate6",&ADCwords_crate6,"ADCwords_crate6/I");
    tMyTree->Branch("ADCwords_crate7",&ADCwords_crate7,"ADCwords_crate7/I");
    tMyTree->Branch("ADCwords_crate8",&ADCwords_crate8,"ADCwords_crate8/I");
    tMyTree->Branch("ADCwords_crate9",&ADCwords_crate9,"ADCwords_crate9/I");
    tMyTree->Branch("NumWords_crate1",&NumWords_crate1,"NumWords_crate1/I");
    tMyTree->Branch("NumWords_crate2",&NumWords_crate2,"NumWords_crate2/I");
    tMyTree->Branch("NumWords_crate3",&NumWords_crate3,"NumWords_crate3/I");
    tMyTree->Branch("NumWords_crate4",&NumWords_crate4,"NumWords_crate4/I");
    tMyTree->Branch("NumWords_crate5",&NumWords_crate5,"NumWords_crate5/I");
    tMyTree->Branch("NumWords_crate6",&NumWords_crate6,"NumWords_crate6/I");
    tMyTree->Branch("NumWords_crate7",&NumWords_crate7,"NumWords_crate7/I");
    tMyTree->Branch("NumWords_crate8",&NumWords_crate8,"NumWords_crate8/I");
    tMyTree->Branch("NumWords_crate9",&NumWords_crate9,"NumWords_crate9/I");

    event = 0;

  }
  
  
  // ======================================================================
  void LArRawInputDriverUBooNE::closeCurrentFile()  
  {    
    mf::LogInfo(__FUNCTION__)<<"File boundary (processed "<<fEventCounter<<" events)"<<std::endl;
    fCurrentSubRunID.flushSubRun();
    fEventCounter=0;
    fNumberEventsInFile=0;
    fInputStream.close();
  }
    
  // ======================================================================
  void LArRawInputDriverUBooNE::readFile(std::string const &name,
                                         art::FileBlock* &fb)
  {
    // Fill and return a new Fileblock.
    fb = new art::FileBlock(art::FileFormatVersion(1, "LArRawInput 2011a"),
                            name);
    
    fInputStream.open(name.c_str(),std::ios_base::in | std::ios_base::binary);
    
    
    // Throwing an exception if the file fails to open
    if( !fInputStream.is_open() ) {
      throw art::Exception( art::errors::FileReadError )
        << "failed to open input file " << name << std::endl;
    }
      
    //seek to the end of file, check the end word, check number of events and sizes
    //read in the end of file word first
    if (fEventCounter==0) {
      uint16_t end_of_file_marker;
      uint32_t nevents;
      fInputStream.seekg( -1*sizeof(uint16_t) , std::ios::end); //eof marker is 16 bits long so go 16 bits from the end.
      fInputStream.read( (char*)&end_of_file_marker , sizeof(uint16_t));
      if(end_of_file_marker != 0xe0f0){ //make sure that it is the correct marker
	throw art::Exception( art::errors::FileReadError ) 
	  << "File "<<name<<" has incorrect end of file marker. "<< end_of_file_marker<<std::endl;
      }
      
      fInputStream.seekg( -3*sizeof(uint16_t) , std::ios::end); //need to go 48 bits from the end of the file (16 for eof marker and 32 for nevents
      fInputStream.read( (char*)&nevents, sizeof(uint32_t)); //read in the 32 bits that should be the event count
      if (nevents>0 && nevents <1E9) { //make sure that nevents is reasonable
	mf::LogInfo("")<<"Opened file "<<name<<" with "<< nevents <<" event(s)";
	fNumberEventsInFile = nevents;
      } else {
	throw art::Exception( art::errors::FileReadError )
	  << "File "<<name<<" has incorrect number of events in trailer. "<< nevents<<std::endl;
      }
      
      fInputStream.seekg(std::ios::beg);
    }
    
    return;

  }


  // =====================================================================
  void LArRawInputDriverUBooNE::registerOpticalData( art::ProductRegistryHelper &helper ) {
    // we make a data product for each category of channels
    fPMTdataProductNames.clear();
    for ( unsigned int cat=0; cat<(unsigned int)opdet::NumUBOpticalChannelCategories; cat++ ) {
      helper.reconstitutes<std::vector<raw::OpDetWaveform>,art::InEvent>( "pmtreadout", opdet::UBOpChannelEnumName( (opdet::UBOpticalChannelCategory_t)cat ) );
      fPMTdataProductNames.insert( std::make_pair( (opdet::UBOpticalChannelCategory_t)cat, opdet::UBOpChannelEnumName( (opdet::UBOpticalChannelCategory_t)cat ) ) );
    }
  }

  // =====================================================================
  void LArRawInputDriverUBooNE::putPMTDigitsIntoEvent( std::map< opdet::UBOpticalChannelCategory_t, std::unique_ptr< std::vector<raw::OpDetWaveform> > >& pmtdigitlist, 
						       art::EventPrincipal* &outE ) {
    for ( unsigned int cat=0; cat<(unsigned int)opdet::NumUBOpticalChannelCategories; cat++ ) {
      
      art::put_product_in_principal(std::move( pmtdigitlist[(opdet::UBOpticalChannelCategory_t)cat]  ),
      				    *outE,
				    "pmtreadout", // module
      				    fPMTdataProductNames[ (opdet::UBOpticalChannelCategory_t)cat ]); // instance
    }
    
  }
  
  // =====================================================================
  bool LArRawInputDriverUBooNE::readNext(art::RunPrincipal* const &/*inR*/,
                                         art::SubRunPrincipal* const &/*inSR*/,
                                         art::RunPrincipal* &outR,
                                         art::SubRunPrincipal* &outSR,
                                         art::EventPrincipal* &outE)
  {
    if (fEventCounter==fNumberEventsInFile) {
      mf::LogInfo(__FUNCTION__)<<"Already read " << fNumberEventsInFile << " events, so checking end of file..." << std::endl;
      std::ios::streampos current_position = fInputStream.tellg(); //find out where in the file we're located
      fInputStream.seekg(0,std::ios::end); //go to the end of the file
      std::ios::streampos file_length = fInputStream.tellg(); //get the location which will tell the size.
      fInputStream.seekg(current_position); //put the ifstream back to where it was before
      if ( ((uint8_t)file_length - (uint8_t)current_position) > (uint8_t)1000 ) {
	throw art::Exception( art::errors::FileReadError ) << "We processed " << fEventCounter << "events from the file " << 
	  std::endl << "But there are still " << (file_length - current_position) << " bytes in the file" << std::endl;
      }
      mf::LogInfo(__FUNCTION__)<<"Completed reading file and closing output file." << std::endl;

      return false; //tells readNext that you're done reading all of the events in this file.
    }
    
    mf::LogInfo(__FUNCTION__)<<"Attempting to read event: "<<fEventCounter<<std::endl;
    // Create empty result, then fill it from current file:
    std::unique_ptr<raw::DAQHeader> daq_header(new raw::DAQHeader);
    std::unique_ptr<std::vector<raw::RawDigit> >  tpc_raw_digits( new std::vector<raw::RawDigit>  );
    std::unique_ptr<raw::BeamInfo> beam_info(new raw::BeamInfo);
    std::unique_ptr<std::vector<raw::Trigger>> trig_info( new std::vector<raw::Trigger> );
    std::map< opdet::UBOpticalChannelCategory_t, std::unique_ptr< std::vector<raw::OpDetWaveform> > > pmt_raw_digits;
    for ( unsigned int opdetcat=0; opdetcat<(unsigned int)opdet::NumUBOpticalChannelCategories; opdetcat++ ) {
      pmt_raw_digits.insert( std::make_pair( (opdet::UBOpticalChannelCategory_t)opdetcat, std::unique_ptr< std::vector<raw::OpDetWaveform> >(  new std::vector<raw::OpDetWaveform> ) ) );
    }
    event  = fEventCounter;
    NumWords_crate1 = 0;
    NumWords_crate2 = 0;
    NumWords_crate3 = 0;
    NumWords_crate4 = 0;
    NumWords_crate5 = 0;
    NumWords_crate6 = 0;
    NumWords_crate7 = 0;
    NumWords_crate8 = 0;
    NumWords_crate9 = 0;
    ADCwords_crate0 = 0;
    ADCwords_crate1 = 0;
    ADCwords_crate2 = 0;
    ADCwords_crate3 = 0;
    ADCwords_crate4 = 0;
    ADCwords_crate5 = 0;
    ADCwords_crate6 = 0;
    ADCwords_crate7 = 0;
    ADCwords_crate8 = 0;
    ADCwords_crate9 = 0;

    bool res=false;

    res=processNextEvent(*tpc_raw_digits, pmt_raw_digits, *daq_header, *beam_info, *trig_info );

    if (res) {
      fEventCounter++;
      art::RunNumber_t rn = daq_header->GetRun();//+1;
      art::Timestamp tstamp = daq_header->GetTimeStamp();
      art::SubRunID newID(rn, daq_header->GetSubRun());
      if (fCurrentSubRunID.runID() != newID.runID()) { // New Run
        outR = fSourceHelper.makeRunPrincipal(rn, tstamp);
      }
      if (fCurrentSubRunID != newID) { // New SubRun
        outSR = fSourceHelper.makeSubRunPrincipal(rn,
                                                  daq_header->GetSubRun(),
                                                  tstamp);
        fCurrentSubRunID = newID;        
      }
      /*
	std::cout<<"\033[93mAbout to make a principal for run: " << fCurrentSubRunID.run()
	<<" subrun: " << fCurrentSubRunID.subRun()
	<<" event: " << daq_header->GetEvent()
	<<"\033[00m"<< std::endl;
      */
      outE = fSourceHelper.makeEventPrincipal(fCurrentSubRunID.run(),
					      fCurrentSubRunID.subRun(),
					      daq_header->GetEvent(),
					      tstamp);
      //std::cout<<"\033[93mDone\033[00m"<<std::endl;

      // Put products in the event.
      art::put_product_in_principal(std::move(tpc_raw_digits),
                                    *outE,
                                    "daq"); // Module label
      art::put_product_in_principal(std::move(daq_header),
                                    *outE,
                                    "daq"); // Module label
      art::put_product_in_principal(std::move(beam_info),
                                    *outE,
                                    "daq"); // Module label
      art::put_product_in_principal(std::move(trig_info),
				    *outE,
				    "daq"); // Module label
      putPMTDigitsIntoEvent( pmt_raw_digits, outE );
     
    }

    return res;

  }

  // =====================================================================
  bool LArRawInputDriverUBooNE::processNextEvent(std::vector<raw::RawDigit>& tpcDigitList,
                                                 std::map< opdet::UBOpticalChannelCategory_t, 
                                                 std::unique_ptr<std::vector<raw::OpDetWaveform>> >& pmtDigitList,
                                                 raw::DAQHeader& daqHeader,
                                                 raw::BeamInfo& beamInfo,
						 std::vector<raw::Trigger>& trigInfo)
  {  
     triggerFrame = -999;
     TPCframe = -999;
     PMTframe = -999;
     FEM5triggerSample=-999;
     FEM6triggerSample=-999;
     FEM5triggerFrame=-999;
     FEM6triggerFrame=-999;
     RO_BNBtriggerFrame=-999;
     RO_BNBtriggerSample=-999;
     RO_NuMItriggerFrame=-999;
     RO_NuMItriggerSample=-999;
     RO_EXTtriggerFrame=-999;
     RO_EXTtriggerSample=-999;
     RO_RWMtriggerFrame=-999;
     RO_RWMtriggerSample=-999;
    
     skipEvent = false;

//     RO_Gate1Frame=-999;
//     RO_Gate1Sample=-999;
//     RO_Gate2Frame=-999;
//     RO_Gate2Sample=-999;

    //try {
    boost::archive::binary_iarchive ia(fInputStream); 
    ubdaq::ub_EventRecord event_record;  
    ia >> event_record;
    //std::cout<<event_record.debugInfo()<<std::endl;
    //set granularity 
    //      event_record.updateIOMode(ubdaq::IO_GRANULARITY_CHANNEL);
      
    fillTriggerData(event_record, trigInfo);
    //if (skipEvent){return false;} // check that trigger data doesn't suggest we should skip event. // commented out because this doesn't work at the moment
    fillDAQHeaderData(event_record, daqHeader);
    fillTPCData(event_record, tpcDigitList);
    fillPMTData(event_record, pmtDigitList);
    fillBeamData(event_record, beamInfo);

    checkTimeStampConsistency();

    tMyTree->Fill();

    /*
      } catch (...) {
      //throw art::Exception( art::errors::FileReadError )
      std::cout<< "\033[93mFailed to read the event.\033[00m\n"<< std::endl;
      return false;
      }
    */  
    return true;
  }
  
  // =====================================================================
  void LArRawInputDriverUBooNE::fillDAQHeaderData(ubdaq::ub_EventRecord& event_record,
                                                  raw::DAQHeader& daqHeader)
  {
    ubdaq::ub_GlobalHeader global_header = event_record.getGlobalHeader();
      
    // art::Timestamp is an unsigned long long. The conventional 
    // use is for the upper 32 bits to have the seconds since 1970 epoch 
    // and the lower 32 bits to be the number of nanoseconds within the 
    // current second.
    // (time_t is a 64 bit word)

      uint32_t seconds=global_header.getSeconds();
      uint32_t nano_seconds=global_header.getNanoSeconds()+
	                    global_header.getMicroSeconds()*1000;
      time_t mytime = ((time_t)seconds<<32) | nano_seconds;

    //\/      uint32_t subrun_num = global_header->getSubrunNumber();
      
    daqHeader.SetStatus(1);
    daqHeader.SetFileFormat(global_header.getRecordType());
    daqHeader.SetSoftwareVersion(global_header.DAQ_version_number);
    daqHeader.SetRun(global_header.getRunNumber());
    daqHeader.SetSubRun(global_header.getSubrunNumber());
      
    //\/ Add the subRun number too!
    daqHeader.SetEvent(global_header.getEventNumber()+1);
    daqHeader.SetTimeStamp(mytime);

    /// \todo: What is the "fixed word" ? Leaving it unset for now
    /// \todo: What is the "spare word" ? Leaving it unset for now
    //daqHeader.SetFixedWord(h1.header);
    //daqHeader.SetSpareWord(h1.spare);
  }

  // =====================================================================
  void LArRawInputDriverUBooNE::fillTPCData(ubdaq::ub_EventRecord& event_record,
                                            std::vector<raw::RawDigit>& tpcDigitList)
  {    
    //Channel map has changed each time the detector has been re-cabled.
    //Provide data-taking time as first argument. (integer epoch seconds) 
    //Optionally recover outdated mappings with 'swizzling time' second arg. (also integer epoch seconds)
    if (fDataTakingTime == -1)
      fChannelMap = art::ServiceHandle<util::DatabaseUtil>()->GetUBChannelMap(event_record.LocalHostTime().seb_time_sec, fSwizzlingTime); 
    else
      fChannelMap = art::ServiceHandle<util::DatabaseUtil>()->GetUBChannelMap(fDataTakingTime, fSwizzlingTime); 

    
    // ### Swizzling to get the number of channels...trying the method used in write_read.cpp
    // ### provided by Wes --- About the data:
    // ### The format of the data is in levels: crate, card, channel.
    // ### Level 1: The event record contains a map of (crateHeader,crateData) pairs.
    // ### Level 2: Each crateData object may contain a map of (cardHeader,cardData) pairs.
    // ### Level 3: Each cardData object may contain a map of (int,channelData) pairs. The int
    // ### is the channel number.
      
    //get the seb map, and do a loop over all sebs/crates

    for( auto const& seb_it : event_record.getTPCSEBMap()) {    // I think auto should be tpc_map_t::const_iterator  -NJT

          
      //get the crateHeader/crateData objects
      // ubdaq::crateHeader crate_header = seb_it->first;
      //        ubdaq::crateData crate_data = seb_it->second;
      //      int tpc_seb_num = seb_it.first;
      tpc_crate_data_t const& tpc_crate = seb_it.second; // (ub_TPC_CrateData_v6)
      int crate_number = seb_it.first; // confirmed this is correct. for now, crate's are not given their ID number to store and then retrieve.
      
      if ( !tpc_crate.wasDissected() ) {
	std::cerr << "Warning crate data corrupted! Skipping." << std::endl;
	tpc_crate.dissectionException().what();
	continue;
      }

      // Get Time information:
      //uint32_t sebTSec = crate_header.getSebTimeSec();
      //std::cout << "Seb Time (sec) : " << sebTSec << std::endl;
      //jmsj crate_header_t crHeader = crate_header.getCrateHeader();
      // GPStime in UNIX second/micro/nano info
      //jmsjgps_time_t GPStime = crHeader.gps_time;
      // DAQtime is time of last update of GPS time (in frame, sample, div)
      //tbclkub_t  DAQtime = crHeader.daqClock_time;
      //std::cout << "GPS Time seconds: " << GPStime.second << std::endl;
      //std::cout << "DAQ Frame: " << DAQtime.frame << "\tSample: " << DAQtime.sample << std::endl;

      //      auto const& tpc_crate_header = tpc_crate.header();    
      //      auto const& tpc_crate_trailer = tpc_crate.trailer();  

      //Special to the crate, there is a special header that the DAQ attaches. You can access this
      //like so. The type here is a unique ptr to a ub_CrateHeader_v6 struct. That has useful info
      //like the local host time, which may or may not be set properly right now...
      //auto const& tpc_crate_DAQ_header = tpc_crate.crateHeader(); // I think auto should be tpc_crate_data_t::ub_CrateHeader_t --NJT
      //     ub_LocalHostTime this_time = tpc_crate_DAQ_header->local_host_time;
      
      //The Crate Data is split up into Cards. You use the "getCards()" command to get access to
      //each of those. Note that calling this function will dissect the data if it has not already
      //been dissected (debugInfo() calls getCards()). You can do a look over the cards like so:
      for(auto const& card : tpc_crate.getCards()){  // This auto is tpc_crate_data_t::card_t

	if ( !card.wasDissected() ) {
	  std::cerr << "Warning card data corrupted! Skipping." << std::endl;
	  card.dissectionException().what();
	  continue;
	}

        //The format here is similar to the crate! There's a header (which is a ub_TPC_CardHeader_v*
        //object), and technically a trailer (though here it's empty!).
	auto const& tpc_card_header = card.header();   
        
        unsigned int frame = RollOver(tpc_card_header.getFrame(), tpc_card_header.getTrigFrameMod16(), 3);
        
        if (TPCframe == -999){TPCframe = frame;} // internal frame consistency checking
        if (abs(frame - TPCframe) > 1){ // if the frame doesn't match the other TPC frames here then we have a problem
          std::cerr << "ERROR!" << std::endl;
          std::cerr << "TPC card header trigger frames not within one frame of each other!!" << std::endl;
          throw std::exception();
        }

//        if (fSwizzleTrigger){
//          if (triggerFrame == -999){ // if we have swizzled trigger data, and we have the default triggerFrame, we have a problem
//            std::cerr << "ERROR!" << std::endl;
//            std::cerr << "Trigger data should have been swizzled, but triggerFrame remains as the default value of -999" << std::endl;
//            throw std::exception();
//          }
//          if (abs(frame - triggerFrame) > 1){ // if the triggerFrame and frame don't agree here then we have a problem
//            std::cerr << "ERROR!" << std::endl;
//            std::cerr << "TPC card header trigger frame not within one frame of trigger header frame!! Trigger header frame is " 
//                      << triggerFrame << " and TPC card header frame is " << frame << std::endl;
//            throw std::exception();
//          }
//        }
        // Output tree variables - for calculating compression
        if (crate_number == 1){
          NumWords_crate1 += tpc_card_header.getWordCount();
          TPC1triggerFrame = frame;
          TPC1triggerSample = tpc_card_header.getTrigSample();
        }
        if (crate_number == 2){
          NumWords_crate2 += tpc_card_header.getWordCount();
          TPC2triggerFrame = frame;
          TPC2triggerSample = tpc_card_header.getTrigSample();
        }
        if (crate_number == 3){
          NumWords_crate3 += tpc_card_header.getWordCount();
          TPC3triggerFrame = frame;
          TPC3triggerSample = tpc_card_header.getTrigSample();
        }
        if (crate_number == 4){
          NumWords_crate4 += tpc_card_header.getWordCount();
          TPC4triggerFrame = frame;
          TPC4triggerSample = tpc_card_header.getTrigSample();
        }
        if (crate_number == 5){
          NumWords_crate5 += tpc_card_header.getWordCount();
          TPC5triggerFrame = frame;
          TPC5triggerSample = tpc_card_header.getTrigSample();
        }
        if (crate_number == 6){
          NumWords_crate6 += tpc_card_header.getWordCount();
          TPC6triggerFrame = frame;
          TPC6triggerSample = tpc_card_header.getTrigSample();
        }
        if (crate_number == 7){
          NumWords_crate7 += tpc_card_header.getWordCount();
          TPC7triggerFrame = frame;
          TPC7triggerSample = tpc_card_header.getTrigSample();
        }
        if (crate_number == 8){
          NumWords_crate8 += tpc_card_header.getWordCount();
          TPC8triggerFrame = frame;
          TPC8triggerSample = tpc_card_header.getTrigSample();
        }
        if (crate_number == 9){
          NumWords_crate9 += tpc_card_header.getWordCount();
          TPC9triggerFrame = frame;
          TPC9triggerSample = tpc_card_header.getTrigSample();
        }
         

	//	auto const& tpc_card_trailer = card.trailer(); 

        //Of course, you can probe for information in the card header. You'll have to find the appropriate
        //header file to know what type you have, but again, these will follow typical practice. And, you
        //can always use debugInfo to not only print the info, but it tells you the type.
        // auto const this_event_number = card.getEvent(); /// auto are ints here
        // auto const this_frame_number = card.getFrame(); /// auto are ints here


        //And, you guessed it, the tpc card data is split up into one more level: by channel.
        for(auto const& channel : card.getChannels()){ // auto here tpc_crate_data_t::card_t::card_channel_type


	  if ( !channel.wasDissected() ) {
	    std::cerr << "Warning channel data corrupted! Skipping." << std::endl;
	    //channel.dissectionException().what();
	    continue;
	  }

	  //There's a header and trailer here. Remember these are just uint16_t, that contain the
	  //channel number.
	  // auto const& tpc_channel_header = channel.header();   // unused
	  // auto const& tpc_channel_trailer = channel.trailer(); // unsued
	  
	  //The channel object (ub_MarkedRawChannelData) has a method for returning the channel.
	  //You can look at the other objects too (like ub_MarkedRawCardData) and see methods of
	  //use there as well.
	  auto const tpc_channel_number = channel.getChannelNumber(); // auto is int here
                        

            // output:
            std::vector<short> adclist;
	    size_t chdsize(0); 

	    //Huffman decoding

	    channel.decompress(adclist); // All-in-one call.
	    
	    /* // Commented out as trailer check is now donw via swizzler
	       uint16_t frailer = channel.getChannelTrailerWord();
	       short lachadawin = adclist.at( adclist.size()-1 );
	       if ( (frailer>>12 != 0x5) || ( (frailer&0xfff) != tpc_channel_number ) ) {
	       std::vector<short> kazufix = decodeChannelTrailer( (unsigned short)lachadawin, (unsigned short)frailer );
	       for ( auto& it : kazufix )
	       adclist.emplace_back( it );
	       }
	    */
        // Output tree variables - for calculating compression
	    chdsize = adclist.size();
        if (crate_number == 1){
          ADCwords_crate1 += chdsize;
        }
        if (crate_number == 2){
          ADCwords_crate2 += chdsize;
        }
        if (crate_number == 3){
          ADCwords_crate3 += chdsize;
        }
        if (crate_number == 4){
          ADCwords_crate4 += chdsize;
        }
        if (crate_number == 5){
          ADCwords_crate5 += chdsize;
        }
        if (crate_number == 6){
          ADCwords_crate6 += chdsize;
        }
        if (crate_number == 7){
          ADCwords_crate7 += chdsize;
        }
        if (crate_number == 8){
          ADCwords_crate8 += chdsize;
        }
        if (crate_number == 9){
          ADCwords_crate9 += chdsize;
        }
        if (crate_number == 0){
          ADCwords_crate0 += chdsize; 
        }
	    const static size_t          fAdcList_size = chdsize;
	    if (fAdcList_size!=chdsize) {
	      throw art::Exception( art::errors::FileReadError ) 
		<< "Unexpected data: Number of words for channel: " 
		<< tpc_channel_number << " different than first waveform in the readout ("
		<< fAdcList_size << "!=" << chdsize << ") ... That's really bad!!!" << std::endl;
	    }
	      
	  /* else {
	    const ub_RawData& chD = channel.data(); 
	    // chdsize=(chD.getChannelDataSize()/sizeof(uint16_t));    
	    // chdsize = chD.size()/sizeof(uint16_t);    
	    chdsize = chD.size();
	    adclist.reserve(chD.size()); // optimize
	    for(ub_RawData::const_iterator it = chD.begin(); it!= chD.end(); it++) {
	    adclist.push_back(*it);
	    }
	    //              chD.decompress();
	    }*/
	    
	  //int crate_number = tpc_crate.crateHeader()->crate_number;
	  util::UBDaqID daqId( crate_number, card.getModule(), tpc_channel_number);

	  int ch=0;
	  auto it_chsearch = fChannelMap.find(daqId);
	  if ( it_chsearch!=fChannelMap.end() ){
	    ch=(*it_chsearch).second;
	    //              fChannelMap[daqId];
	    //              wire=fWireMap[daqId];
	    //              pl=fPlaneMap[daqId];
	  }
	  else {
	    if ( ( crate_number==1 && card.getModule()==8 && (tpc_channel_number>=32 && tpc_channel_number<64) ) ||
		 ( crate_number==9 && card.getModule()==5 && (tpc_channel_number>=32 && tpc_channel_number<64) ) ) {
	      // As of 6/22/2016: We expect these FEM channels to have no database entry.
	      continue; // do not write to data product
	    }
	    else {
	      // unexpected channels are missing. throw.
	      char warn[256];
	      sprintf( warn, "Warning DAQ ID not found ( %d, %d, %d )!", crate_number, card.getModule(), tpc_channel_number );
	      throw std::runtime_error( warn );
	    }
	  }
	  //\todo fix this once there is a proper channel table
	  // else{
	  //   //continue;
	  //   ch=10000*tpc_crate.crateHeader()->crate_number
	  //     +100*card.getModule()
	  //     +tpc_channel_number;
	  // }

	  //if (int(ch) >= 8254)
	  // continue;
	  //raw::Compress_t compression=raw::kHuffman;
	  //if (fHuffmanDecode) compression=raw::kNone;
	  raw::Compress_t compression=raw::kNone; // as of June 19,2015 compression not used by the DAQ. Data stored is uncompressed.
	  if ( adclist.size()!=9595 ) {
	    char warn[256];
	    sprintf( warn, "Error: Number of ADCs in (crate,slot,channel)=( %d, %d, %d ) does not equal 9595!", crate_number, card.getModule(), tpc_channel_number );
	    throw std::runtime_error( warn );
	  }
	  if (fSwizzleTPC){ // here is where we actually fill the output
  	    raw::RawDigit rd(ch,chdsize,adclist,compression);
  	    tpcDigitList.push_back(rd);
        }
	    
	  /*
            std::cout << ch << "\t"
	    << int(crate_header.getCrateNumber()) << "\t" 
	    << card_header.getModule() << "\t"
	    << channel_number << "\t"
	    << rms << std::endl;
	  */

	}//<--End channel_it for loop
      }//<---End card_it for loop
    }//<---End seb_it for loop

    if ( tpcDigitList.size()!=8256 ) {
      char warn[256];
      sprintf( warn, "Error: Number of channels saved (%d) did not match the expectation (8256)!", (int)tpcDigitList.size() );
      //throw std::runtime_error( warn );
    }

    mf::LogInfo("")<< "Got to end of fillTPCData().";
  }

  // =====================================================================
  void LArRawInputDriverUBooNE::fillPMTData(ubdaq::ub_EventRecord& event_record,
					    std::map< opdet::UBOpticalChannelCategory_t, std::unique_ptr<std::vector<raw::OpDetWaveform>> >& pmtDigitList )
  {
    //fill PMT data

    // MODIFIED by Nathaniel Sat May 16, to use my new version of datatypes (v6_08, on branch master)
    
    //crate -> card -> channel -> window

    ::art::ServiceHandle<geo::Geometry> geom;
    ::art::ServiceHandle< util::TimeService > timeService;
    ::art::ServiceHandle<geo::UBOpReadoutMap> ub_pmt_channel_map;
    
<<<<<<< HEAD
    // pmt channel map is assumed to be time dependent. therefore we need eventn time to set correct map.
    ubdaq::ub_GlobalHeader global_header = event_record.getGlobalHeader();
    uint32_t seconds=global_header.getSeconds();
    time_t mytime = (time_t)seconds;
    if ( mytime==0 ) {
=======
    // pmt channel map is assumed to be time dependent. therefore we need event time to set correct map.
    ubdaq::ub_GlobalHeader global_header = event_record.getGlobalHeader();
    uint32_t seconds=global_header.getSeconds();
    //uint32_t nano_seconds=global_header.getNanoSeconds()+global_header.getMicroSeconds()*1000;
    //time_t mytime = ((time_t)seconds<<32) | nano_seconds;
    time_t mytime = (time_t)seconds;
    //std::cout << "[LArRawInputDriverUBooNE::fillPMTData] " << mytime << " " << seconds << " " << nano_seconds << std::endl;
    if ( mytime==0 ) {
      // some events seem o be missing time stamp. use run number in this case.
>>>>>>> 1af3e2d4
      std::cout << "[LArRawInputDriverUBooNE::fillPMTData] event epoch time 0 (!?). using run to set channel map" << std::endl;
      ub_pmt_channel_map->SetOpMapRun( global_header.getRunNumber() );
    }
    else
      ub_pmt_channel_map->SetOpMapTime( mytime );
    
    using namespace gov::fnal::uboone::datatypes;
    
    auto const seb_pmt_map = event_record.getPMTSEBMap();
    
    N_PMT_waveforms = 0;
    for(auto const& it:  seb_pmt_map) {
      pmt_crate_data_t const& crate_data = it.second;
      //      int crate_number = crate_data.crateHeader()->crate_number;
      
      if ( !crate_data.wasDissected() ) {
	std::cerr << "Warning PMT crate data corrupted! Skipping." << std::endl;
	continue;
      }

      //now get the card map (for the current crate), and do a loop over all cards
      std::vector<pmt_crate_data_t::card_t> const& cards = crate_data.getCards();
       
      for( pmt_crate_data_t::card_t const& card_data : cards ) {
        
	if ( !card_data.wasDissected() ) {
	  std::cerr << "Warning PMT card data corrupted! Skipping." << std::endl;
	  continue;
	}
            
// Frame and sample for trigger
        uint32_t frame = RollOver(card_data.getFrame(), card_data.getTrigFrameMod16(), 4);
        uint32_t sample = card_data.getTrigSample();

        if (PMTframe == -999){PMTframe = frame;} // internal frame consistency checking
        if (abs(frame - PMTframe) > 1){ // if the frame doesn't match the other PMT frames here then we have a problem
          std::cerr << "ERROR!" << std::endl;
          std::cerr << "PMT card header trigger frames not within one frame of each other!!" << std::endl;
          throw std::exception();
        }


//        // check if we have swizzled the trigger data
//        if (fSwizzleTrigger){
//          if (triggerFrame == -999){ // if we have swizzled trigger data, and we have the default triggerFrame, we have a problem
//            std::cerr << "ERROR!" << std::endl;
//            std::cerr << "Trigger data should have been swizzled, but triggerFrame remains as the default value of -999" << std::endl;
//            throw std::exception();
//          }
//          if (abs(frame - triggerFrame) > 1){ // if the triggerFrame and frame don't agree here then we have a problem
//            std::cerr << "ERROR!" << std::endl;
//            std::cerr << "PMT card header trigger frame not within one frame of trigger header frame!! Trigger header frame is " 
//                      << triggerFrame << " and PMT card header frame is " << frame << std::endl;
//            throw std::exception();
//          }
//        }
//         Filling output tree variables
        if (card_data.getModule() == 5){
          FEM5triggerFrame = frame;
          FEM5triggerSample = sample;
          FEM5triggerTime = timeService->OpticalClock().Time( sample, frame );
        }
        if (card_data.getModule() == 6){
          FEM6triggerFrame = frame;
          FEM6triggerSample = sample;
          FEM6triggerTime = timeService->OpticalClock().Time( sample, frame );
        }
	//        int card_number = card_data.getModule();
        
        // nathaniel's version of datatypes:
        for(auto const& channel_data : card_data.getChannels() ) { // auto here is pmt_crate_data_t::card_t::card_channel-type

	  // if ( !channel_data.wasDissected() ){
	  //   std::cerr << "Warning PMT channel data corrupted! Skipping." << std::endl;
	  //   continue;
	  // }

          int channel_number = channel_data.getChannelNumber();
          
          //now get the windows
          auto const& windows = channel_data.getWindows();  // auto here is std::vector<ub_PMT_WindowData_v6>
          for(const auto& window: windows ) {               // auto here is ub_PMT_WindowData_v6
            const auto& window_header = window.header();    // auto here is ub_PMT_WindowHeader_v6
            const ub_RawData& window_data = window.data();
            size_t win_data_size=window_data.size();

            
            // //\todo check category, time & frame
            // optdata::Optical_Category_t category = optdata::kUndefined;
            // if ((window_header.getDiscriminantor()&0x04)==0x04) {
            //   category=optdata::kBeamPMTTrigger;
            // } else {
            //   category=optdata::kCosmicPMTTrigger;
            // }
	    // tmw: In this new scheme, category is no longer needed (5/26/15)
            
            uint32_t sample=window_header.getSample();
	    uint32_t frame =RollOver(card_data.getFrame(),window_header.getFrame(),3);
	    //std::cout<<" FEM: " << card_data.getFrame() << " ... Channel: " << frame << " ... sample: " << sample << std::endl;
	    unsigned int data_product_ch_num = ub_pmt_channel_map->GetChannelNumberFromCrateSlotFEMCh( crate_data.crateHeader()->crate_number, card_data.getModule(), channel_number );
	    //int crate_number = crate_data.crateHeader()->crate_number; 
	    //std::cout << "fill (CSF): " << crate_number << ", " << card_data.getModule() << ", " << channel_number << " ==> Readout Channel " << data_product_ch_num << std::endl;
	    
	    // here we translate crate/card/daq channel to data product channel number
	    // also need to go from clock time to time stamp
	    opdet::UBOpticalChannelCategory_t ch_category = ub_pmt_channel_map->GetChannelCategory( data_product_ch_num );
	    double window_timestamp = timeService->OpticalClock().Time( sample, frame );

            raw::OpDetWaveform rd( window_timestamp, data_product_ch_num, win_data_size);
            rd.reserve(win_data_size); // Don't know if this compiles, but it is more efficient. push_back is terrible without it.

	    //std::cout << " into ReadoutCH=" << data_product_ch_num << " category=" << opdet::UBOpChannelEnumName( ch_category ) << std::endl;
	    short adc_max=0;
	    short adc_max_sample=0;
            for(ub_RawData::const_iterator it = window_data.begin(); it!= window_data.end(); it++){ 
              rd.push_back(*it & 0xfff);                
              if(adc_max < rd.back()){
                adc_max_sample = rd.size();
                adc_max = rd.back();
              }

            }
            // fill OpDetWaveform time
            double OpDetWaveForm_time = rd.TimeStamp();
            if (N_PMT_waveforms < 400 and channel_number < 36){
              PMT_waveform_times[N_PMT_waveforms] = OpDetWaveForm_time;
              N_PMT_waveforms += 1;
            }
            // Saving trigger readout stream variables to output file
            if(adc_max>2150) { // logic pulses have high ADC values

              if (channel_number == 39){
//                std::cout << "Found RWM signal!" << std::endl;
//                std::cout << "RWM signal at frame, sample " << RollOver(card_data.getFrame(),window_header.getFrame(),3) << ", " <<  window_header.getSample() + adc_max_sample << std::endl;
                RO_RWMtriggerFrame = RollOver(card_data.getFrame(),window_header.getFrame(),3);
                RO_RWMtriggerSample = window_header.getSample() + adc_max_sample;
                RO_RWMtriggerTime = timeService->OpticalClock().Time( RO_RWMtriggerSample, RO_RWMtriggerFrame);
//                std::cout << "window size = " << win_data_size << std::endl;
              }
              else if (channel_number == 38){
//                std::cout << "Found STROBE signal!" << std::endl;
//                std::cout << "STROBE signal at frame, sample " << RollOver(card_data.getFrame(),window_header.getFrame(),3) <<  ", " << window_header.getSample() + adc_max_sample << std::endl;
                RO_EXTtriggerFrame = RollOver(card_data.getFrame(),window_header.getFrame(),3);
                RO_EXTtriggerSample = window_header.getSample() + adc_max_sample;
                RO_EXTtriggerTime = timeService->OpticalClock().Time( RO_EXTtriggerSample, RO_EXTtriggerFrame);
//                std::cout << "window size = " << win_data_size << std::endl;
              }
              else if (channel_number == 37){
//                std::cout << "Found NuMI signal!" << std::endl;
//                std::cout << "NuMI signal at frame, sample " << RollOver(card_data.getFrame(),window_header.getFrame(),3) <<  ", " << window_header.getSample() << std::endl;
                RO_NuMItriggerFrame = RollOver(card_data.getFrame(),window_header.getFrame(),3);
                RO_NuMItriggerSample = window_header.getSample() + adc_max_sample;
                RO_NuMItriggerTime = timeService->OpticalClock().Time( RO_NuMItriggerSample, RO_NuMItriggerFrame);
//                std::cout << "window size = " << win_data_size << std::endl;
              }
              else if (channel_number == 36){
//                std::cout << "Found BNB signal!" << std::endl;
//                std::cout << "BNB signal at frame, sample " << RollOver(card_data.getFrame(),window_header.getFrame(),3) <<  ", " << window_header.getSample() + adc_max_sample << std::endl;
                RO_BNBtriggerFrame = RollOver(card_data.getFrame(),window_header.getFrame(),3);
                RO_BNBtriggerSample = window_header.getSample() + adc_max_sample;
                RO_BNBtriggerTime = timeService->OpticalClock().Time( RO_BNBtriggerSample, RO_BNBtriggerFrame);
//                std::cout << "window size = " << win_data_size << std::endl;
              }
//              else if (channel_number == 46){
//                std::cout << "Found GATE2 (NuMI) signal!" << std::endl;
//                std::cout << "NuMI gate at frame, sample " << RollOver(card_data.getFrame(),window_header.getFrame(),3) <<  ", " << window_header.getSample() << std::endl;
//                RO_Gate2Frame = RollOver(card_data.getFrame(),window_header.getFrame(),3);
//                RO_Gate2Sample = window_header.getSample();
//                std::cout << "window size = " << win_data_size << std::endl;
//              }
//              else if (channel_number == 47){
//                std::cout << "Found GATE1 (BNB) signal!" << std::endl;
//                std::cout << "BNB gate at frame, sample " << RollOver(card_data.getFrame(),window_header.getFrame(),3) <<  ", " << window_header.getSample() << std::endl;
//                RO_Gate1Frame = RollOver(card_data.getFrame(),window_header.getFrame(),3);
//                RO_Gate1Sample = window_header.getSample();
//                std::cout << "window size = " << win_data_size << std::endl;
//              }
//              else {
//                std::cout << "channel " << channel_number << ",regular PMT window size = " << win_data_size << std::endl;
//              }
            }
            if (fSwizzlePMT){
              pmtDigitList[ch_category]->emplace_back(rd);
            }
          }
        }//<--End channel_pmt_it for loop
      }//<---End card_pmt_it for loop
    }//<---End seb_pmt_it for loop
    
  }

  // =====================================================================
  void LArRawInputDriverUBooNE::fillBeamData(ubdaq::ub_EventRecord& event_record,
                                             raw::BeamInfo& beamInfo)
  {
    /*
      ubdaq::ub_BeamHeader bh=event_record.getBeamHeader();
      std::vector<ubdaq::ub_BeamData> bdv=event_record.getBeamDataVector();
      if (bdv.size()>0) {
      beamInfo.SetRecordType(bh.getRecordType());
      beamInfo.SetSeconds(bh.getSeconds());
      beamInfo.SetMilliSeconds(bh.getMilliSeconds());
      beamInfo.SetNumberOfDevices(bh.getNumberOfDevices());
      
      for (int i=0;i<bh.getNumberOfDevices();i++) {
      beamInfo.Set(bdv[i].getDeviceName(),bdv[i].getData());
      if (fHistMapBeam.find(bdv[i].getDeviceName())!=fHistMapBeam.end()) 
      fHistMapBeam[bdv[i].getDeviceName()]->Fill(bdv[i].getData()[0]);
      }
      }
    */
  }

  // =====================================================================
  void LArRawInputDriverUBooNE::fillTriggerData(gov::fnal::uboone::datatypes::ub_EventRecord &event_record,
						std::vector<raw::Trigger>& trigInfo)
  {

    ::art::ServiceHandle< util::TimeService > timeService;

    for(auto const& it_trig_map : event_record.getTRIGSEBMap()){

      //int seb_num = it_trig_map.first;
      auto const& trig_crate = it_trig_map.second;  //  is typedef of ub_Trigger_CrateData_X
      auto const& trig_card  = trig_crate.getTriggerCardData(); // typedef of ub_Trigger_CardData_X
      auto const& trig_header = trig_crate.getTriggerHeader();   // ub_Trigger_HeaderData_X
      auto const& trig_data   = trig_crate.getTriggerData();     // ub_Trigger_
      
      // The following is to skip events if we don't care about that trigger type.  It does not currently work.
      if (fSwizzleTriggerType == "BNB" and trig_data.Trig_Gate2() == 0){
        skipEvent = true;
        std::cout << "skipping non BNB" << std::endl;
        return;
      } 
      else if (fSwizzleTriggerType == "NuMI" and not trig_data.Trig_Gate1()){
        skipEvent = true;
        std::cout << "skipping non NuMI" << std::endl;
        return;
      } 
      else if (fSwizzleTriggerType == "EXT" and not trig_data.Trig_EXT()){
        skipEvent = true;
        std::cout << "skipping non EXT" << std::endl;
        return;
      } 
      else if (fSwizzleTriggerType == "CALIB" and not trig_data.Trig_Calib()){
        skipEvent = true;
        std::cout << "skipping non CALIB" << std::endl;
        return;
      } 

      // Make a trigger clock 
      unsigned int sample_64MHz = (trig_header.get2MHzSampleNumber() * 32) + (trig_header.get16MHzRemainderNumber() * 4) + trig_data.getPhase();
      unsigned int frame = trig_header.getFrame();
      //std::cout << "Trigger frame: " << frame << " ... sample : " << sample_64MHz << std::endl;
      util::ElecClock trig_clock = timeService->OpticalClock( sample_64MHz, frame);

      double trigger_time = trig_clock.Time();
      double beam_time = -1;
      if ( trig_data.Trig_Gate1() || trig_data.Trig_Gate2() ) // 1) NUMI : 2) BNB
	beam_time = trigger_time;
      uint32_t trig_bits = trig_data.getPMTTrigData();
      if( trig_data.Trig_PC()       ) trig_bits += ( 0x1 << ::trigger::kTriggerPC    ); 
      if( trig_data.Trig_EXT()      ) trig_bits += ( 0x1 << ::trigger::kTriggerEXT   );
      if( trig_data.Trig_Active()   ) trig_bits += ( 0x1 << ::trigger::kActive       );
      if( trig_data.Trig_Gate1()    ) trig_bits += ( 0x1 << ::trigger::kTriggerNuMI  );
      if( trig_data.Trig_Gate2()    ) trig_bits += ( 0x1 << ::trigger::kTriggerBNB   );
      if( trig_data.Trig_Veto()     ) trig_bits += ( 0x1 << ::trigger::kVeto         );
      if( trig_data.Trig_Calib()    ) trig_bits += ( 0x1 << ::trigger::kTriggerCalib );
      if( trig_data.Trig_GateFake() ) trig_bits += ( 0x1 << ::trigger::kFakeGate     );
      if( trig_data.Trig_BeamFake() ) trig_bits += ( 0x1 << ::trigger::kFakeBeam     );
      if( trig_data.Trig_Spare1()   ) trig_bits += ( 0x1 << ::trigger::kSpare        );
	  
      raw::Trigger swiz_trig( trig_card.getTrigNumber(),
			      trigger_time,
			      beam_time,
			      trig_bits );
      if (not kazuTestSwizzleTrigger){return;}
      trigInfo.emplace_back( swiz_trig );
      
      if (not fSwizzleTrigger){return;} // if we don't want to swizzle the trigger data, then stop here.
// variables saving to output tree
      triggerFrame = frame;
      triggerSample = sample_64MHz;
      triggerActive = trig_data.Trig_Active();
      triggerBitBNB = trig_data.Trig_Gate2(); 
      triggerBitNuMI = trig_data.Trig_Gate1(); 
      triggerBitEXT = trig_data.Trig_EXT(); 
      triggerBitPMTBeam = trig_bits & 0x1;
      triggerBitPMTCosmic = trig_bits & 0x2;
      triggerTime = trigger_time;
      
//      if (triggerBitBNB){std::cout << "BNB Trigger issued" << std::endl;}
//      if (triggerBitNuMI){std::cout << "NuMI Trigger issued" << std::endl;}
//      if (triggerBitEXT){std::cout << "EXT Trigger issued" << std::endl;}
//      std::cout << "trigger frame, sample = " << frame << "," << sample_64MHz << std::endl;

      
    }
  }

  // =====================================================================  
  std::vector<short> LArRawInputDriverUBooNE::decodeChannelTrailer(unsigned short last_adc, unsigned short data)
  {
    // bug fix for missing channel trailer in TPC Data.
    // undoes the hack that fixed the above where the last word is used as the trailer
    // we then use the fake trailer, or frailer, combine it with the last word in the channel data window, or lachadawin, 
    // to recover the end of the channel waveform.

    //std::vector<unsigned short> res;
    std::vector<short> res;
    if(data>>12 == 0x0) {
      //std::cout << "Non-huffman data word..." << std::endl;
      res.push_back(  (short) data & 0xfff);
      return res;
    }
    if(data>>14 == 0x2) {
      //std::cout << "Huffman data word..." << std::endl;
      size_t zero_count=0;
      for(int index=13; index>=0; --index) {
	if(!(data>>index & 0x1)) zero_count +=1;
	else {
	  switch(zero_count){
	      
	  case 0:
	    break;
	  case 1:
	    last_adc -= 1; break;
	  case 2:
	    last_adc += 1; break;
	  case 3:
	    last_adc -= 2; break;
	  case 4:
	    last_adc += 2; break;
	  case 5:
	    last_adc -= 3; break;
	  case 6:
	    last_adc += 3; break;
	  default:

	    std::cerr << "Unexpected 0-count for huffman word: "
		      << "\033[95m"
		      << zero_count << " zeros in the word 0x"
		      << std::hex
		      << data
		      << std::dec
		      << "\033[00m"
		      << std::endl;
	    std::cerr << "Binary representation of the whole word: "
		      << "\033[00m";
	    for(int i=15; i>=0; --i)
	      std::cout << ((data>>i) & 0x1);
	    std::cout << "\033[00m" << std::endl;
	    throw std::exception();
	  }
	  res.push_back((short)last_adc);
	  zero_count = 0;
	}
      }
      return res;
    }

    std::cerr << "\033[93mERROR\033[00m Unexpected upper 4 bit: 0x"
	      << std::hex
	      << ((data >> 12) & 0xf)
	      << std::dec
	      << std::endl;
    throw std::exception();
  }


  // =====================================================================  
  void LArRawInputDriverUBooNE::checkTimeStampConsistency(){

    if (fSwizzleTrigger && fSwizzlePMT ){ // trig-PMT comparison
      if (abs(PMTframe - triggerFrame)>1){
        std::cout << "ERROR!" << std::endl;
        std::cout << "trigger data and PMT data both read out, but frames disagree (by more than 1)!" << std::endl;
        std::cout << "trigger data frame = " << triggerFrame << ", PMT data frame = " << PMTframe << std::endl;
        throw std::exception();
      } // Done trig-PMT comparison
    }
    if (fSwizzleTrigger && fSwizzleTPC ){ // trig-TPC comparison
      if (abs(TPCframe - triggerFrame)>1){
        std::cout << "ERROR!" << std::endl;
        std::cout << "trigger data and TPC data both read out, but frames disagree (by more than 1)!" << std::endl;
        std::cout << "trigger data frame = " << triggerFrame << ", TPC data frame = " << TPCframe << std::endl;
        throw std::exception();
      } // Done trig-TPC comparison
    }
    if (fSwizzleTPC && fSwizzlePMT ){ // TPC-PMT comparison
      if (abs(PMTframe - TPCframe)>1){
        std::cout << "ERROR!" << std::endl;
        std::cout << "TPC data and PMT data both read out, but frames disagree (by more than 1)!" << std::endl;
        std::cout << "TPC data frame = " << TPCframe << ", PMT data frame = " << PMTframe << std::endl;
        throw std::exception();
      }
    } // Done TPC-PMT comparison

  }
  // =====================================================================  

}//<---Endlris
<|MERGE_RESOLUTION|>--- conflicted
+++ resolved
@@ -859,23 +859,12 @@
     ::art::ServiceHandle< util::TimeService > timeService;
     ::art::ServiceHandle<geo::UBOpReadoutMap> ub_pmt_channel_map;
     
-<<<<<<< HEAD
-    // pmt channel map is assumed to be time dependent. therefore we need eventn time to set correct map.
+    // pmt channel map is assumed to be time dependent. therefore we need event time to set correct map.
     ubdaq::ub_GlobalHeader global_header = event_record.getGlobalHeader();
     uint32_t seconds=global_header.getSeconds();
     time_t mytime = (time_t)seconds;
     if ( mytime==0 ) {
-=======
-    // pmt channel map is assumed to be time dependent. therefore we need event time to set correct map.
-    ubdaq::ub_GlobalHeader global_header = event_record.getGlobalHeader();
-    uint32_t seconds=global_header.getSeconds();
-    //uint32_t nano_seconds=global_header.getNanoSeconds()+global_header.getMicroSeconds()*1000;
-    //time_t mytime = ((time_t)seconds<<32) | nano_seconds;
-    time_t mytime = (time_t)seconds;
-    //std::cout << "[LArRawInputDriverUBooNE::fillPMTData] " << mytime << " " << seconds << " " << nano_seconds << std::endl;
-    if ( mytime==0 ) {
       // some events seem o be missing time stamp. use run number in this case.
->>>>>>> 1af3e2d4
       std::cout << "[LArRawInputDriverUBooNE::fillPMTData] event epoch time 0 (!?). using run to set channel map" << std::endl;
       ub_pmt_channel_map->SetOpMapRun( global_header.getRunNumber() );
     }
