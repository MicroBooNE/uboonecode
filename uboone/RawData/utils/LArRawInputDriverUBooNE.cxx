///////////////////////////////////////////////////////////////////////
/// \file  LArRawInputDriverUBooNE.cxx
/// \brief Source to convert raw binary files to root files
/// \Original Authors
/// \version $Id: LArRawInputDriver.h,v 1.7 2010/01/14 19:20:33 brebel Exp $
/// \author  brebel@fnal.gov, soderber@fnal.gov
/// \MicroBooNE Author: jasaadi@fnal.gov, zarko@fnal.gov (with much help from Wes and Eric)
////////////////////////////////////////////////////////////////////////

//LArSoft 
#include "uboone/RawData/utils/LArRawInputDriverUBooNE.h"
#include "RawData/RawDigit.h"
#include "RawData/TriggerData.h"
#include "RawData/DAQHeader.h"
#include "RawData/BeamInfo.h"
#include "RawData/OpDetWaveform.h"
#include "Geometry/Geometry.h"
#include "SummaryData/RunData.h"
#include "Utilities/TimeService.h"
#include "Utilities/ElecClock.h" // lardata
#include "OpticalDetectorData/OpticalTypes.h" // lardata -- I want to move the enums we use back to UBooNE as they are UBooNE-specific
#include "uboone/TriggerSim/UBTriggerTypes.h"

//ART, ...
#include "art/Framework/IO/Sources/put_product_in_principal.h"
#include "art/Framework/Core/EDProducer.h"
#include "art/Utilities/Exception.h"
#include "art/Framework/Services/Optional/TFileService.h"
#include "messagefacility/MessageLogger/MessageLogger.h"

//uboone datatypes

// uboonecode
#include "uboone/Geometry/UBOpChannelTypes.h"
#include "uboone/Geometry/UBOpReadoutMap.h"

#include "datatypes/raw_data_access.h"

//boost
//#include <boost/archive/binary_iarchive.hpp>
#include <boost/algorithm/string.hpp>

//root
#include "TH1D.h"

//other
#include <libpq-fe.h>

extern "C" {
#include <sys/types.h>
}

#include <bitset>
#include <iostream>

namespace ubdaq=gov::fnal::uboone::datatypes;

// +++ Blatant stealing from LongBo
namespace lris {

  unsigned int LArRawInputDriverUBooNE::RollOver(unsigned int ref,
						 unsigned int subject,
						 unsigned int nbits) 
  {
    // Return "ref" which lower "nbits" are replaced by that of "subject"                                      
    // Takes care of roll over effect.                                                                         
    // For speed purpose we only accept pre-defined nbits values.                                              
  
    unsigned int diff=0; // max diff should be (2^(nbits)-2)/2                                                       
    unsigned int mask=0; // mask to extract lower nbits from subject ... should be 2^(nbits)-1                       
    if      (nbits==3) {diff = 3; mask = 0x7;}
    else if (nbits==4) {diff = 0x7; mask = 0xf;}
    //else if (nbits==4) {diff = 0x7; mask = 0xf;}                                                             
    //    else if (nbits==4) {nbits=3; diff = 0x7; mask = 0x7;}                                                
    else {
      std::cerr<<"\033[93m<<ERROR>>\033[00m"<<" Only supported for nbits = [3,4]!"<<std::endl;
      throw std::exception();
    }
  
    subject = ( (ref>>nbits) << nbits) + (subject & mask);
    //std::cout<<ref<<" : "<<subject<<" : "<<nbits<< " : "<<diff<<std::endl;                                   
    // If exactly same, return                                                                                 
    if(subject == ref) return subject;
  
    // If subject is bigger than ref by a predefined diff value, inspect difference                            
    else if ( subject > ref && (subject - ref) > diff) {
    
      // Throw an exception if difference is exactly diff+1                                                    
      if ( (subject - ref) == diff+1 ) {
	std::cerr<<"\033[93m<<ERROR>>\033[00m"<<Form(" Unexpected diff: ref=%d, subject=%d",ref,subject)<<std::endl;
	throw std::exception();
      }

      // Else we have to subtract (mask+1)                                                                     
      else{
	//std::cout<<Form("Correcting %d to %d",subject,(subject-(mask+1)))<<std::endl;                        
	subject = subject - (mask + 1);
      }
    
    }
    // If subject is smaller than ref by a predefined diff value, inspect difference                           
    else if ( subject < ref && (ref - subject) > diff) {
    
      // Throw an exception if difference is exactly diff+1                                                    
      if ( (ref - subject) == diff+1 ) {
	std::cerr<<"\033[93m<<ERROR>>\033[00m"<<Form(" Unexpected diff: ref=%d, subject=%d",ref,subject)<<std::endl;
	throw std::exception();
      }
      else{
	//std::cout<<Form("Correcting %d to %d",subject,(subject + (mask+1)))<<std::endl;                      
	subject = subject + (mask + 1);
      }
    }
    return subject;
  }

  // ======================================================================
  LArRawInputDriverUBooNE::LArRawInputDriverUBooNE(fhicl::ParameterSet const & ps, 
                                                   art::ProductRegistryHelper &helper,
                                                   art::SourceHelper const &pm)
    :
    fSourceHelper(pm),
    fCurrentSubRunID(),
    fEventCounter(0),
    fHuffmanDecode(ps.get<bool>("huffmanDecode",false))
  {
<<<<<<< HEAD
=======
    mf::LogInfo("")<<"Fetched channel map from DB";

    ::peek_at_next_event<ub_TPC_CardData_v6>(false);
    ::peek_at_next_event<ub_PMT_CardData_v6>(false);
    ::handle_missing_words<ub_TPC_CardData_v6>(true);
    ::handle_missing_words<ub_PMT_CardData_v6>(true);

>>>>>>> c6b24cae
    helper.reconstitutes<raw::DAQHeader,              art::InEvent>("daq");
    helper.reconstitutes<std::vector<raw::RawDigit>,  art::InEvent>("daq");
    helper.reconstitutes<raw::BeamInfo,               art::InEvent>("daq");
    helper.reconstitutes<std::vector<raw::Trigger>,   art::InEvent>("daq");
    registerOpticalData( helper ); //helper.reconstitutes<std::vector<raw::OpDetWaveform>,art::InEvent>("daq");
    fDataTakingTime                    = ps.get< int  >("DataTakingTime", -1);
    fSwizzlingTime                     = ps.get< int  >("SwizzlingTime", -1);

    //if ( fHuffmanDecode )
    tpc_crate_data_t::doDissect(true); // setup for decoding

    art::ServiceHandle<art::TFileService> tfs;
    //initialize beam histograms specified in fhicl file
    art::TFileDirectory tfbeamdir = tfs->mkdir( "Beam" );
    std::vector<std::string> beam_hist=ps.get<std::vector<std::string> >("beam_histograms");
    for ( auto it : beam_hist ) {
      std::vector<std::string> hist;
      boost::split(hist, it, boost::is_any_of(","));
      if (hist.size() != 4)
        mf::LogWarning("") << "Bad definition in fhicl file for histogram "<<hist.at(0)<<". Ignoring it.";
      else {
        TH1D* h=tfbeamdir.make<TH1D>(hist[0].c_str(),hist[0].c_str(),
				     atoi(hist[1].c_str()),atof(hist[2].c_str()),atof(hist[3].c_str()));
        std::pair<std::string, TH1D*> p(hist[0],h);
        fHistMapBeam.insert(p);
      }
    }
  }
  
  
  // ======================================================================
  void LArRawInputDriverUBooNE::closeCurrentFile()  
  {    
    mf::LogInfo(__FUNCTION__)<<"File boundary (processed "<<fEventCounter<<" events)"<<std::endl;
    fCurrentSubRunID.flushSubRun();
    fEventCounter=0;
    fNumberEventsInFile=0;
    fInputStream.close();
  }
    
  // ======================================================================
  void LArRawInputDriverUBooNE::readFile(std::string const &name,
                                         art::FileBlock* &fb)
  {
    // Fill and return a new Fileblock.
    fb = new art::FileBlock(art::FileFormatVersion(1, "LArRawInput 2011a"),
                            name);
    
    fInputStream.open(name.c_str(),std::ios_base::in | std::ios_base::binary);
    
    
    // Throwing an exception if the file fails to open
    if( !fInputStream.is_open() ) {
      throw art::Exception( art::errors::FileReadError )
        << "failed to open input file " << name << std::endl;
    }
      
    //seek to the end of file, check the end word, check number of events and sizes
    //read in the end of file word first
    if (fEventCounter==0) {
      uint16_t end_of_file_marker;
      uint32_t nevents;
      fInputStream.seekg( -1*sizeof(uint16_t) , std::ios::end); //eof marker is 16 bits long so go 16 bits from the end.
      fInputStream.read( (char*)&end_of_file_marker , sizeof(uint16_t));
      if(end_of_file_marker != 0xe0f0){ //make sure that it is the correct marker
	throw art::Exception( art::errors::FileReadError ) 
	  << "File "<<name<<" has incorrect end of file marker. "<< end_of_file_marker<<std::endl;
      }
      
      fInputStream.seekg( -3*sizeof(uint16_t) , std::ios::end); //need to go 48 bits from the end of the file (16 for eof marker and 32 for nevents
      fInputStream.read( (char*)&nevents, sizeof(uint32_t)); //read in the 32 bits that should be the event count
      if (nevents>0 && nevents <1E9) { //make sure that nevents is reasonable
	mf::LogInfo("")<<"Opened file "<<name<<" with "<< nevents <<" event(s)";
	fNumberEventsInFile = nevents;
      } else {
	throw art::Exception( art::errors::FileReadError )
	  << "File "<<name<<" has incorrect number of events in trailer. "<< nevents<<std::endl;
      }
      
      fInputStream.seekg(std::ios::beg);
    }
    
    return;

  }


  // =====================================================================
  void LArRawInputDriverUBooNE::registerOpticalData( art::ProductRegistryHelper &helper ) {
    // we make a data product for each category of channels
    fPMTdataProductNames.clear();
    for ( unsigned int cat=0; cat<(unsigned int)opdet::NumUBOpticalChannelCategories; cat++ ) {
      helper.reconstitutes<std::vector<raw::OpDetWaveform>,art::InEvent>( "pmtreadout", opdet::UBOpChannelEnumName( (opdet::UBOpticalChannelCategory_t)cat ) );
      fPMTdataProductNames.insert( std::make_pair( (opdet::UBOpticalChannelCategory_t)cat, opdet::UBOpChannelEnumName( (opdet::UBOpticalChannelCategory_t)cat ) ) );
    }
  }

  // =====================================================================
  void LArRawInputDriverUBooNE::putPMTDigitsIntoEvent( std::map< opdet::UBOpticalChannelCategory_t, std::unique_ptr< std::vector<raw::OpDetWaveform> > >& pmtdigitlist, 
						       art::EventPrincipal* &outE ) {
    for ( unsigned int cat=0; cat<(unsigned int)opdet::NumUBOpticalChannelCategories; cat++ ) {
      
      art::put_product_in_principal(std::move( pmtdigitlist[(opdet::UBOpticalChannelCategory_t)cat]  ),
      				    *outE,
				    "pmtreadout", // module
      				    fPMTdataProductNames[ (opdet::UBOpticalChannelCategory_t)cat ]); // instance
    }
    
  }
  
  // =====================================================================
  bool LArRawInputDriverUBooNE::readNext(art::RunPrincipal* const &/*inR*/,
                                         art::SubRunPrincipal* const &/*inSR*/,
                                         art::RunPrincipal* &outR,
                                         art::SubRunPrincipal* &outSR,
                                         art::EventPrincipal* &outE)
  {

    if (fEventCounter==fNumberEventsInFile) {
      mf::LogInfo(__FUNCTION__)<<"Already read " << fNumberEventsInFile << " events, so checking end of file..." << std::endl;
      std::ios::streampos current_position = fInputStream.tellg(); //find out where in the file we're located
      fInputStream.seekg(0,std::ios::end); //go to the end of the file
      std::ios::streampos file_length = fInputStream.tellg(); //get the location which will tell the size.
      fInputStream.seekg(current_position); //put the ifstream back to where it was before
      if ( ((uint8_t)file_length - (uint8_t)current_position) > (uint8_t)1000 ) {
	throw art::Exception( art::errors::FileReadError ) << "We processed " << fEventCounter << "events from the file " << 
	  std::endl << "But there are still " << (file_length - current_position) << " bytes in the file" << std::endl;
      }
      mf::LogInfo(__FUNCTION__)<<"Completed reading file and closing output file." << std::endl;

      return false; //tells readNext that you're done reading all of the events in this file.
    }
    
    mf::LogInfo(__FUNCTION__)<<"Attempting to read event: "<<fEventCounter<<std::endl;
    // Create empty result, then fill it from current file:
    std::unique_ptr<raw::DAQHeader> daq_header(new raw::DAQHeader);
    std::unique_ptr<std::vector<raw::RawDigit> >  tpc_raw_digits( new std::vector<raw::RawDigit>  );
    std::unique_ptr<raw::BeamInfo> beam_info(new raw::BeamInfo);
    std::unique_ptr<std::vector<raw::Trigger>> trig_info( new std::vector<raw::Trigger> );
    std::map< opdet::UBOpticalChannelCategory_t, std::unique_ptr< std::vector<raw::OpDetWaveform> > > pmt_raw_digits;
    for ( unsigned int opdetcat=0; opdetcat<(unsigned int)opdet::NumUBOpticalChannelCategories; opdetcat++ ) {
      pmt_raw_digits.insert( std::make_pair( (opdet::UBOpticalChannelCategory_t)opdetcat, std::unique_ptr< std::vector<raw::OpDetWaveform> >(  new std::vector<raw::OpDetWaveform> ) ) );
    }

    bool res=false;

    res=processNextEvent(*tpc_raw_digits, pmt_raw_digits, *daq_header, *beam_info, *trig_info );

    if (res) {
      fEventCounter++;
      art::RunNumber_t rn = daq_header->GetRun();//+1;
      art::Timestamp tstamp = daq_header->GetTimeStamp();
      art::SubRunID newID(rn, daq_header->GetSubRun());
      if (fCurrentSubRunID.runID() != newID.runID()) { // New Run
        outR = fSourceHelper.makeRunPrincipal(rn, tstamp);
      }
      if (fCurrentSubRunID != newID) { // New SubRun
        outSR = fSourceHelper.makeSubRunPrincipal(rn,
                                                  daq_header->GetSubRun(),
                                                  tstamp);
        fCurrentSubRunID = newID;        
      }
      /*
	std::cout<<"\033[93mAbout to make a principal for run: " << fCurrentSubRunID.run()
	<<" subrun: " << fCurrentSubRunID.subRun()
	<<" event: " << daq_header->GetEvent()
	<<"\033[00m"<< std::endl;
      */
      outE = fSourceHelper.makeEventPrincipal(fCurrentSubRunID.run(),
					      fCurrentSubRunID.subRun(),
					      daq_header->GetEvent(),
					      tstamp);
      //std::cout<<"\033[93mDone\033[00m"<<std::endl;

      // Put products in the event.
      art::put_product_in_principal(std::move(tpc_raw_digits),
                                    *outE,
                                    "daq"); // Module label
      art::put_product_in_principal(std::move(daq_header),
                                    *outE,
                                    "daq"); // Module label
      art::put_product_in_principal(std::move(beam_info),
                                    *outE,
                                    "daq"); // Module label
      art::put_product_in_principal(std::move(trig_info),
				    *outE,
				    "daq"); // Module label
      putPMTDigitsIntoEvent( pmt_raw_digits, outE );
     
    }

    return res;

  }

  // =====================================================================
  bool LArRawInputDriverUBooNE::processNextEvent(std::vector<raw::RawDigit>& tpcDigitList,
                                                 std::map< opdet::UBOpticalChannelCategory_t, 
                                                 std::unique_ptr<std::vector<raw::OpDetWaveform>> >& pmtDigitList,
                                                 raw::DAQHeader& daqHeader,
                                                 raw::BeamInfo& beamInfo,
						 std::vector<raw::Trigger>& trigInfo)
  {       
    //try {
    boost::archive::binary_iarchive ia(fInputStream); 
    ubdaq::ub_EventRecord event_record;  
    ia >> event_record;
    //std::cout<<event_record.debugInfo()<<std::endl;
    //set granularity 
    //      event_record.updateIOMode(ubdaq::IO_GRANULARITY_CHANNEL);
      
    fillDAQHeaderData(event_record, daqHeader);
    fillTPCData(event_record, tpcDigitList);
    fillPMTData(event_record, pmtDigitList);
    fillBeamData(event_record, beamInfo);
    fillTriggerData(event_record, trigInfo);
    //std::cout<<"Done ProcessNextEvent..."<<std::endl;
    /*
      } catch (...) {
      //throw art::Exception( art::errors::FileReadError )
      std::cout<< "\033[93mFailed to read the event.\033[00m\n"<< std::endl;
      return false;
      }
    */  
    return true;
  }
  
  // =====================================================================
  void LArRawInputDriverUBooNE::fillDAQHeaderData(ubdaq::ub_EventRecord& event_record,
                                                  raw::DAQHeader& daqHeader)
  {
    ubdaq::ub_GlobalHeader global_header = event_record.getGlobalHeader();
      
    // art::Timestamp is an unsigned long long. The conventional 
    // use is for the upper 32 bits to have the seconds since 1970 epoch 
    // and the lower 32 bits to be the number of nanoseconds within the 
    // current second.
    // (time_t is a 64 bit word)

<<<<<<< HEAD
    uint32_t seconds=global_header.getSeconds();
    uint32_t nano_seconds=global_header.getNanoSeconds();
    time_t mytime = ((time_t)seconds<<32) | nano_seconds;
=======
      uint32_t seconds=global_header.getSeconds();
      uint32_t nano_seconds=global_header.getNanoSeconds()+
	                    global_header.getMicroSeconds()*1000;
      time_t mytime = ((time_t)seconds<<32) | nano_seconds;
>>>>>>> c6b24cae

    //\/      uint32_t subrun_num = global_header->getSubrunNumber();
      
    daqHeader.SetStatus(1);
    daqHeader.SetFileFormat(global_header.getRecordType());
    daqHeader.SetSoftwareVersion(global_header.DAQ_version_number);
    daqHeader.SetRun(global_header.getRunNumber());
    daqHeader.SetSubRun(global_header.getSubrunNumber());
      
    //\/ Add the subRun number too!
    daqHeader.SetEvent(global_header.getEventNumber()+1);
    daqHeader.SetTimeStamp(mytime);

    /// \todo: What is the "fixed word" ? Leaving it unset for now
    /// \todo: What is the "spare word" ? Leaving it unset for now
    //daqHeader.SetFixedWord(h1.header);
    //daqHeader.SetSpareWord(h1.spare);
  }

  // =====================================================================
  void LArRawInputDriverUBooNE::fillTPCData(ubdaq::ub_EventRecord& event_record,
                                            std::vector<raw::RawDigit>& tpcDigitList)
  {    
    //Channel map has changed each time the detector has been re-cabled.
    //Provide data-taking time as first argument. (integer epoch seconds) 
    //Optionally recover outdated mappings with 'swizzling time' second arg. (also integer epoch seconds)
    if (fDataTakingTime == -1)
      fChannelMap = art::ServiceHandle<util::DatabaseUtil>()->GetUBChannelMap(event_record.LocalHostTime().seb_time_sec, fSwizzlingTime); 
    else
      fChannelMap = art::ServiceHandle<util::DatabaseUtil>()->GetUBChannelMap(fDataTakingTime, fSwizzlingTime); 

    
    // ### Swizzling to get the number of channels...trying the method used in write_read.cpp
    // ### provided by Wes --- About the data:
    // ### The format of the data is in levels: crate, card, channel.
    // ### Level 1: The event record contains a map of (crateHeader,crateData) pairs.
    // ### Level 2: Each crateData object may contain a map of (cardHeader,cardData) pairs.
    // ### Level 3: Each cardData object may contain a map of (int,channelData) pairs. The int
    // ### is the channel number.
      
    //get the seb map, and do a loop over all sebs/crates

    for( auto const& seb_it : event_record.getTPCSEBMap()) {    // I think auto should be tpc_map_t::const_iterator  -NJT

          
      //get the crateHeader/crateData objects
      // ubdaq::crateHeader crate_header = seb_it->first;
      //        ubdaq::crateData crate_data = seb_it->second;
      //      int tpc_seb_num = seb_it.first;
      tpc_crate_data_t const& tpc_crate = seb_it.second; // (ub_TPC_CrateData_v6)
      int crate_number = seb_it.first; // confirmed this is correct. for now, crate's are not given their ID number to store and then retrieve.
      
      if ( !tpc_crate.wasDissected() ) {
	std::cerr << "Warning crate data corrupted! Skipping." << std::endl;
	tpc_crate.dissectionException().what();
	continue;
      }

      // Get Time information:
      //uint32_t sebTSec = crate_header.getSebTimeSec();
      //std::cout << "Seb Time (sec) : " << sebTSec << std::endl;
      //jmsj crate_header_t crHeader = crate_header.getCrateHeader();
      // GPStime in UNIX second/micro/nano info
      //jmsjgps_time_t GPStime = crHeader.gps_time;
      // DAQtime is time of last update of GPS time (in frame, sample, div)
      //tbclkub_t  DAQtime = crHeader.daqClock_time;
      //std::cout << "GPS Time seconds: " << GPStime.second << std::endl;
      //std::cout << "DAQ Frame: " << DAQtime.frame << "\tSample: " << DAQtime.sample << std::endl;

      //      auto const& tpc_crate_header = tpc_crate.header();    
      //      auto const& tpc_crate_trailer = tpc_crate.trailer();  

      //Special to the crate, there is a special header that the DAQ attaches. You can access this
      //like so. The type here is a unique ptr to a ub_CrateHeader_v6 struct. That has useful info
      //like the local host time, which may or may not be set properly right now...
      auto const& tpc_crate_DAQ_header = tpc_crate.crateHeader(); // I think auto should be tpc_crate_data_t::ub_CrateHeader_t --NJT
      //     ub_LocalHostTime this_time = tpc_crate_DAQ_header->local_host_time;
      
      //The Crate Data is split up into Cards. You use the "getCards()" command to get access to
      //each of those. Note that calling this function will dissect the data if it has not already
      //been dissected (debugInfo() calls getCards()). You can do a look over the cards like so:
      for(auto const& card : tpc_crate.getCards()){  // This auto is tpc_crate_data_t::card_t

	if ( !card.wasDissected() ) {
	  std::cerr << "Warning card data corrupted! Skipping." << std::endl;
	  card.dissectionException().what();
	  continue;
	}

        //The format here is similar to the crate! There's a header (which is a ub_TPC_CardHeader_v*
        //object), and technically a trailer (though here it's empty!).
	//	auto const& tpc_card_header = card.header();   
	//	auto const& tpc_card_trailer = card.trailer(); 

        //Of course, you can probe for information in the card header. You'll have to find the appropriate
        //header file to know what type you have, but again, these will follow typical practice. And, you
        //can always use debugInfo to not only print the info, but it tells you the type.
        // auto const this_event_number = card.getEvent(); /// auto are ints here
        // auto const this_frame_number = card.getFrame(); /// auto are ints here


        //And, you guessed it, the tpc card data is split up into one more level: by channel.
        for(auto const& channel : card.getChannels()){ // auto here tpc_crate_data_t::card_t::card_channel_type


	  if ( !channel.wasDissected() ) {
	    std::cerr << "Warning channel data corrupted! Skipping." << std::endl;
	    //channel.dissectionException().what();
	    continue;
	  }

	  //There's a header and trailer here. Remember these are just uint16_t, that contain the
	  //channel number.
	  // auto const& tpc_channel_header = channel.header();   // unused
	  // auto const& tpc_channel_trailer = channel.trailer(); // unsued
	  
	  //The channel object (ub_MarkedRawChannelData) has a method for returning the channel.
	  //You can look at the other objects too (like ub_MarkedRawCardData) and see methods of
	  //use there as well.
	  auto const tpc_channel_number = channel.getChannelNumber(); // auto is int here
                        

<<<<<<< HEAD
	  // output:
	  std::vector<short> adclist;
	  size_t chdsize(0); 

	  //Huffman decoding
	  //if (fHuffmanDecode) {
	  channel.decompress(adclist); // All-in-one call.
	  uint16_t frailer = channel.getChannelTrailerWord();
	  //if ( adclist.size()<9595 ) {
	  short lachadawin = adclist.at( adclist.size()-1 );
	  if ( (frailer>>12 != 0x5) || ( (frailer&0xfff) != tpc_channel_number ) ) {
	    std::vector<short> kaxufix = decodeChannelTrailer( (unsigned short)lachadawin, (unsigned short)frailer );
	    for ( auto& it : kaxufix )
	      adclist.emplace_back( it );
	  }
	  //std::cout << "trailer: " << trailer_word << std::endl;
	  //short thecheat = adclist.at( adclist.size()-1 );
	  //while ( adclist.size()<9595 ) {
	  //adclist.push_back( thecheat );
	  //}
	  //}
	  chdsize = adclist.size();
	  const static size_t          fAdcList_size = chdsize;
	  if (fAdcList_size!=chdsize) {
	    throw art::Exception( art::errors::FileReadError ) << "Unexpected data: Number of words for channel: " << tpc_channel_number << " different than first waveform in the readout. That's really bad!!!" << std::endl;
	  }
=======
            // output:
            std::vector<short> adclist;
	    size_t chdsize(0); 

	    //Huffman decoding

	    channel.decompress(adclist); // All-in-one call.
	    
	    /* // Commented out as trailer check is now donw via swizzler
	       uint16_t frailer = channel.getChannelTrailerWord();
	       short lachadawin = adclist.at( adclist.size()-1 );
	       if ( (frailer>>12 != 0x5) || ( (frailer&0xfff) != tpc_channel_number ) ) {
	       std::vector<short> kazufix = decodeChannelTrailer( (unsigned short)lachadawin, (unsigned short)frailer );
	       for ( auto& it : kazufix )
	       adclist.emplace_back( it );
	       }
	    */
	    chdsize = adclist.size();
	    const static size_t          fAdcList_size = chdsize;
	    if (fAdcList_size!=chdsize) {
	      throw art::Exception( art::errors::FileReadError ) 
		<< "Unexpected data: Number of words for channel: " 
		<< tpc_channel_number << " different than first waveform in the readout ("
		<< fAdcList_size << "!=" << chdsize << ") ... That's really bad!!!" << std::endl;
	    }
>>>>>>> c6b24cae
	      
	  /*} else {
	    const ub_RawData& chD = channel.data(); 
	    // chdsize=(chD.getChannelDataSize()/sizeof(uint16_t));    
	    // chdsize = chD.size()/sizeof(uint16_t);    
	    chdsize = chD.size();
	    adclist.reserve(chD.size()); // optimize
	    for(ub_RawData::const_iterator it = chD.begin(); it!= chD.end(); it++) {
	    adclist.push_back(*it);
	    }
	    //              chD.decompress();
	    }*/
	    
	  //int crate_number = tpc_crate.crateHeader()->crate_number;
	  util::UBDaqID daqId( crate_number, card.getModule(), tpc_channel_number);

	  int ch=0;
	  auto it_chsearch = fChannelMap.find(daqId);
	  if ( it_chsearch!=fChannelMap.end() ){
	    ch=(*it_chsearch).second;
	    //              fChannelMap[daqId];
	    //              wire=fWireMap[daqId];
	    //              pl=fPlaneMap[daqId];
	  }
	  else {
	    if ( ( crate_number==1 && card.getModule()==8 && (tpc_channel_number>=32 && tpc_channel_number<64) ) ||
		 ( crate_number==9 && card.getModule()==5 && (tpc_channel_number>=32 && tpc_channel_number<64) ) ) {
	      // As of 6/22/2016: We expect these FEM channels to have no database entry.
	      continue; // do not write to data product
	    }
	    else {
	      // unexpected channels are missing. throw.
	      char warn[256];
	      sprintf( warn, "Warning DAQ ID not found ( %d, %d, %d )!", crate_number, card.getModule(), tpc_channel_number );
	      throw std::runtime_error( warn );
	    }
	  }
	  //\todo fix this once there is a proper channel table
	  // else{
	  //   //continue;
	  //   ch=10000*tpc_crate.crateHeader()->crate_number
	  //     +100*card.getModule()
	  //     +tpc_channel_number;
	  // }

	  //if (int(ch) >= 8254)
	  // continue;
	  //raw::Compress_t compression=raw::kHuffman;
	  //if (fHuffmanDecode) compression=raw::kNone;
	  raw::Compress_t compression=raw::kNone; // as of June 19,2015 compression not used by the DAQ. Data stored is uncompressed.
	  if ( adclist.size()!=9595 ) {
	    char warn[256];
	    sprintf( warn, "Error: Number of ADCs in (crate,slot,channel)=( %d, %d, %d ) does not equal 9595!", crate_number, card.getModule(), tpc_channel_number );
	    throw std::runtime_error( warn );
	  }
	    
	  raw::RawDigit rd(ch,chdsize,adclist,compression);
	  tpcDigitList.push_back(rd);
	    
	  /*
            std::cout << ch << "\t"
	    << int(crate_header.getCrateNumber()) << "\t" 
	    << card_header.getModule() << "\t"
	    << channel_number << "\t"
	    << rms << std::endl;
	  */

	}//<--End channel_it for loop
      }//<---End card_it for loop
    }//<---End seb_it for loop

    if ( tpcDigitList.size()!=8256 ) {
      char warn[256];
      sprintf( warn, "Error: Number of channels saved (%d) did not match the expectation (8256)!", (int)tpcDigitList.size() );
      //throw std::runtime_error( warn );
    }

    mf::LogInfo("")<< "Got to end of fillTPCData().";
  }

  // =====================================================================
  void LArRawInputDriverUBooNE::fillPMTData(ubdaq::ub_EventRecord& event_record,
					    std::map< opdet::UBOpticalChannelCategory_t, std::unique_ptr<std::vector<raw::OpDetWaveform>> >& pmtDigitList )
  {
    //fill PMT data

    // MODIFIED by Nathaniel Sat May 16, to use my new version of datatypes (v6_08, on branch master)
    
    //crate -> card -> channel -> window

    ::art::ServiceHandle<geo::Geometry> geom;
    ::art::ServiceHandle< util::TimeService > timeService;
    ::art::ServiceHandle<geo::UBOpReadoutMap> ub_pmt_channel_map;
    
    using namespace gov::fnal::uboone::datatypes;
    
    auto const seb_pmt_map = event_record.getPMTSEBMap();
    
    for(auto const& it:  seb_pmt_map) {
      pmt_crate_data_t const& crate_data = it.second;
      //      int crate_number = crate_data.crateHeader()->crate_number;
      
      if ( !crate_data.wasDissected() ) {
	std::cerr << "Warning PMT crate data corrupted! Skipping." << std::endl;
	continue;
      }

      //now get the card map (for the current crate), and do a loop over all cards
      std::vector<pmt_crate_data_t::card_t> const& cards = crate_data.getCards();
       
      for( pmt_crate_data_t::card_t const& card_data : cards ) {
        
	if ( !card_data.wasDissected() ) {
	  std::cerr << "Warning PMT card data corrupted! Skipping." << std::endl;
	  continue;
	}

	//        int card_number = card_data.getModule();
        
        // nathaniel's version of datatypes:
        for(auto const& channel_data : card_data.getChannels() ) { // auto here is pmt_crate_data_t::card_t::card_channel-type

	  // if ( !channel_data.wasDissected() ){
	  //   std::cerr << "Warning PMT channel data corrupted! Skipping." << std::endl;
	  //   continue;
	  // }

          int channel_number = channel_data.getChannelNumber();
          
          //now get the windows
          auto const& windows = channel_data.getWindows();  // auto here is std::vector<ub_PMT_WindowData_v6>
          for(const auto& window: windows ) {               // auto here is ub_PMT_WindowData_v6
            const auto& window_header = window.header();    // auto here is ub_PMT_WindowHeader_v6
            const ub_RawData& window_data = window.data();
            size_t win_data_size=window_data.size();
            
            // //\todo check category, time & frame
            // optdata::Optical_Category_t category = optdata::kUndefined;
            // if ((window_header.getDiscriminantor()&0x04)==0x04) {
            //   category=optdata::kBeamPMTTrigger;
            // } else {
            //   category=optdata::kCosmicPMTTrigger;
            // }
	    // tmw: In this new scheme, category is no longer needed (5/26/15)
            
            uint32_t sample=window_header.getSample();
	    uint32_t frame =RollOver(card_data.getFrame(),window_header.getFrame(),3);
	    //std::cout<<" FEM: " << card_data.getFrame() << " ... Channel: " << frame << " ... sample: " << sample << std::endl;
	    unsigned int data_product_ch_num = ub_pmt_channel_map->GetChannelNumberFromCrateSlotFEMCh( crate_data.crateHeader()->crate_number, card_data.getModule(), channel_number );
	    //int crate_number = crate_data.crateHeader()->crate_number; 
	    //std::cout << "fill (CSF): " << crate_number << ", " << card_data.getModule() << ", " << channel_number << " ==> Readout Channel " << data_product_ch_num << std::endl;
	    
	    // here we translate crate/card/daq channel to data product channel number
	    // also need to go from clock time to time stamp
	    opdet::UBOpticalChannelCategory_t ch_category = ub_pmt_channel_map->GetChannelCategory( data_product_ch_num );
	    double window_timestamp = timeService->OpticalClock().Time( sample, frame );
            raw::OpDetWaveform rd( window_timestamp, data_product_ch_num, win_data_size);
            rd.reserve(win_data_size); // Don't know if this compiles, but it is more efficient. push_back is terrible without it.

	    //std::cout << " into ReadoutCH=" << data_product_ch_num << " category=" << opdet::UBOpChannelEnumName( ch_category ) << std::endl;
	    
	    
            for(ub_RawData::const_iterator it = window_data.begin(); it!= window_data.end(); it++){ 
              rd.push_back(*it & 0xfff);                
            }
            pmtDigitList[ch_category]->emplace_back(rd);
          }
        }//<--End channel_pmt_it for loop
      }//<---End card_pmt_it for loop
    }//<---End seb_pmt_it for loop
    
  }

  // =====================================================================
  void LArRawInputDriverUBooNE::fillBeamData(ubdaq::ub_EventRecord& event_record,
                                             raw::BeamInfo& beamInfo)
  {
    /*
      ubdaq::ub_BeamHeader bh=event_record.getBeamHeader();
      std::vector<ubdaq::ub_BeamData> bdv=event_record.getBeamDataVector();
      if (bdv.size()>0) {
      beamInfo.SetRecordType(bh.getRecordType());
      beamInfo.SetSeconds(bh.getSeconds());
      beamInfo.SetMilliSeconds(bh.getMilliSeconds());
      beamInfo.SetNumberOfDevices(bh.getNumberOfDevices());
      
      for (int i=0;i<bh.getNumberOfDevices();i++) {
      beamInfo.Set(bdv[i].getDeviceName(),bdv[i].getData());
      if (fHistMapBeam.find(bdv[i].getDeviceName())!=fHistMapBeam.end()) 
      fHistMapBeam[bdv[i].getDeviceName()]->Fill(bdv[i].getData()[0]);
      }
      }
    */
  }

  // =====================================================================
  void LArRawInputDriverUBooNE::fillTriggerData(gov::fnal::uboone::datatypes::ub_EventRecord &event_record,
						std::vector<raw::Trigger>& trigInfo)
  {

    ::art::ServiceHandle< util::TimeService > timeService;

    for(auto const& it_trig_map : event_record.getTRIGSEBMap()){

      //int seb_num = it_trig_map.first;
      auto const& trig_crate = it_trig_map.second;  //  is typedef of ub_Trigger_CrateData_X
      auto const& trig_card  = trig_crate.getTriggerCardData(); // typedef of ub_Trigger_CardData_X
      auto const& trig_header = trig_crate.getTriggerHeader();   // ub_Trigger_HeaderData_X
      auto const& trig_data   = trig_crate.getTriggerData();     // ub_Trigger_

      // Make a trigger clock 
      unsigned int sample_64MHz = (trig_header.get2MHzSampleNumber() * 32) + (trig_header.get16MHzRemainderNumber() * 4) + trig_data.getPhase();
      unsigned int frame = trig_header.getFrame();
      //std::cout << "Trigger frame: " << frame << " ... sample : " << sample_64MHz << std::endl;
      util::ElecClock trig_clock = timeService->OpticalClock( sample_64MHz, frame);
      double trigger_time = trig_clock.Time();
      double beam_time = -1;
      if ( trig_data.Trig_Gate1() || trig_data.Trig_Gate2() ) // 1) NUMI : 2) BNB
	beam_time = trigger_time;
      uint32_t trig_bits = trig_data.getPMTTrigData();
      if( trig_data.Trig_PC()       ) trig_bits += ( 0x1 << ::trigger::kTriggerPC    ); 
      if( trig_data.Trig_EXT()      ) trig_bits += ( 0x1 << ::trigger::kTriggerEXT   );
      if( trig_data.Trig_Active()   ) trig_bits += ( 0x1 << ::trigger::kActive       );
      if( trig_data.Trig_Gate1()    ) trig_bits += ( 0x1 << ::trigger::kTriggerNuMI  );
      if( trig_data.Trig_Gate2()    ) trig_bits += ( 0x1 << ::trigger::kTriggerBNB   );
      if( trig_data.Trig_Veto()     ) trig_bits += ( 0x1 << ::trigger::kVeto         );
      if( trig_data.Trig_Calib()    ) trig_bits += ( 0x1 << ::trigger::kTriggerCalib );
      if( trig_data.Trig_GateFake() ) trig_bits += ( 0x1 << ::trigger::kFakeGate     );
      if( trig_data.Trig_BeamFake() ) trig_bits += ( 0x1 << ::trigger::kFakeBeam     );
      if( trig_data.Trig_Spare1()   ) trig_bits += ( 0x1 << ::trigger::kSpare        );
	
      raw::Trigger swiz_trig( trig_card.getTrigNumber(),
			      trigger_time,
			      beam_time,
			      trig_bits );
      trigInfo.emplace_back( swiz_trig );
      
    }
  }

  // =====================================================================  
  std::vector<short> LArRawInputDriverUBooNE::decodeChannelTrailer(unsigned short last_adc, unsigned short data)
  {
    // bug fix for missing channel trailer in TPC Data.
    // undoes the hack that fixed the above where the last word is used as the trailer
    // we then use the fake trailer, or frailer, combine it with the last word in the channel data window, or lachadawin, 
    // to recover the end of the channel waveform.

    //std::vector<unsigned short> res;
    std::vector<short> res;
    if(data>>12 == 0x0) {
      //std::cout << "Non-huffman data word..." << std::endl;
      res.push_back(  (short) data & 0xfff);
      return res;
    }
    if(data>>14 == 0x2) {
      //std::cout << "Huffman data word..." << std::endl;
      size_t zero_count=0;
      for(int index=13; index>=0; --index) {
	if(!(data>>index & 0x1)) zero_count +=1;
	else {
	  switch(zero_count){
	      
	  case 0:
	    break;
	  case 1:
	    last_adc -= 1; break;
	  case 2:
	    last_adc += 1; break;
	  case 3:
	    last_adc -= 2; break;
	  case 4:
	    last_adc += 2; break;
	  case 5:
	    last_adc -= 3; break;
	  case 6:
	    last_adc += 3; break;
	  default:

	    std::cerr << "Unexpected 0-count for huffman word: "
		      << "\033[95m"
		      << zero_count << " zeros in the word 0x"
		      << std::hex
		      << data
		      << std::dec
		      << "\033[00m"
		      << std::endl;
	    std::cerr << "Binary representation of the whole word: "
		      << "\033[00m";
	    for(int i=15; i>=0; --i)
	      std::cout << ((data>>i) & 0x1);
	    std::cout << "\033[00m" << std::endl;
	    throw std::exception();
	  }
	  res.push_back((short)last_adc);
	  zero_count = 0;
	}
      }
      return res;
    }

    std::cerr << "\033[93mERROR\033[00m Unexpected upper 4 bit: 0x"
	      << std::hex
	      << ((data >> 12) & 0xf)
	      << std::dec
	      << std::endl;
    throw std::exception();
  }
}//<---Endlris
<|MERGE_RESOLUTION|>--- conflicted
+++ resolved
@@ -124,16 +124,11 @@
     fEventCounter(0),
     fHuffmanDecode(ps.get<bool>("huffmanDecode",false))
   {
-<<<<<<< HEAD
-=======
-    mf::LogInfo("")<<"Fetched channel map from DB";
-
     ::peek_at_next_event<ub_TPC_CardData_v6>(false);
     ::peek_at_next_event<ub_PMT_CardData_v6>(false);
     ::handle_missing_words<ub_TPC_CardData_v6>(true);
     ::handle_missing_words<ub_PMT_CardData_v6>(true);
 
->>>>>>> c6b24cae
     helper.reconstitutes<raw::DAQHeader,              art::InEvent>("daq");
     helper.reconstitutes<std::vector<raw::RawDigit>,  art::InEvent>("daq");
     helper.reconstitutes<raw::BeamInfo,               art::InEvent>("daq");
@@ -373,16 +368,10 @@
     // current second.
     // (time_t is a 64 bit word)
 
-<<<<<<< HEAD
-    uint32_t seconds=global_header.getSeconds();
-    uint32_t nano_seconds=global_header.getNanoSeconds();
-    time_t mytime = ((time_t)seconds<<32) | nano_seconds;
-=======
       uint32_t seconds=global_header.getSeconds();
       uint32_t nano_seconds=global_header.getNanoSeconds()+
 	                    global_header.getMicroSeconds()*1000;
       time_t mytime = ((time_t)seconds<<32) | nano_seconds;
->>>>>>> c6b24cae
 
     //\/      uint32_t subrun_num = global_header->getSubrunNumber();
       
@@ -505,34 +494,6 @@
 	  auto const tpc_channel_number = channel.getChannelNumber(); // auto is int here
                         
 
-<<<<<<< HEAD
-	  // output:
-	  std::vector<short> adclist;
-	  size_t chdsize(0); 
-
-	  //Huffman decoding
-	  //if (fHuffmanDecode) {
-	  channel.decompress(adclist); // All-in-one call.
-	  uint16_t frailer = channel.getChannelTrailerWord();
-	  //if ( adclist.size()<9595 ) {
-	  short lachadawin = adclist.at( adclist.size()-1 );
-	  if ( (frailer>>12 != 0x5) || ( (frailer&0xfff) != tpc_channel_number ) ) {
-	    std::vector<short> kaxufix = decodeChannelTrailer( (unsigned short)lachadawin, (unsigned short)frailer );
-	    for ( auto& it : kaxufix )
-	      adclist.emplace_back( it );
-	  }
-	  //std::cout << "trailer: " << trailer_word << std::endl;
-	  //short thecheat = adclist.at( adclist.size()-1 );
-	  //while ( adclist.size()<9595 ) {
-	  //adclist.push_back( thecheat );
-	  //}
-	  //}
-	  chdsize = adclist.size();
-	  const static size_t          fAdcList_size = chdsize;
-	  if (fAdcList_size!=chdsize) {
-	    throw art::Exception( art::errors::FileReadError ) << "Unexpected data: Number of words for channel: " << tpc_channel_number << " different than first waveform in the readout. That's really bad!!!" << std::endl;
-	  }
-=======
             // output:
             std::vector<short> adclist;
 	    size_t chdsize(0); 
@@ -558,7 +519,6 @@
 		<< tpc_channel_number << " different than first waveform in the readout ("
 		<< fAdcList_size << "!=" << chdsize << ") ... That's really bad!!!" << std::endl;
 	    }
->>>>>>> c6b24cae
 	      
 	  /*} else {
 	    const ub_RawData& chD = channel.data(); 
