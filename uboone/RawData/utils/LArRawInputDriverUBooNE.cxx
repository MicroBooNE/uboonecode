--- conflicted
+++ resolved
@@ -432,14 +432,8 @@
       //throw art::Exception( art::errors::FileReadError )
       std::cout<< "\033[93mFailed to read the event.\033[00m\n"<< std::endl;
       return false;
-<<<<<<< HEAD
       }
     */  
-=======
-    }
-      */  
-    tMyTree->Fill();
->>>>>>> 353267c3
     return true;
   }
   
