///////////////////////////////////////////////////////////////////////
/// \file  LArRawInputDriverUBooNE.cxx
/// \brief Source to convert raw binary files to root files
/// \Original Authors
/// \version $Id: LArRawInputDriver.h,v 1.7 2010/01/14 19:20:33 brebel Exp $
/// \author  brebel@fnal.gov, soderber@fnal.gov
/// \MicroBooNE Author: jasaadi@fnal.gov, zarko@fnal.gov (with much help from Wes and Eric)
////////////////////////////////////////////////////////////////////////

//LArSoft 
#include "uboone/RawData/utils/LArRawInputDriverUBooNE.h"
#include "lardataobj/RawData/RawDigit.h"
#include "lardataobj/RawData/TriggerData.h"
#include "lardataobj/RawData/DAQHeader.h"
#include "lardataobj/RawData/BeamInfo.h"
#include "lardataobj/RawData/OpDetWaveform.h"
#include "larcoreobj/SummaryData/RunData.h"
#include "larcore/CoreUtils/ServiceUtil.h" // lar::providerFrom<>()
#include "lardata/DetectorInfoServices/DetectorClocksService.h"
#include "lardata/DetectorInfo/ElecClock.h"
#include "lardataobj/OpticalDetectorData/OpticalTypes.h" // I want to move the enums we use back to UBooNE as they are UBooNE-specific
#include "uboone/TriggerSim/UBTriggerTypes.h"

//ART, ...
#include "art/Framework/IO/Sources/put_product_in_principal.h"
#include "art/Framework/Core/EDProducer.h"
#include "canvas/Utilities/Exception.h"
#include "art/Framework/Services/Optional/TFileService.h"
#include "messagefacility/MessageLogger/MessageLogger.h"

//uboone datatypes

// uboonecode
#include "uboone/Geometry/UBOpChannelTypes.h"
#include "uboone/Geometry/UBOpReadoutMap.h"

#include "datatypes/raw_data_access.h"

//boost
//#include <boost/archive/binary_iarchive.hpp>
#include <boost/algorithm/string.hpp>

//root
#include "TH1D.h"
#include "TTree.h"

//other
#include <libpq-fe.h>

extern "C" {
#include <sys/types.h>
}

#include <bitset>
#include <iostream>

namespace ubdaq=gov::fnal::uboone::datatypes;

// +++ Blatant stealing from LongBo
namespace lris {

  unsigned int LArRawInputDriverUBooNE::RollOver(unsigned int ref,
						 unsigned int subject,
						 unsigned int nbits) 
  {
    // Return "ref" which lower "nbits" are replaced by that of "subject"                                      
    // Takes care of roll over effect.                                                                         
    // For speed purpose we only accept pre-defined nbits values.                                              
  
    unsigned int diff=0; // max diff should be (2^(nbits)-2)/2                                                       
    unsigned int mask=0; // mask to extract lower nbits from subject ... should be 2^(nbits)-1                       
    if      (nbits==3) {diff = 3; mask = 0x7;}
    else if (nbits==4) {diff = 0x7; mask = 0xf;}
    //else if (nbits==4) {diff = 0x7; mask = 0xf;}                                                             
    //    else if (nbits==4) {nbits=3; diff = 0x7; mask = 0x7;}                                                
    else {
      std::cerr<<"\033[93m<<ERROR>>\033[00m"<<" Only supported for nbits = [3,4]!"<<std::endl;
      throw std::exception();
    }
  
    subject = ( (ref>>nbits) << nbits) + (subject & mask);
    //std::cout<<ref<<" : "<<subject<<" : "<<nbits<< " : "<<diff<<std::endl;                                   
    // If exactly same, return                                                                                 
    if(subject == ref) return subject;
  
    // If subject is bigger than ref by a predefined diff value, inspect difference                            
    else if ( subject > ref && (subject - ref) > diff) {
    
      // Throw an exception if difference is exactly diff+1                                                    
      if ( (subject - ref) == diff+1 ) {
	std::cerr<<"\033[93m<<ERROR>>\033[00m"<<Form(" Unexpected diff: ref=%d, subject=%d",ref,subject)<<std::endl;
	throw std::exception();
      }

      // Else we have to subtract (mask+1)                                                                     
      else{
	//std::cout<<Form("Correcting %d to %d",subject,(subject-(mask+1)))<<std::endl;                        
	subject = subject - (mask + 1);
      }
    
    }
    // If subject is smaller than ref by a predefined diff value, inspect difference                           
    else if ( subject < ref && (ref - subject) > diff) {
    
      // Throw an exception if difference is exactly diff+1                                                    
      if ( (ref - subject) == diff+1 ) {
	std::cerr<<"\033[93m<<ERROR>>\033[00m"<<Form(" Unexpected diff: ref=%d, subject=%d",ref,subject)<<std::endl;
	throw std::exception();
      }
      else{
	//std::cout<<Form("Correcting %d to %d",subject,(subject + (mask+1)))<<std::endl;                      
	subject = subject + (mask + 1);
      }
    }
    return subject;
  }

  // ======================================================================
  LArRawInputDriverUBooNE::LArRawInputDriverUBooNE(fhicl::ParameterSet const & ps, 
                                                   art::ProductRegistryHelper &helper,
                                                   art::SourceHelper const &pm)
    :
    fSourceHelper(pm),
    fCurrentSubRunID(),
    fEventCounter(0),
    fFinalEventCutOff(30000000), //this value of 30 000 000 is the approximate size of an event.
    fPreviousPosition(0),
    fCompleteFile(true),
    fHuffmanDecode(ps.get<bool>("huffmanDecode",false)),
    fUseGPS(ps.get<bool>("UseGPS",false)),
    fUseNTP(ps.get<bool>("UseNTP",false)),
    fMaxEvents(-1),
    fSkipEvents(0)
  {
    ::peek_at_next_event<ub_TPC_CardData_v6>(false);
    ::peek_at_next_event<ub_PMT_CardData_v6>(false);
    ::handle_missing_words<ub_TPC_CardData_v6>(true);
    ::handle_missing_words<ub_PMT_CardData_v6>(true);

    helper.reconstitutes<raw::DAQHeader,                 art::InEvent>("daq");
    helper.reconstitutes<std::vector<raw::RawDigit>,     art::InEvent>("daq");
    helper.reconstitutes<raw::BeamInfo,                  art::InEvent>("daq");
    helper.reconstitutes<std::vector<raw::Trigger>,      art::InEvent>("daq");
    helper.reconstitutes<raw::ubdaqSoftwareTriggerData, art::InEvent>("daq");
    registerOpticalData( helper ); //helper.reconstitutes<std::vector<raw::OpDetWaveform>,art::InEvent>("daq");
    fDataTakingTime                    = ps.get< int  >("DataTakingTime", -1);
    fSwizzlingTime                     = ps.get< int  >("SwizzlingTime", -1);

    fSwizzleTPC = ps.get<bool>("swizzleTPC",true);
    fSwizzlePMT = ps.get<bool>("swizzlePMT",true);
    fSwizzlePMT_init = ps.get<bool>("swizzlePMT",true);
    fSwizzleTrigger = ps.get<bool>("swizzleTrigger",true);
    fSwizzleTriggerType = ps.get<std::string>("swizzleTriggerType"); // Only use ALL for this option, other options will not work
    fMaxEvents = ps.get<int>("maxEvents", -1);
    fSkipEvents = ps.get<int>("skipEvents", 0);

    //temporary kazuTestSwizzleTrigger
    kazuTestSwizzleTrigger = ps.get<bool>("kazuTestSwizzleTrigger",true);
   
    //if ( fHuffmanDecode )
    tpc_crate_data_t::doDissect(true); // setup for decoding

    art::ServiceHandle<art::TFileService> tfs;
    //initialize beam histograms specified in fhicl file
    art::TFileDirectory tfbeamdir = tfs->mkdir( "Beam" );
    std::vector<std::string> beam_hist=ps.get<std::vector<std::string> >("beam_histograms");
    for ( auto it : beam_hist ) {
      std::vector<std::string> hist;
      boost::split(hist, it, boost::is_any_of(","));
      if (hist.size() != 4)
        mf::LogWarning("") << "Bad definition in fhicl file for histogram "<<hist.at(0)<<". Ignoring it.";
      else {
        TH1D* h=tfbeamdir.make<TH1D>(hist[0].c_str(),hist[0].c_str(),
				     atoi(hist[1].c_str()),atof(hist[2].c_str()),atof(hist[3].c_str()));
        std::pair<std::string, TH1D*> p(hist[0],h);
        fHistMapBeam.insert(p);
      }
    }

    art::TFileDirectory tfdebugdir = tfs->mkdir( "Debug" );
    tMyTree = tfdebugdir.make<TTree>("tMyTree", "tree");
    tMyTree->Branch("event",&event,"event/I");
    tMyTree->Branch("triggerFrame",&triggerFrame,"triggerFrame/I");
    tMyTree->Branch("triggerSample",&triggerSample,"triggerSample/I");
    tMyTree->Branch("triggerTime",&triggerTime,"triggerTime/D");
    tMyTree->Branch("triggerActive",&triggerActive,"triggerActive/I");
    tMyTree->Branch("triggerBitBNB",&triggerBitBNB,"triggerBitBNB/I");
    tMyTree->Branch("triggerBitNuMI",&triggerBitNuMI,"triggerBitNuMI/I");
    tMyTree->Branch("triggerBitEXT",&triggerBitEXT,"triggerBitEXT/I");
    tMyTree->Branch("triggerBitPMTBeam",&triggerBitPMTBeam,"triggerBitPMTBeam/I");
    tMyTree->Branch("triggerBitPMTCosmic",&triggerBitPMTCosmic,"triggerBitPMTCosmic/I");
    tMyTree->Branch("FEM5triggerFrame",&FEM5triggerFrame,"FEM5triggerFrame/I");
    tMyTree->Branch("FEM5triggerSample",&FEM5triggerSample,"FEM5triggerSample/I");
    tMyTree->Branch("FEM6triggerFrame",&FEM6triggerFrame,"FEM6triggerFrame/I");
    tMyTree->Branch("FEM6triggerSample",&FEM6triggerSample,"FEM6triggerSample/I");
    tMyTree->Branch("FEM5triggerTime",&FEM5triggerTime,"FEM5triggerTime/D");
    tMyTree->Branch("FEM6triggerTime",&FEM6triggerTime,"FEM6triggerTime/D");

    tMyTree->Branch("RO_BNBtriggerFrame",&RO_BNBtriggerFrame,"RO_BNBtriggerFrame/I");
    tMyTree->Branch("RO_NuMItriggerFrame",&RO_NuMItriggerFrame,"RO_NuMItriggerFrame/I");
    tMyTree->Branch("RO_EXTtriggerFrame",&RO_EXTtriggerFrame,"RO_EXTtriggerFrame/I");
    tMyTree->Branch("RO_RWMtriggerFrame",&RO_RWMtriggerFrame,"RO_RWMtriggerFrame/I");
    tMyTree->Branch("RO_BNBtriggerSample",&RO_BNBtriggerSample,"RO_BNBtriggerSample/I");
    tMyTree->Branch("RO_NuMItriggerSample",&RO_NuMItriggerSample,"RO_NuMItriggerSample/I");
    tMyTree->Branch("RO_EXTtriggerSample",&RO_EXTtriggerSample,"RO_EXTtriggerSample/I");
    tMyTree->Branch("RO_RWMtriggerSample",&RO_RWMtriggerSample,"RO_RWMtriggerSample/I");
    tMyTree->Branch("RO_BNBtriggerTime",&RO_BNBtriggerTime,"RO_BNBtriggerTime/D");
    tMyTree->Branch("RO_NuMItriggerTime",&RO_NuMItriggerTime,"RO_NuMItriggerTime/D");
    tMyTree->Branch("RO_EXTtriggerTime",&RO_EXTtriggerTime,"RO_EXTtriggerTime/D");
    tMyTree->Branch("RO_RWMtriggerTime",&RO_RWMtriggerTime,"RO_RWMtriggerTime/D");

//    tMyTree->Branch("RO_Gate1Frame",&RO_Gate1Frame,"RO_Gate1Frame/I");
//    tMyTree->Branch("RO_Gate1Sample",&RO_Gate1Sample,"RO_Gate1Sample/I");
//    tMyTree->Branch("RO_Gate2Frame",&RO_Gate2Frame,"RO_Gate2Frame/I");
//    tMyTree->Branch("RO_Gate2Sample",&RO_Gate2Sample,"RO_Gate2Sample/I");

    tMyTree->Branch("TPC1triggerFrame",&TPC1triggerFrame,"TPC1triggerFrame/I");
    tMyTree->Branch("TPC1triggerSample",&TPC1triggerSample,"TPC1triggerSample/I");
    tMyTree->Branch("TPC2triggerFrame",&TPC2triggerFrame,"TPC2triggerFrame/I");
    tMyTree->Branch("TPC2triggerSample",&TPC2triggerSample,"TPC2triggerSample/I");
    tMyTree->Branch("TPC3triggerFrame",&TPC3triggerFrame,"TPC3triggerFrame/I");
    tMyTree->Branch("TPC3triggerSample",&TPC3triggerSample,"TPC3triggerSample/I");
    tMyTree->Branch("TPC4triggerFrame",&TPC4triggerFrame,"TPC4triggerFrame/I");
    tMyTree->Branch("TPC4triggerSample",&TPC4triggerSample,"TPC4triggerSample/I");
    tMyTree->Branch("TPC5triggerFrame",&TPC5triggerFrame,"TPC5triggerFrame/I");
    tMyTree->Branch("TPC5triggerSample",&TPC5triggerSample,"TPC5triggerSample/I");
    tMyTree->Branch("TPC6triggerFrame",&TPC6triggerFrame,"TPC6triggerFrame/I");
    tMyTree->Branch("TPC6triggerSample",&TPC6triggerSample,"TPC6triggerSample/I");
    tMyTree->Branch("TPC7triggerFrame",&TPC7triggerFrame,"TPC7triggerFrame/I");
    tMyTree->Branch("TPC7triggerSample",&TPC7triggerSample,"TPC7triggerSample/I");
    tMyTree->Branch("TPC8triggerFrame",&TPC8triggerFrame,"TPC8triggerFrame/I");
    tMyTree->Branch("TPC8triggerSample",&TPC8triggerSample,"TPC8triggerSample/I");
    tMyTree->Branch("TPC9triggerFrame",&TPC9triggerFrame,"TPC9triggerFrame/I");
    tMyTree->Branch("TPC9triggerSample",&TPC9triggerSample,"TPC9triggerSample/I");

    tMyTree->Branch("N_discriminators",N_discriminators,"N_discriminators[40]/I");
    tMyTree->Branch("discriminatorSample",discriminatorSample,"discriminatorSample[40][100]/I");
    tMyTree->Branch("discriminatorFrame",discriminatorFrame,"discriminatorFrame[40][100]/I");
    tMyTree->Branch("discriminatorType",discriminatorType,"discriminatorType[40][100]/I");
    
    tMyTree->Branch("N_PMT_waveforms",&N_PMT_waveforms,"N_PMT_waveforms/I");
    tMyTree->Branch("PMT_waveform_times",PMT_waveform_times,"PMT_waveform_times[N_PMT_waveforms]/D");

    tMyTree->Branch("ADCwords_crate0",&ADCwords_crate0,"ADCwords_crate0/I");
    tMyTree->Branch("ADCwords_crate1",&ADCwords_crate1,"ADCwords_crate1/I");
    tMyTree->Branch("ADCwords_crate2",&ADCwords_crate2,"ADCwords_crate2/I");
    tMyTree->Branch("ADCwords_crate3",&ADCwords_crate3,"ADCwords_crate3/I");
    tMyTree->Branch("ADCwords_crate4",&ADCwords_crate4,"ADCwords_crate4/I");
    tMyTree->Branch("ADCwords_crate5",&ADCwords_crate5,"ADCwords_crate5/I");
    tMyTree->Branch("ADCwords_crate6",&ADCwords_crate6,"ADCwords_crate6/I");
    tMyTree->Branch("ADCwords_crate7",&ADCwords_crate7,"ADCwords_crate7/I");
    tMyTree->Branch("ADCwords_crate8",&ADCwords_crate8,"ADCwords_crate8/I");
    tMyTree->Branch("ADCwords_crate9",&ADCwords_crate9,"ADCwords_crate9/I");
    tMyTree->Branch("NumWords_crate1",&NumWords_crate1,"NumWords_crate1/I");
    tMyTree->Branch("NumWords_crate2",&NumWords_crate2,"NumWords_crate2/I");
    tMyTree->Branch("NumWords_crate3",&NumWords_crate3,"NumWords_crate3/I");
    tMyTree->Branch("NumWords_crate4",&NumWords_crate4,"NumWords_crate4/I");
    tMyTree->Branch("NumWords_crate5",&NumWords_crate5,"NumWords_crate5/I");
    tMyTree->Branch("NumWords_crate6",&NumWords_crate6,"NumWords_crate6/I");
    tMyTree->Branch("NumWords_crate7",&NumWords_crate7,"NumWords_crate7/I");
    tMyTree->Branch("NumWords_crate8",&NumWords_crate8,"NumWords_crate8/I");
    tMyTree->Branch("NumWords_crate9",&NumWords_crate9,"NumWords_crate9/I");

    event = 0;

  }
  
  
  // ======================================================================
  void LArRawInputDriverUBooNE::closeCurrentFile()  
  {    
    mf::LogInfo(__FUNCTION__)<<"File boundary (processed "<<fEventCounter<<" events)"<<std::endl;
    fCurrentSubRunID.flushSubRun();
    fEventCounter=0;
    fNumberEventsInFile=0;
    fInputStream.close();
  }
    
  // ======================================================================
  void LArRawInputDriverUBooNE::readFile(std::string const &name,
                                         art::FileBlock* &fb)
  {
    // Fill and return a new Fileblock.
    fb = new art::FileBlock(art::FileFormatVersion(1, "LArRawInput 2011a"),
                            name);
    
    fInputStream.open(name.c_str(),std::ios_base::in | std::ios_base::binary);
    
    
    // Throwing an exception if the file fails to open
    if( !fInputStream.is_open() ) {
      throw art::Exception( art::errors::FileReadError )
        << "failed to open input file " << name << std::endl;
    }
      
    //seek to the end of file, check the end word, check number of events and sizes
    //read in the end of file word first
    if (fEventCounter==0) {
      uint16_t end_of_file_marker;
      uint32_t nevents;
      fPreviousPosition = fInputStream.tellg();
      fInputStream.seekg( -1*sizeof(uint16_t) , std::ios::end); //eof marker is 16 bits long so go 16 bits from the end.
      fInputStream.read( (char*)&end_of_file_marker , sizeof(uint16_t));
      if(end_of_file_marker != 0xe0f0){ //make sure that it is the correct marker
          fCompleteFile=false;
          fNumberEventsInFile = -1;
          mf::LogWarning("")<< "File "<<name<<" has incorrect end of file marker. Expected 0xe0f0 and instead got 0x"<< std::hex << end_of_file_marker<<std::endl;
          mf::LogWarning("")<< "The number of events in this file will be determined on the fly, and we will stop when there is less than " << fFinalEventCutOff << " bytes in the file." <<std::endl;
      } else {
          fCompleteFile=true;
          mf::LogInfo("")<<"Opened file "<<name<<" and found that is has a good end of file marker."<<std::endl;
      }
      
      if(fCompleteFile) {
          fInputStream.seekg( -3*sizeof(uint16_t) , std::ios::end); //need to go 48 bits from the end of the file (16 for eof marker and 32 for nevents
          fInputStream.read( (char*)&nevents, sizeof(uint32_t)); //read in the 32 bits that should be the event count
          if (nevents>0 && nevents <1E9) { //make sure that nevents is reasonable
              mf::LogInfo("")<<"Opened file "<<name<<" with "<< nevents <<" event(s)";
              fNumberEventsInFile = nevents;
          } else {
              throw art::Exception( art::errors::FileReadError )
              << "File "<<name<<" has incorrect number of events in trailer. "<< nevents<<std::endl;
          }
      }
    
      fInputStream.seekg(std::ios::beg);
    }
    
    return;

  }


  // =====================================================================
  void LArRawInputDriverUBooNE::registerOpticalData( art::ProductRegistryHelper &helper ) {
    // we make a data product for each category of channels
    fPMTdataProductNames.clear();
    for ( unsigned int cat=0; cat<(unsigned int)opdet::NumUBOpticalChannelCategories; cat++ ) {
      helper.reconstitutes<std::vector<raw::OpDetWaveform>,art::InEvent>( "pmtreadout", opdet::UBOpChannelEnumName( (opdet::UBOpticalChannelCategory_t)cat ) );
      fPMTdataProductNames.insert( std::make_pair( (opdet::UBOpticalChannelCategory_t)cat, opdet::UBOpChannelEnumName( (opdet::UBOpticalChannelCategory_t)cat ) ) );
    }
  }

  // =====================================================================
  void LArRawInputDriverUBooNE::putPMTDigitsIntoEvent( std::map< opdet::UBOpticalChannelCategory_t, std::unique_ptr< std::vector<raw::OpDetWaveform> > >& pmtdigitlist, 
						       art::EventPrincipal* &outE ) {
    for ( unsigned int cat=0; cat<(unsigned int)opdet::NumUBOpticalChannelCategories; cat++ ) {
      
      art::put_product_in_principal(std::move( pmtdigitlist[(opdet::UBOpticalChannelCategory_t)cat]  ),
      				    *outE,
				    "pmtreadout", // module
      				    fPMTdataProductNames[ (opdet::UBOpticalChannelCategory_t)cat ]); // instance
    }
    
  }
  
  // =====================================================================
  bool LArRawInputDriverUBooNE::readNext(art::RunPrincipal* const &/*inR*/,
                                         art::SubRunPrincipal* const &/*inSR*/,
                                         art::RunPrincipal* &outR,
                                         art::SubRunPrincipal* &outSR,
                                         art::EventPrincipal* &outE)
  {
      if (fCompleteFile) {
          if (fEventCounter==fNumberEventsInFile) {
              mf::LogInfo(__FUNCTION__)<<"Already read " << fEventCounter << " events, so checking end of file..." << std::endl;
              std::ios::streampos current_position = fInputStream.tellg(); //find out where in the file we're located
              std::ios::streampos data_offset = current_position - fPreviousPosition;
              mf::LogInfo(__FUNCTION__)<< "For event " << fEventCounter << ", the number of bytes read since the last event is " << data_offset << std::endl;
              fPreviousPosition = current_position;
              fInputStream.seekg(0,std::ios::end); //go to the end of the file
              std::ios::streampos file_length = fInputStream.tellg(); //get the location which will tell the size.
              fInputStream.seekg(current_position); //put the ifstream back to where it was before
              if ( ((uint8_t)file_length - (uint8_t)current_position) > (uint8_t)1000 ) {
                  throw art::Exception( art::errors::FileReadError ) << "We processed " << fEventCounter << " events from the file " <<  std::endl << "But there are still " << (file_length - current_position) << " bytes in the file" << std::endl;
              }
              mf::LogInfo(__FUNCTION__)<<"Completed reading file and closing output file." << std::endl;
              return false; //tells readNext that you're done reading all of the events in this file.
          } else {
              std::ios::streampos current_position = fInputStream.tellg(); //find out where in the file we're located
              std::ios::streampos data_offset = current_position - fPreviousPosition;
              mf::LogInfo(__FUNCTION__)<< "For event " << fEventCounter << ", the number of bytes read since the last event is " << data_offset << std::endl;
              fPreviousPosition = current_position;
	  }
      } else {
          mf::LogInfo(__FUNCTION__)<<"Read " << fEventCounter << " events from an incomplete file, and checking end of file..." << std::endl;
          std::ios::streampos current_position = fInputStream.tellg(); //find out where in the file we're located
          std::ios::streampos data_offset = current_position - fPreviousPosition;
          mf::LogInfo(__FUNCTION__)<< "For event " << fEventCounter << ", the number of bytes read since the last event is " << data_offset << std::endl;
          fPreviousPosition = current_position;
          fInputStream.seekg(0,std::ios::end); //go to the end of the file
          std::ios::streampos file_length = fInputStream.tellg(); //get the location which will tell the size.
          fInputStream.seekg(current_position); //put the ifstream back to where it was before
          if ( (file_length - current_position) < fFinalEventCutOff ) { //this value of 30000000 is the approximate size of an event.
              mf::LogInfo(__FUNCTION__) << "We processed " << fEventCounter << " events from the incomplete file " << std::endl << "But there are only " << (file_length - current_position) << " bytes in the file, so we're calling that the end of the road." << std::endl;
              return false; //tells readNext that you're done reading all of the events in this file.
          } else {
              mf::LogInfo(__FUNCTION__)<<"We processed " << fEventCounter << " events from the incomplete file. " << std::endl << "There are " << (file_length - current_position) << " bytes remaining to be read in the file, so we're gonna keep processing..." << std::endl;
          }
      }

    if (fMaxEvents > 0 && fEventCounter == unsigned(fMaxEvents))
      return false;

    mf::LogInfo(__FUNCTION__)<<"Attempting to read event: "<<fEventCounter<<std::endl;
    // Create empty result, then fill it from current file:
    std::unique_ptr<raw::DAQHeader> daq_header(new raw::DAQHeader);
    std::unique_ptr<std::vector<raw::RawDigit> >  tpc_raw_digits( new std::vector<raw::RawDigit>  );
    std::unique_ptr<raw::BeamInfo> beam_info(new raw::BeamInfo);
    std::unique_ptr<std::vector<raw::Trigger>> trig_info( new std::vector<raw::Trigger> );
    std::map< opdet::UBOpticalChannelCategory_t, std::unique_ptr< std::vector<raw::OpDetWaveform> > > pmt_raw_digits;
    std::unique_ptr<raw::ubdaqSoftwareTriggerData> sw_trig_info( new raw::ubdaqSoftwareTriggerData );
    //raw::ubdaqSoftwareTriggerData * sw_trig_info(new raw::ubdaqSoftwareTriggerData);

    for ( unsigned int opdetcat=0; opdetcat<(unsigned int)opdet::NumUBOpticalChannelCategories; opdetcat++ ) {
      pmt_raw_digits.insert( std::make_pair( (opdet::UBOpticalChannelCategory_t)opdetcat, std::unique_ptr< std::vector<raw::OpDetWaveform> >(  new std::vector<raw::OpDetWaveform> ) ) );
    }
    event  = fEventCounter;
    NumWords_crate1 = 0;
    NumWords_crate2 = 0;
    NumWords_crate3 = 0;
    NumWords_crate4 = 0;
    NumWords_crate5 = 0;
    NumWords_crate6 = 0;
    NumWords_crate7 = 0;
    NumWords_crate8 = 0;
    NumWords_crate9 = 0;
    ADCwords_crate0 = 0;
    ADCwords_crate1 = 0;
    ADCwords_crate2 = 0;
    ADCwords_crate3 = 0;
    ADCwords_crate4 = 0;
    ADCwords_crate5 = 0;
    ADCwords_crate6 = 0;
    ADCwords_crate7 = 0;
    ADCwords_crate8 = 0;
    ADCwords_crate9 = 0;

    uint32_t event_number = 0;

    bool res = false;
    bool done = false;

    while(!done) {
      res=processNextEvent(*tpc_raw_digits, pmt_raw_digits, *daq_header, *beam_info, *trig_info, *sw_trig_info, event_number, fSkipEvents > 0);
      if(fSkipEvents > 0)
	--fSkipEvents;
      else
	done = true;
    }

    if (res) {
      fEventCounter++;
      art::RunNumber_t rn = daq_header->GetRun();//+1;
      art::Timestamp tstamp = daq_header->GetTimeStamp();
      art::SubRunID newID(rn, daq_header->GetSubRun());
      if (fCurrentSubRunID.runID() != newID.runID()) { // New Run
        outR = fSourceHelper.makeRunPrincipal(rn, tstamp);
      }
      if (fCurrentSubRunID != newID) { // New SubRun
        outSR = fSourceHelper.makeSubRunPrincipal(rn,
                                                  daq_header->GetSubRun(),
                                                  tstamp);
        fCurrentSubRunID = newID;        
      }
      /*
	std::cout<<"\033[93mAbout to make a principal for run: " << fCurrentSubRunID.run()
	<<" subrun: " << fCurrentSubRunID.subRun()
	<<" event: " << event_number
	<<"\033[00m"<< std::endl;
      */
      outE = fSourceHelper.makeEventPrincipal(fCurrentSubRunID.run(),
					      fCurrentSubRunID.subRun(),
					      event_number,
					      tstamp);
      //std::cout<<"\033[93mDone\033[00m"<<std::endl;

      // Put products in the event.
      art::put_product_in_principal(std::move(tpc_raw_digits),
                                    *outE,
                                    "daq"); // Module label
      art::put_product_in_principal(std::move(daq_header),
                                    *outE,
                                    "daq"); // Module label
      art::put_product_in_principal(std::move(beam_info),
                                    *outE,
                                    "daq"); // Module label
      art::put_product_in_principal(std::move(trig_info),
				    *outE,
				    "daq"); // Module label
      art::put_product_in_principal(std::move(sw_trig_info),
				    *outE,
				    "daq"); // Module label
      putPMTDigitsIntoEvent( pmt_raw_digits, outE );
     
    }

    return res;

  }

  // =====================================================================
  bool LArRawInputDriverUBooNE::processNextEvent(std::vector<raw::RawDigit>& tpcDigitList,
                                                 std::map< opdet::UBOpticalChannelCategory_t, 
                                                 std::unique_ptr<std::vector<raw::OpDetWaveform>> >& pmtDigitList,
                                                 raw::DAQHeader& daqHeader,
                                                 raw::BeamInfo& beamInfo,
						 std::vector<raw::Trigger>& trigInfo,
						 raw::ubdaqSoftwareTriggerData& sw_trigInfo,
						 uint32_t& event_number,
						 bool skip)
  {  
     triggerFrame = -999;
     TPCframe = -999;
     PMTframe = -999;
     FEM5triggerSample=-999;
     FEM6triggerSample=-999;
     FEM5triggerFrame=-999;
     FEM6triggerFrame=-999;
     RO_BNBtriggerFrame=-999;
     RO_BNBtriggerSample=-999;
     RO_NuMItriggerFrame=-999;
     RO_NuMItriggerSample=-999;
     RO_EXTtriggerFrame=-999;
     RO_EXTtriggerSample=-999;
     RO_RWMtriggerFrame=-999;
     RO_RWMtriggerSample=-999;
    
     skipEvent = false;

//     RO_Gate1Frame=-999;
//     RO_Gate1Sample=-999;
//     RO_Gate2Frame=-999;
//     RO_Gate2Sample=-999;

    //try {
    boost::archive::binary_iarchive ia(fInputStream); 
    ubdaq::ub_EventRecord event_record;  
    ia >> event_record;
    if(skip)
      return false;
    //std::cout<<event_record.debugInfo()<<std::endl;
    //set granularity 
    //      event_record.updateIOMode(ubdaq::IO_GRANULARITY_CHANNEL);
    _trigger_beam_window_time = std::numeric_limits<double>::max();
    fillTriggerData(event_record, trigInfo);
    //if (skipEvent){return false;} // check that trigger data doesn't suggest we should skip event. // commented out because this doesn't work at the moment
    fillDAQHeaderData(event_record, daqHeader);
    fillTPCData(event_record, tpcDigitList);
    //please keep fillPMTData ahead of fillSWTriggerData in cases of events without any PMT data
    fillPMTData(event_record, pmtDigitList);
    fillBeamData(event_record, beamInfo);
    //please keep fillPMTData ahead of fillSWTriggerData in cases of events without any PMT data
    fillSWTriggerData(event_record, sw_trigInfo);
      
    event_number = event_record.getGlobalHeader().getEventNumber()+1;

    checkTimeStampConsistency();
      
    tMyTree->Fill();
      
    //Note that the fSwizzlePMT value needs to be reset every event, since it can be set to false if there is no PMT data
    //Setting it to false makes sure that the checkTimeStampConsistency() doesn't try to compare nonexistent data

    fSwizzlePMT = fSwizzlePMT_init;
      
    /*
      } catch (...) {
      //throw art::Exception( art::errors::FileReadError )
      std::cout<< "\033[93mFailed to read the event.\033[00m\n"<< std::endl;
      return false;
      }
    */  
    return true;
  }
  
  // =====================================================================
  void LArRawInputDriverUBooNE::fillDAQHeaderData(ubdaq::ub_EventRecord& event_record,
                                                  raw::DAQHeader& daqHeader)
  {
    ubdaq::ub_GlobalHeader global_header = event_record.getGlobalHeader();
    if(fUseGPS)
      global_header.useGPSTime();
    else if(fUseNTP)
      global_header.useLocalHostTime();

    // art::Timestamp is an unsigned long long. The conventional 
    // use is for the upper 32 bits to have the seconds since 1970 epoch 
    // and the lower 32 bits to be the number of nanoseconds within the 
    // current second.
    // (time_t is a 64 bit word)

      uint32_t seconds=global_header.getSeconds();
      uint32_t nano_seconds=global_header.getNanoSeconds()+
	                    global_header.getMicroSeconds()*1000;
      time_t mytime = ((time_t)seconds<<32) | nano_seconds;

    //\/      uint32_t subrun_num = global_header->getSubrunNumber();
      
    daqHeader.SetStatus(1);
    daqHeader.SetFileFormat(global_header.getRecordType());
    daqHeader.SetSoftwareVersion(global_header.DAQ_version_number);
    daqHeader.SetRun(global_header.getRunNumber());
    daqHeader.SetSubRun(global_header.getSubrunNumber());
      
    //\/ Add the subRun number too!
    daqHeader.SetEvent(global_header.getEventNumber()+1);
    daqHeader.SetTimeStamp(mytime);

    /// \todo: What is the "fixed word" ? Leaving it unset for now
    /// \todo: What is the "spare word" ? Leaving it unset for now
    //daqHeader.SetFixedWord(h1.header);
    //daqHeader.SetSpareWord(h1.spare);
  }

  // =====================================================================
  void LArRawInputDriverUBooNE::fillTPCData(ubdaq::ub_EventRecord& event_record,
                                            std::vector<raw::RawDigit>& tpcDigitList)
  {    
    //Channel map has changed each time the detector has been re-cabled.
    //Provide data-taking time as first argument. (integer epoch seconds) 
    //Optionally recover outdated mappings with 'swizzling time' second arg. (also integer epoch seconds)
    if (fDataTakingTime == -1)
      fChannelMap = art::ServiceHandle<util::DatabaseUtil>()->GetUBChannelMap(event_record.LocalHostTime().seb_time_sec, fSwizzlingTime); 
    else
      fChannelMap = art::ServiceHandle<util::DatabaseUtil>()->GetUBChannelMap(fDataTakingTime, fSwizzlingTime); 

    
    // ### Swizzling to get the number of channels...trying the method used in write_read.cpp
    // ### provided by Wes --- About the data:
    // ### The format of the data is in levels: crate, card, channel.
    // ### Level 1: The event record contains a map of (crateHeader,crateData) pairs.
    // ### Level 2: Each crateData object may contain a map of (cardHeader,cardData) pairs.
    // ### Level 3: Each cardData object may contain a map of (int,channelData) pairs. The int
    // ### is the channel number.
      
    //get the seb map, and do a loop over all sebs/crates

    for( auto const& seb_it : event_record.getTPCSEBMap()) {    // I think auto should be tpc_map_t::const_iterator  -NJT

          
      //get the crateHeader/crateData objects
      // ubdaq::crateHeader crate_header = seb_it->first;
      //        ubdaq::crateData crate_data = seb_it->second;
      //      int tpc_seb_num = seb_it.first;
      tpc_crate_data_t const& tpc_crate = seb_it.second; // (ub_TPC_CrateData_v6)
      int crate_number = seb_it.first; // confirmed this is correct. for now, crate's are not given their ID number to store and then retrieve.
      
      if ( !tpc_crate.wasDissected() ) {
	std::cerr << "Warning crate data corrupted! Skipping." << std::endl;
	tpc_crate.dissectionException().what();
	continue;
      }

      // Get Time information:
      //uint32_t sebTSec = crate_header.getSebTimeSec();
      //std::cout << "Seb Time (sec) : " << sebTSec << std::endl;
      //jmsj crate_header_t crHeader = crate_header.getCrateHeader();
      // GPStime in UNIX second/micro/nano info
      //jmsjgps_time_t GPStime = crHeader.gps_time;
      // DAQtime is time of last update of GPS time (in frame, sample, div)
      //tbclkub_t  DAQtime = crHeader.daqClock_time;
      //std::cout << "GPS Time seconds: " << GPStime.second << std::endl;
      //std::cout << "DAQ Frame: " << DAQtime.frame << "\tSample: " << DAQtime.sample << std::endl;

      //      auto const& tpc_crate_header = tpc_crate.header();    
      //      auto const& tpc_crate_trailer = tpc_crate.trailer();  

      //Special to the crate, there is a special header that the DAQ attaches. You can access this
      //like so. The type here is a unique ptr to a ub_CrateHeader_v6 struct. That has useful info
      //like the local host time, which may or may not be set properly right now...
      //auto const& tpc_crate_DAQ_header = tpc_crate.crateHeader(); // I think auto should be tpc_crate_data_t::ub_CrateHeader_t --NJT
      //     ub_LocalHostTime this_time = tpc_crate_DAQ_header->local_host_time;
      
      //The Crate Data is split up into Cards. You use the "getCards()" command to get access to
      //each of those. Note that calling this function will dissect the data if it has not already
      //been dissected (debugInfo() calls getCards()). You can do a look over the cards like so:
      for(auto const& card : tpc_crate.getCards()){  // This auto is tpc_crate_data_t::card_t

	if ( !card.wasDissected() ) {
	  std::cerr << "Warning card data corrupted! Skipping." << std::endl;
	  card.dissectionException().what();
	  continue;
	}

        //The format here is similar to the crate! There's a header (which is a ub_TPC_CardHeader_v*
        //object), and technically a trailer (though here it's empty!).
	auto const& tpc_card_header = card.header();   
        
        unsigned int frame = RollOver(tpc_card_header.getFrame(), tpc_card_header.getTrigFrameMod16(), 3);
        
        if (TPCframe == -999){TPCframe = frame;} // internal frame consistency checking
        if (abs(frame - TPCframe) > 1){ // if the frame doesn't match the other TPC frames here then we have a problem
          std::cerr << "ERROR!" << std::endl;
          std::cerr << "TPC card header trigger frames not within one frame of each other!!" << std::endl;
          throw std::exception();
        }

//        if (fSwizzleTrigger){
//          if (triggerFrame == -999){ // if we have swizzled trigger data, and we have the default triggerFrame, we have a problem
//            std::cerr << "ERROR!" << std::endl;
//            std::cerr << "Trigger data should have been swizzled, but triggerFrame remains as the default value of -999" << std::endl;
//            throw std::exception();
//          }
//          if (abs(frame - triggerFrame) > 1){ // if the triggerFrame and frame don't agree here then we have a problem
//            std::cerr << "ERROR!" << std::endl;
//            std::cerr << "TPC card header trigger frame not within one frame of trigger header frame!! Trigger header frame is " 
//                      << triggerFrame << " and TPC card header frame is " << frame << std::endl;
//            throw std::exception();
//          }
//        }
        // Output tree variables - for calculating compression
        if (crate_number == 1){
          NumWords_crate1 += tpc_card_header.getWordCount();
          TPC1triggerFrame = frame;
          TPC1triggerSample = tpc_card_header.getTrigSample();
        }
        if (crate_number == 2){
          NumWords_crate2 += tpc_card_header.getWordCount();
          TPC2triggerFrame = frame;
          TPC2triggerSample = tpc_card_header.getTrigSample();
        }
        if (crate_number == 3){
          NumWords_crate3 += tpc_card_header.getWordCount();
          TPC3triggerFrame = frame;
          TPC3triggerSample = tpc_card_header.getTrigSample();
        }
        if (crate_number == 4){
          NumWords_crate4 += tpc_card_header.getWordCount();
          TPC4triggerFrame = frame;
          TPC4triggerSample = tpc_card_header.getTrigSample();
        }
        if (crate_number == 5){
          NumWords_crate5 += tpc_card_header.getWordCount();
          TPC5triggerFrame = frame;
          TPC5triggerSample = tpc_card_header.getTrigSample();
        }
        if (crate_number == 6){
          NumWords_crate6 += tpc_card_header.getWordCount();
          TPC6triggerFrame = frame;
          TPC6triggerSample = tpc_card_header.getTrigSample();
        }
        if (crate_number == 7){
          NumWords_crate7 += tpc_card_header.getWordCount();
          TPC7triggerFrame = frame;
          TPC7triggerSample = tpc_card_header.getTrigSample();
        }
        if (crate_number == 8){
          NumWords_crate8 += tpc_card_header.getWordCount();
          TPC8triggerFrame = frame;
          TPC8triggerSample = tpc_card_header.getTrigSample();
        }
        if (crate_number == 9){
          NumWords_crate9 += tpc_card_header.getWordCount();
          TPC9triggerFrame = frame;
          TPC9triggerSample = tpc_card_header.getTrigSample();
        }
         

	//	auto const& tpc_card_trailer = card.trailer(); 

        //Of course, you can probe for information in the card header. You'll have to find the appropriate
        //header file to know what type you have, but again, these will follow typical practice. And, you
        //can always use debugInfo to not only print the info, but it tells you the type.
        // auto const this_event_number = card.getEvent(); /// auto are ints here
        // auto const this_frame_number = card.getFrame(); /// auto are ints here


        //And, you guessed it, the tpc card data is split up into one more level: by channel.
        for(auto const& channel : card.getChannels()){ // auto here tpc_crate_data_t::card_t::card_channel_type


	  if ( !channel.wasDissected() ) {
	    std::cerr << "Warning channel data corrupted! Skipping." << std::endl;
	    //channel.dissectionException().what();
	    continue;
	  }

	  //There's a header and trailer here. Remember these are just uint16_t, that contain the
	  //channel number.
	  // auto const& tpc_channel_header = channel.header();   // unused
	  // auto const& tpc_channel_trailer = channel.trailer(); // unsued
	  
	  //The channel object (ub_MarkedRawChannelData) has a method for returning the channel.
	  //You can look at the other objects too (like ub_MarkedRawCardData) and see methods of
	  //use there as well.
	  auto const tpc_channel_number = channel.getChannelNumber(); // auto is int here
                        

            // output:
            std::vector<short> adclist;
	    size_t chdsize(0); 

	    //Huffman decoding

	    channel.decompress(adclist); // All-in-one call.
	    
	    /* // Commented out as trailer check is now donw via swizzler
	       uint16_t frailer = channel.getChannelTrailerWord();
	       short lachadawin = adclist.at( adclist.size()-1 );
	       if ( (frailer>>12 != 0x5) || ( (frailer&0xfff) != tpc_channel_number ) ) {
	       std::vector<short> kazufix = decodeChannelTrailer( (unsigned short)lachadawin, (unsigned short)frailer );
	       for ( auto& it : kazufix )
	       adclist.emplace_back( it );
	       }
	    */
        // Output tree variables - for calculating compression
	    chdsize = adclist.size();
        if (crate_number == 1){
          ADCwords_crate1 += chdsize;
        }
        if (crate_number == 2){
          ADCwords_crate2 += chdsize;
        }
        if (crate_number == 3){
          ADCwords_crate3 += chdsize;
        }
        if (crate_number == 4){
          ADCwords_crate4 += chdsize;
        }
        if (crate_number == 5){
          ADCwords_crate5 += chdsize;
        }
        if (crate_number == 6){
          ADCwords_crate6 += chdsize;
        }
        if (crate_number == 7){
          ADCwords_crate7 += chdsize;
        }
        if (crate_number == 8){
          ADCwords_crate8 += chdsize;
        }
        if (crate_number == 9){
          ADCwords_crate9 += chdsize;
        }
        if (crate_number == 0){
          ADCwords_crate0 += chdsize; 
        }
	    const static size_t          fAdcList_size = chdsize;
	    if (fAdcList_size!=chdsize) {
	      throw art::Exception( art::errors::FileReadError ) 
		<< "Unexpected data: Number of words for channel: " 
		<< tpc_channel_number << " different than first waveform in the readout ("
		<< fAdcList_size << "!=" << chdsize << ") ... That's really bad!!!" << std::endl;
	    }
	      
	  /* else {
	    const ub_RawData& chD = channel.data(); 
	    // chdsize=(chD.getChannelDataSize()/sizeof(uint16_t));    
	    // chdsize = chD.size()/sizeof(uint16_t);    
	    chdsize = chD.size();
	    adclist.reserve(chD.size()); // optimize
	    for(ub_RawData::const_iterator it = chD.begin(); it!= chD.end(); it++) {
	    adclist.push_back(*it);
	    }
	    //              chD.decompress();
	    }*/
	    
	  //int crate_number = tpc_crate.crateHeader()->crate_number;
	  util::UBDaqID daqId( crate_number, card.getModule(), tpc_channel_number);

	  int ch=0;
	  auto it_chsearch = fChannelMap.find(daqId);
	  if ( it_chsearch!=fChannelMap.end() ){
	    ch=(*it_chsearch).second;
	    //              fChannelMap[daqId];
	    //              wire=fWireMap[daqId];
	    //              pl=fPlaneMap[daqId];
	  }
	  else {
	    if ( ( crate_number==1 && card.getModule()==8 && (tpc_channel_number>=32 && tpc_channel_number<64) ) ||
		 ( crate_number==9 && card.getModule()==5 && (tpc_channel_number>=32 && tpc_channel_number<64) ) ) {
	      // As of 6/22/2016: We expect these FEM channels to have no database entry.
	      continue; // do not write to data product
	    }
	    else {
	      // unexpected channels are missing. throw.
	      char warn[256];
	      sprintf( warn, "Warning DAQ ID not found ( %d, %d, %d )!", crate_number, card.getModule(), tpc_channel_number );
	      throw std::runtime_error( warn );
	    }
	  }
	  //\todo fix this once there is a proper channel table
	  // else{
	  //   //continue;
	  //   ch=10000*tpc_crate.crateHeader()->crate_number
	  //     +100*card.getModule()
	  //     +tpc_channel_number;
	  // }

	  //if (int(ch) >= 8254)
	  // continue;
	  //raw::Compress_t compression=raw::kHuffman;
	  //if (fHuffmanDecode) compression=raw::kNone;
	  raw::Compress_t compression=raw::kNone; // as of June 19,2015 compression not used by the DAQ. Data stored is uncompressed.
	  if ( adclist.size()!=9595 ) {
	    char warn[256];
	    sprintf( warn, "Error: Number of ADCs in (crate,slot,channel)=( %d, %d, %d ) does not equal 9595!", crate_number, card.getModule(), tpc_channel_number );
	    throw std::runtime_error( warn );
	  }
	  if (fSwizzleTPC){ // here is where we actually fill the output
  	    raw::RawDigit rd(ch,chdsize,adclist,compression);
  	    tpcDigitList.push_back(rd);
        }
	    
	  /*
            std::cout << ch << "\t"
	    << int(crate_header.getCrateNumber()) << "\t" 
	    << card_header.getModule() << "\t"
	    << channel_number << "\t"
	    << rms << std::endl;
	  */

	}//<--End channel_it for loop
      }//<---End card_it for loop
    }//<---End seb_it for loop

    if ( tpcDigitList.size()!=8256 ) {
      char warn[256];
      sprintf( warn, "Error: Number of channels saved (%d) did not match the expectation (8256)!", (int)tpcDigitList.size() );
      //throw std::runtime_error( warn );
    }

  }

  // =====================================================================
  void LArRawInputDriverUBooNE::fillPMTData(ubdaq::ub_EventRecord& event_record,
					    std::map< opdet::UBOpticalChannelCategory_t, std::unique_ptr<std::vector<raw::OpDetWaveform>> >& pmtDigitList )
  {
    //fill PMT data

    if (!fSwizzlePMT){
        std::cout << "Swizzling turned off for PMT Data so skipping that.." << std::endl;
        return;
    }

      
    // MODIFIED by Nathaniel Sat May 16, to use my new version of datatypes (v6_08, on branch master)
    
    //crate -> card -> channel -> window

    auto const* timeService = lar::providerFrom<detinfo::DetectorClocksService>();
    ::art::ServiceHandle<geo::UBOpReadoutMap> ub_pmt_channel_map;
    
    // pmt channel map is assumed to be time dependent. therefore we need event time to set correct map.
    ubdaq::ub_GlobalHeader global_header = event_record.getGlobalHeader();
    if(fUseGPS)
      global_header.useGPSTime();
    else if(fUseNTP)
      global_header.useLocalHostTime();
    uint32_t seconds=global_header.getSeconds();
    time_t mytime = (time_t)seconds;
    if ( mytime==0 ) {
      // some events seem o be missing time stamp. use run number in this case.
      std::cout << "[LArRawInputDriverUBooNE::fillPMTData] event epoch time 0 (!?). using run to set channel map" << std::endl;
      ub_pmt_channel_map->SetOpMapRun( global_header.getRunNumber() );
    }
    else
      ub_pmt_channel_map->SetOpMapTime( mytime );
    
    using namespace gov::fnal::uboone::datatypes;
    
    auto const seb_pmt_map = event_record.getPMTSEBMap();
    
    if (seb_pmt_map.empty()) {
        std::cerr << "Warning swizzler didn't find any PMT data in the event." << std::endl;
        std::cerr << "If this is a calibration or laser run, that's ok." << std::endl;
        fSwizzlePMT=false;
        return;
    }

    N_PMT_waveforms = 0;
    for(auto const& it:  seb_pmt_map) {
      pmt_crate_data_t const& crate_data = it.second;
      //      int crate_number = crate_data.crateHeader()->crate_number;
      
      if ( !crate_data.wasDissected() ) {
	std::cerr << "Warning PMT crate data corrupted! Skipping." << std::endl;
	continue;
      }

      //now get the card map (for the current crate), and do a loop over all cards
      std::vector<pmt_crate_data_t::card_t> const& cards = crate_data.getCards();
       
      for( pmt_crate_data_t::card_t const& card_data : cards ) {
        
	if ( !card_data.wasDissected() ) {
	  std::cerr << "Warning PMT card data corrupted! Skipping." << std::endl;
	  continue;
	}
            
// Frame and sample for trigger
        uint32_t frame = RollOver(card_data.getFrame(), card_data.getTrigFrameMod16(), 4);
        uint32_t sample = card_data.getTrigSample();

        if (PMTframe == -999){PMTframe = frame;} // internal frame consistency checking
        if (abs(frame - PMTframe) > 1){ // if the frame doesn't match the other PMT frames here then we have a problem
          std::cerr << "ERROR!" << std::endl;
          std::cerr << "PMT card header trigger frames not within one frame of each other!!" << std::endl;
          throw std::exception();
        }


//        // check if we have swizzled the trigger data
//        if (fSwizzleTrigger){
//          if (triggerFrame == -999){ // if we have swizzled trigger data, and we have the default triggerFrame, we have a problem
//            std::cerr << "ERROR!" << std::endl;
//            std::cerr << "Trigger data should have been swizzled, but triggerFrame remains as the default value of -999" << std::endl;
//            throw std::exception();
//          }
//          if (abs(frame - triggerFrame) > 1){ // if the triggerFrame and frame don't agree here then we have a problem
//            std::cerr << "ERROR!" << std::endl;
//            std::cerr << "PMT card header trigger frame not within one frame of trigger header frame!! Trigger header frame is " 
//                      << triggerFrame << " and PMT card header frame is " << frame << std::endl;
//            throw std::exception();
//          }
//        }
//         Filling output tree variables
        if (card_data.getModule() == 5){
          FEM5triggerFrame = frame;
          FEM5triggerSample = sample;
          FEM5triggerTime = timeService->OpticalClock().Time( sample, frame );
        }
        if (card_data.getModule() == 6){
          FEM6triggerFrame = frame;
          FEM6triggerSample = sample;
          FEM6triggerTime = timeService->OpticalClock().Time( sample, frame );
        }
	//        int card_number = card_data.getModule();
        
        // nathaniel's version of datatypes:
        for(auto const& channel_data : card_data.getChannels() ) { // auto here is pmt_crate_data_t::card_t::card_channel-type

	  // if ( !channel_data.wasDissected() ){
	  //   std::cerr << "Warning PMT channel data corrupted! Skipping." << std::endl;
	  //   continue;
	  // }

          int channel_number = channel_data.getChannelNumber();
          
          //now get the windows
          auto const& windows = channel_data.getWindows();  // auto here is std::vector<ub_PMT_WindowData_v6>
          for(const auto& window: windows ) {               // auto here is ub_PMT_WindowData_v6
            const auto& window_header = window.header();    // auto here is ub_PMT_WindowHeader_v6
            const ub_RawData& window_data = window.data();
            size_t win_data_size=window_data.size();

            
            // //\todo check category, time & frame
            // optdata::Optical_Category_t category = optdata::kUndefined;
            // if ((window_header.getDiscriminantor()&0x04)==0x04) {
            //   category=optdata::kBeamPMTTrigger;
            // } else {
            //   category=optdata::kCosmicPMTTrigger;
            // }
	    // tmw: In this new scheme, category is no longer needed (5/26/15)
            
            uint32_t sample=window_header.getSample();
	    uint32_t frame =RollOver(card_data.getFrame(),window_header.getFrame(),3);
	    //std::cout<<" FEM: " << card_data.getFrame() << " ... Channel: " << frame << " ... sample: " << sample << std::endl;
	    unsigned int data_product_ch_num = ub_pmt_channel_map->GetChannelNumberFromCrateSlotFEMCh( crate_data.crateHeader()->crate_number, card_data.getModule(), channel_number );
	    //int crate_number = crate_data.crateHeader()->crate_number; 
	    //std::cout << "fill (CSF): " << crate_number << ", " << card_data.getModule() << ", " << channel_number << " ==> Readout Channel " << data_product_ch_num << std::endl;
	    
	    // here we translate crate/card/daq channel to data product channel number
	    // also need to go from clock time to time stamp
	    opdet::UBOpticalChannelCategory_t ch_category = ub_pmt_channel_map->GetChannelCategory( data_product_ch_num );
	    double window_timestamp = timeService->OpticalClock().Time( sample, frame );

            raw::OpDetWaveform rd( window_timestamp, data_product_ch_num, win_data_size);
            rd.reserve(win_data_size); // Don't know if this compiles, but it is more efficient. push_back is terrible without it.

	    //std::cout << " into ReadoutCH=" << data_product_ch_num << " category=" << opdet::UBOpChannelEnumName( ch_category ) << std::endl;
	    short adc_max=0;
	    short adc_max_sample=0;
            for(ub_RawData::const_iterator it = window_data.begin(); it!= window_data.end(); it++){ 
              rd.push_back(*it & 0xfff);                
              if(adc_max < rd.back()){
                adc_max_sample = rd.size();
                adc_max = rd.back();
              }

            }
            // fill OpDetWaveform time
            double OpDetWaveForm_time = rd.TimeStamp();
            if (N_PMT_waveforms < 400 and channel_number < 36){
              PMT_waveform_times[N_PMT_waveforms] = OpDetWaveForm_time;
              N_PMT_waveforms += 1;
            }
            // Saving trigger readout stream variables to output file
            if(adc_max>2150) { // logic pulses have high ADC values

              if (channel_number == 39){
//                std::cout << "Found RWM signal!" << std::endl;
//                std::cout << "RWM signal at frame, sample " << RollOver(card_data.getFrame(),window_header.getFrame(),3) << ", " <<  window_header.getSample() + adc_max_sample << std::endl;
                RO_RWMtriggerFrame = RollOver(card_data.getFrame(),window_header.getFrame(),3);
                RO_RWMtriggerSample = window_header.getSample() + adc_max_sample;
                RO_RWMtriggerTime = timeService->OpticalClock().Time( RO_RWMtriggerSample, RO_RWMtriggerFrame);
//                std::cout << "window size = " << win_data_size << std::endl;
              }
              else if (channel_number == 38){
//                std::cout << "Found STROBE signal!" << std::endl;
//                std::cout << "STROBE signal at frame, sample " << RollOver(card_data.getFrame(),window_header.getFrame(),3) <<  ", " << window_header.getSample() + adc_max_sample << std::endl;
                RO_EXTtriggerFrame = RollOver(card_data.getFrame(),window_header.getFrame(),3);
                RO_EXTtriggerSample = window_header.getSample() + adc_max_sample;
                RO_EXTtriggerTime = timeService->OpticalClock().Time( RO_EXTtriggerSample, RO_EXTtriggerFrame);
//                std::cout << "window size = " << win_data_size << std::endl;
              }
              else if (channel_number == 37){
//                std::cout << "Found NuMI signal!" << std::endl;
//                std::cout << "NuMI signal at frame, sample " << RollOver(card_data.getFrame(),window_header.getFrame(),3) <<  ", " << window_header.getSample() << std::endl;
                RO_NuMItriggerFrame = RollOver(card_data.getFrame(),window_header.getFrame(),3);
                RO_NuMItriggerSample = window_header.getSample() + adc_max_sample;
                RO_NuMItriggerTime = timeService->OpticalClock().Time( RO_NuMItriggerSample, RO_NuMItriggerFrame);
//                std::cout << "window size = " << win_data_size << std::endl;
              }
              else if (channel_number == 36){
//                std::cout << "Found BNB signal!" << std::endl;
//                std::cout << "BNB signal at frame, sample " << RollOver(card_data.getFrame(),window_header.getFrame(),3) <<  ", " << window_header.getSample() + adc_max_sample << std::endl;
                RO_BNBtriggerFrame = RollOver(card_data.getFrame(),window_header.getFrame(),3);
                RO_BNBtriggerSample = window_header.getSample() + adc_max_sample;
                RO_BNBtriggerTime = timeService->OpticalClock().Time( RO_BNBtriggerSample, RO_BNBtriggerFrame);
//                std::cout << "window size = " << win_data_size << std::endl;
              }
//              else if (channel_number == 46){
//                std::cout << "Found GATE2 (NuMI) signal!" << std::endl;
//                std::cout << "NuMI gate at frame, sample " << RollOver(card_data.getFrame(),window_header.getFrame(),3) <<  ", " << window_header.getSample() << std::endl;
//                RO_Gate2Frame = RollOver(card_data.getFrame(),window_header.getFrame(),3);
//                RO_Gate2Sample = window_header.getSample();
//                std::cout << "window size = " << win_data_size << std::endl;
//              }
//              else if (channel_number == 47){
//                std::cout << "Found GATE1 (BNB) signal!" << std::endl;
//                std::cout << "BNB gate at frame, sample " << RollOver(card_data.getFrame(),window_header.getFrame(),3) <<  ", " << window_header.getSample() << std::endl;
//                RO_Gate1Frame = RollOver(card_data.getFrame(),window_header.getFrame(),3);
//                RO_Gate1Sample = window_header.getSample();
//                std::cout << "window size = " << win_data_size << std::endl;
//              }
//              else {
//                std::cout << "channel " << channel_number << ",regular PMT window size = " << win_data_size << std::endl;
//              }
            }
            if (fSwizzlePMT){
              pmtDigitList[ch_category]->emplace_back(rd);
            }
          }
        }//<--End channel_pmt_it for loop
      }//<---End card_pmt_it for loop
    }//<---End seb_pmt_it for loop
    
  }

  // =====================================================================
  void LArRawInputDriverUBooNE::fillBeamData(ubdaq::ub_EventRecord& event_record,
                                             raw::BeamInfo& beamInfo)
  {
    /*
      ubdaq::ub_BeamHeader bh=event_record.getBeamHeader();
      std::vector<ubdaq::ub_BeamData> bdv=event_record.getBeamDataVector();
      if (bdv.size()>0) {
      beamInfo.SetRecordType(bh.getRecordType());
      beamInfo.SetSeconds(bh.getSeconds());
      beamInfo.SetMilliSeconds(bh.getMilliSeconds());
      beamInfo.SetNumberOfDevices(bh.getNumberOfDevices());
      
      for (int i=0;i<bh.getNumberOfDevices();i++) {
      beamInfo.Set(bdv[i].getDeviceName(),bdv[i].getData());
      if (fHistMapBeam.find(bdv[i].getDeviceName())!=fHistMapBeam.end()) 
      fHistMapBeam[bdv[i].getDeviceName()]->Fill(bdv[i].getData()[0]);
      }
      }
    */
  }

  // =====================================================================
  void LArRawInputDriverUBooNE::fillTriggerData(gov::fnal::uboone::datatypes::ub_EventRecord &event_record,
						std::vector<raw::Trigger>& trigInfo)
  {

    auto const* timeService = lar::providerFrom<detinfo::DetectorClocksService>();

    for(auto const& it_trig_map : event_record.getTRIGSEBMap()){

      //int seb_num = it_trig_map.first;
      auto const& trig_crate = it_trig_map.second;  //  is typedef of ub_Trigger_CrateData_X
      auto const& trig_card  = trig_crate.getTriggerCardData(); // typedef of ub_Trigger_CardData_X
      auto const& trig_header = trig_crate.getTriggerHeader();   // ub_Trigger_HeaderData_X
      auto const& trig_data   = trig_crate.getTriggerData();     // ub_Trigger_
      
      // The following is to skip events if we don't care about that trigger type.  It does not currently work.
      if (fSwizzleTriggerType == "BNB" and trig_data.Trig_Gate2() == 0){
        skipEvent = true;
        std::cout << "skipping non BNB" << std::endl;
        return;
      } 
      else if (fSwizzleTriggerType == "NuMI" and not trig_data.Trig_Gate1()){
        skipEvent = true;
        std::cout << "skipping non NuMI" << std::endl;
        return;
      } 
      else if (fSwizzleTriggerType == "EXT" and not trig_data.Trig_EXT()){
        skipEvent = true;
        std::cout << "skipping non EXT" << std::endl;
        return;
      } 
      else if (fSwizzleTriggerType == "CALIB" and not trig_data.Trig_Calib()){
        skipEvent = true;
        std::cout << "skipping non CALIB" << std::endl;
        return;
      } 

      // Make a trigger clock 
      unsigned int sample_64MHz = (trig_header.get2MHzSampleNumber() * 32) + (trig_header.get16MHzRemainderNumber() * 4) + trig_data.getPhase();
      unsigned int frame = trig_header.getFrame();
      //std::cout << "Trigger frame: " << frame << " ... sample : " << sample_64MHz << std::endl;
      detinfo::ElecClock trig_clock = timeService->OpticalClock( sample_64MHz, frame);

      double trigger_time = trig_clock.Time();
//      double beam_time = -1;
//      if ( trig_data.Trig_Gate1() || trig_data.Trig_Gate2() ) // 1) NUMI : 2) BNB
//	    beam_time = trigger_time;
      uint32_t trig_bits = trig_data.getPMTTrigData();
      if( trig_data.Trig_PC()       ) trig_bits += ( 0x1 << ::trigger::kTriggerPC    ); 
      if( trig_data.Trig_EXT()      ) trig_bits += ( 0x1 << ::trigger::kTriggerEXT   );
      if( trig_data.Trig_Active()   ) trig_bits += ( 0x1 << ::trigger::kActive       );
      if( trig_data.Trig_Gate1()    ) trig_bits += ( 0x1 << ::trigger::kTriggerNuMI  );
      if( trig_data.Trig_Gate2()    ) trig_bits += ( 0x1 << ::trigger::kTriggerBNB   );
      if( trig_data.Trig_Veto()     ) trig_bits += ( 0x1 << ::trigger::kVeto         );
      if( trig_data.Trig_Calib()    ) trig_bits += ( 0x1 << ::trigger::kTriggerCalib );
      if( trig_data.Trig_GateFake() ) trig_bits += ( 0x1 << ::trigger::kFakeGate     );
      if( trig_data.Trig_BeamFake() ) trig_bits += ( 0x1 << ::trigger::kFakeBeam     );
      if( trig_data.Trig_Spare1()   ) trig_bits += ( 0x1 << ::trigger::kSpare        );
	 
      //
      // Figure out time w.r.t. Trigger - dirty but works.
      //
      uint64_t trig_sample_number = trig_header.get2MHzSampleNumber() * 32;
      trig_sample_number += trig_header.get16MHzRemainderNumber() * 4;
      trig_sample_number += trig_data.getPhase();
  
      uint64_t trig_tick = trig_sample_number + trig_header.getFrame() * trig_clock.FrameTicks();
  
  
      auto const& crate_data = event_record.getPMTSEBMap().begin()->second;
      uint64_t beam_ro_tick = 0;
      auto const& card_data = crate_data.getCards().front();
      uint64_t min_dt = 1e12; //FIXME this should be set to max integer value from compiler
      // First search the target timing
      for(auto const& ch_data : card_data.getChannels()){
    
        for(auto const& window : ch_data.getWindows()) {
       
          if(window.header().getDiscriminantor()!=ub_PMT_DiscriminatorTypes_v6::BEAM && 
             window.header().getDiscriminantor()!=ub_PMT_DiscriminatorTypes_v6::BEAM_GATE){
            continue; //ignore non-BEAM signals
          }
        
          uint64_t window_time = RollOver(card_data.getFrame(), window.header().getFrame(), 3) * 102400;
          window_time += window.header().getSample();
          uint64_t window_trigger_dt = 
            ( window_time < trig_tick ? trig_tick - window_time : window_time - trig_tick );
          
          if( min_dt > window_trigger_dt ) {
            min_dt       = window_trigger_dt;
            beam_ro_tick = window_time;
          }
        }
      }
      if(beam_ro_tick > trig_tick){
        _trigger_beam_window_time = beam_ro_tick - trig_tick;
      }
      else{
        _trigger_beam_window_time = trig_tick - beam_ro_tick;
        _trigger_beam_window_time *= -1.;
      }
      //AF

      raw::Trigger swiz_trig( trig_card.getTrigNumber(),
			      trigger_time,
			      _trigger_beam_window_time,
			      trig_bits );
      if (not kazuTestSwizzleTrigger){return;}
      trigInfo.emplace_back( swiz_trig );
      
      if (not fSwizzleTrigger){return;} // if we don't want to swizzle the trigger data, then stop here.
// variables saving to output tree
      triggerFrame = frame;
      triggerSample = sample_64MHz;
      triggerActive = trig_data.Trig_Active();
      triggerBitBNB = trig_data.Trig_Gate2(); 
      triggerBitNuMI = trig_data.Trig_Gate1(); 
      triggerBitEXT = trig_data.Trig_EXT(); 
      triggerBitPMTBeam = trig_bits & 0x1;
      triggerBitPMTCosmic = trig_bits & 0x2;
      triggerTime = trigger_time;

    }
  }

  // =====================================================================  
  void LArRawInputDriverUBooNE::fillSWTriggerData(gov::fnal::uboone::datatypes::ub_EventRecord &event_record,
						raw::ubdaqSoftwareTriggerData& trigInfo)
  {
    auto const* timeService = lar::providerFrom<detinfo::DetectorClocksService>();
    
    std::vector<ub_FEMBeamTriggerOutput> swTrig_vect;
    try {

      // Software trigger data pulled from DAQ software trigger
      swTrig_vect = event_record.getSWTriggerOutputVector();
    }
    catch(...){ // softwrare trigger data product not present in binary file (because it's too old probably).  Just set values to a default
      std::cout << "failed to obtain software trigger object from binary file - setting all values to default" << std::endl;
      return;
    }

    if (swTrig_vect.empty()){
        std::cout << "The SWTriggerOutputVector was empty, so setting all values to the default." << std::endl;
        return;
    }
<<<<<<< HEAD
    //
    // Figure out time w.r.t. Trigger - dirty but works.
    //
    auto const& opt_clock = timeService->OpticalClock();
    //auto const& trg_clock = timeService->TriggerClock();
    //auto const& tpc_clock = timeService->TPCClock();
    auto const& trig_map  = event_record.getTRIGSEBMap();
    auto const& trig_header = trig_map.begin()->second.getTriggerHeader();
    auto const& trig_data = trig_map.begin()->second.getTriggerCardData().getTriggerData();
    uint64_t trig_sample_number = trig_header.get2MHzSampleNumber() * 32;
    trig_sample_number += trig_header.get16MHzRemainderNumber() * 4;
    trig_sample_number += trig_data.getPhase();
    double trigger_time = (double)(trig_header.getFrame() * opt_clock.FramePeriod());
    trigger_time += ((double)trig_sample_number) * opt_clock.TickPeriod();

    uint64_t trig_tick = trig_sample_number + trig_header.getFrame() * opt_clock.FrameTicks();
     
    //NOTE that if there's no PMT Data, there isn't gonna be any SW Trigger information.
    //need to make this more complicated if there are ever triggers based on things other than PMTS

    auto const seb_pmt_map = event_record.getPMTSEBMap();
    if (seb_pmt_map.empty()) {
        std::cout << "The PMTSEBMap was empty and there was no PMT data, so setting all SWTrigger values to the default." << std::endl;
        return;
    }

    auto const& crate_data = event_record.getPMTSEBMap().begin()->second;
     
    //auto const& pmt_card    = crate_data.getCards().at(0);
=======
>>>>>>> 94cdeb5d
    
    auto const& opt_clock = timeService->OpticalClock();
     
    //NOTE that if there's no PMT Data, there isn't gonna be any SW Trigger information.
    //need to make this more complicated if there are ever triggers based on things other than PMTS

    auto const seb_pmt_map = event_record.getPMTSEBMap();
    if (seb_pmt_map.empty()) {
        std::cout << "The PMTSEBMap was empty and there was no PMT data, so setting all SWTrigger values to the default." << std::endl;
        return;
    }
    
    for (unsigned int i(0); i < swTrig_vect.size(); ++i){ // loop through swtrigger algos filling info
      ub_FEMBeamTriggerOutput swTrig = swTrig_vect.at(i); // fetch algorithm
      
      trigInfo.addAlgorithm(swTrig.algo_instance_name, // add algorithm to art data product
                            swTrig.pass_algo, 
                            swTrig.pass_prescale, 
                            swTrig.amplitude, 
                            swTrig.multiplicity, 
                            swTrig.time, 
                            _trigger_beam_window_time + swTrig.time * opt_clock.TickPeriod(), 
                            swTrig.prescale_weight);
    } // end loop over swtrigger algos
  }
    

  // =====================================================================  
  std::vector<short> LArRawInputDriverUBooNE::decodeChannelTrailer(unsigned short last_adc, unsigned short data)
  {
    // bug fix for missing channel trailer in TPC Data.
    // undoes the hack that fixed the above where the last word is used as the trailer
    // we then use the fake trailer, or frailer, combine it with the last word in the channel data window, or lachadawin, 
    // to recover the end of the channel waveform.

    //std::vector<unsigned short> res;
    std::vector<short> res;
    if(data>>12 == 0x0) {
      //std::cout << "Non-huffman data word..." << std::endl;
      res.push_back(  (short) data & 0xfff);
      return res;
    }
    if(data>>14 == 0x2) {
      //std::cout << "Huffman data word..." << std::endl;
      size_t zero_count=0;
      for(int index=13; index>=0; --index) {
	if(!(data>>index & 0x1)) zero_count +=1;
	else {
	  switch(zero_count){
	      
	  case 0:
	    break;
	  case 1:
	    last_adc -= 1; break;
	  case 2:
	    last_adc += 1; break;
	  case 3:
	    last_adc -= 2; break;
	  case 4:
	    last_adc += 2; break;
	  case 5:
	    last_adc -= 3; break;
	  case 6:
	    last_adc += 3; break;
	  default:

	    std::cerr << "Unexpected 0-count for huffman word: "
		      << "\033[95m"
		      << zero_count << " zeros in the word 0x"
		      << std::hex
		      << data
		      << std::dec
		      << "\033[00m"
		      << std::endl;
	    std::cerr << "Binary representation of the whole word: "
		      << "\033[00m";
	    for(int i=15; i>=0; --i)
	      std::cout << ((data>>i) & 0x1);
	    std::cout << "\033[00m" << std::endl;
	    throw std::exception();
	  }
	  res.push_back((short)last_adc);
	  zero_count = 0;
	}
      }
      return res;
    }

    std::cerr << "\033[93mERROR\033[00m Unexpected upper 4 bit: 0x"
	      << std::hex
	      << ((data >> 12) & 0xf)
	      << std::dec
	      << std::endl;
    throw std::exception();
  }


  // =====================================================================  
  void LArRawInputDriverUBooNE::checkTimeStampConsistency(){

    //Note that fSwizzlePMT will be set to false if there is no PMT data in the event.
    //at the end of the event, it is reset to the initial value from the fhicl parameters.
    //but this means that the trig-TPC comparison will continue, but not the TPC-PMT or Trig-PMT
    if (fSwizzleTrigger && fSwizzlePMT ){ // trig-PMT comparison
      if (abs(PMTframe - triggerFrame)>1){
        std::cout << "ERROR!" << std::endl;
        std::cout << "trigger data and PMT data both read out, but frames disagree (by more than 1)!" << std::endl;
        std::cout << "trigger data frame = " << triggerFrame << ", PMT data frame = " << PMTframe << std::endl;
        throw std::exception();
      } // Done trig-PMT comparison
    }
    if (fSwizzleTrigger && fSwizzleTPC ){ // trig-TPC comparison
      if (abs(TPCframe - triggerFrame)>1){
        std::cout << "ERROR!" << std::endl;
        std::cout << "trigger data and TPC data both read out, but frames disagree (by more than 1)!" << std::endl;
        std::cout << "trigger data frame = " << triggerFrame << ", TPC data frame = " << TPCframe << std::endl;
        throw std::exception();
      } // Done trig-TPC comparison
    }
    if (fSwizzleTPC && fSwizzlePMT ){ // TPC-PMT comparison
      if (abs(PMTframe - TPCframe)>1){
        std::cout << "ERROR!" << std::endl;
        std::cout << "TPC data and PMT data both read out, but frames disagree (by more than 1)!" << std::endl;
        std::cout << "TPC data frame = " << TPCframe << ", PMT data frame = " << PMTframe << std::endl;
        throw std::exception();
      }
    } // Done TPC-PMT comparison

  }
  // =====================================================================  

}//<---Endlris<|MERGE_RESOLUTION|>--- conflicted
+++ resolved
@@ -1318,38 +1318,6 @@
         std::cout << "The SWTriggerOutputVector was empty, so setting all values to the default." << std::endl;
         return;
     }
-<<<<<<< HEAD
-    //
-    // Figure out time w.r.t. Trigger - dirty but works.
-    //
-    auto const& opt_clock = timeService->OpticalClock();
-    //auto const& trg_clock = timeService->TriggerClock();
-    //auto const& tpc_clock = timeService->TPCClock();
-    auto const& trig_map  = event_record.getTRIGSEBMap();
-    auto const& trig_header = trig_map.begin()->second.getTriggerHeader();
-    auto const& trig_data = trig_map.begin()->second.getTriggerCardData().getTriggerData();
-    uint64_t trig_sample_number = trig_header.get2MHzSampleNumber() * 32;
-    trig_sample_number += trig_header.get16MHzRemainderNumber() * 4;
-    trig_sample_number += trig_data.getPhase();
-    double trigger_time = (double)(trig_header.getFrame() * opt_clock.FramePeriod());
-    trigger_time += ((double)trig_sample_number) * opt_clock.TickPeriod();
-
-    uint64_t trig_tick = trig_sample_number + trig_header.getFrame() * opt_clock.FrameTicks();
-     
-    //NOTE that if there's no PMT Data, there isn't gonna be any SW Trigger information.
-    //need to make this more complicated if there are ever triggers based on things other than PMTS
-
-    auto const seb_pmt_map = event_record.getPMTSEBMap();
-    if (seb_pmt_map.empty()) {
-        std::cout << "The PMTSEBMap was empty and there was no PMT data, so setting all SWTrigger values to the default." << std::endl;
-        return;
-    }
-
-    auto const& crate_data = event_record.getPMTSEBMap().begin()->second;
-     
-    //auto const& pmt_card    = crate_data.getCards().at(0);
-=======
->>>>>>> 94cdeb5d
     
     auto const& opt_clock = timeService->OpticalClock();
      
