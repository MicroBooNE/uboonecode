# microboone_optical_sim.fcl
# Prepared July-2013 by William Seligman <seligman@nevis.columbia.edu>

# This is an example job for running the MicroBooNE PMT ADC and FEM simulation.
# The input file can come from any standard detector-simulation job
# that includes a LArG4 (largeant) step. The output will include digitized,
# discriminated, and triggered PMT ADC counts; see the OpticalDetectorData
# package for the data products added to the event. 

#include "services_microboone.fcl"
<<<<<<< HEAD

process_name: Trial 
=======
#include "litemaker_mcpart.fcl"
#include "litemaker_simch.fcl"
#include "litemaker_mcinfo.fcl"
#include "litemaker_reco2d.fcl"
#include "litemaker_reco3d.fcl"
#include "litemaker_anadata.fcl"
process_name: Trial
>>>>>>> 00d49f97

services:
{
  # Load the service that manages root files for histograms.
  TFileService: { fileName: "ana_hist.root" }
  Timing:       {}
  RandomNumberGenerator: {} #ART native random number generator
  message:      @local::standard_warning
#  message:      @local::standard_debug # If you turn this on, uncomment the debug lines below
  user:         @local::microboone_services 	     
}

source:
{
  module_type: RootInput
  maxEvents:  -1        # Number of events to create
}

# Define and configure some modules to do work on each event.
# First modules are defined; they are scheduled later.
# Modules are grouped by type.
physics:
{

 analyzers:
 {
   mcinfo:  @local::litemaker_mcinfo
   mcpart:  @local::litemaker_mcpart
   simch:   @local::litemaker_simch
   reco2d:  @local::litemaker_reco2d
   reco3d:  @local::litemaker_reco3d
   anadata: @local::litemaker_anadata
 }

 analyzeIt: [ mcinfo, mcpart, simch, reco2d, reco3d, anadata ]

 end_paths:     [ analyzeIt ]
}

#  LocalWords:  microboone<|MERGE_RESOLUTION|>--- conflicted
+++ resolved
@@ -8,18 +8,8 @@
 # package for the data products added to the event. 
 
 #include "services_microboone.fcl"
-<<<<<<< HEAD
 
 process_name: Trial 
-=======
-#include "litemaker_mcpart.fcl"
-#include "litemaker_simch.fcl"
-#include "litemaker_mcinfo.fcl"
-#include "litemaker_reco2d.fcl"
-#include "litemaker_reco3d.fcl"
-#include "litemaker_anadata.fcl"
-process_name: Trial
->>>>>>> 00d49f97
 
 services:
 {
