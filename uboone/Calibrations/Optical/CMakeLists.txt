# Either set these here or set environment variables

include_directories ( $ENV{SWTRIGGER_INCDIR} )
find_library( SWTRIG_LIBBASE NAMES SWTriggerBase PATHS $ENV{SWTRIGGER_LIBDIR} )
find_library( SWTRIG_LIBFEMU NAMES FEMBeamTrigger PATHS $ENV{SWTRIGGER_LIBDIR} )

add_subdirectory(fcl)

art_make( LIBRARY_NAME SPEcalibrationCode
<<<<<<< HEAD
	  EXCLUDE SPEcalibration_module.cc FEMemulator_module.cc CalibrationFit.C
	  lardataobj_RawData
=======
	  EXCLUDE SPEcalibration_module.cc FEMemulator_module.cc SWTrigger_module.cc CalibrationFit.C
	  lardata_RawData
>>>>>>> 94cdeb5d
	  UBOpReadoutMap_service
	  LIB_LIBRARIES ${ART_FRAMEWORK_CORE} 
	       ${ART_FRAMEWORK_IO_SOURCES}
               ${ART_FRAMEWORK_PRINCIPAL}
               ${ART_FRAMEWORK_SERVICES_REGISTRY}
               ${ART_FRAMEWORK_SERVICES_OPTIONAL}
               ${ART_FRAMEWORK_SERVICES_OPTIONAL_TFILESERVICE_SERVICE}
               art_Persistency_Common canvas_Persistency_Common
               art_Persistency_Provenance canvas_Persistency_Provenance
               art_Utilities canvas_Utilities
	       ${ROOT_BASIC_LIB_LIST}	     
	       BASENAME_ONLY  
	)
		

simple_plugin( SPEcalibration "module"
	       SPEcalibrationCode
	       OpticalSubEvents
	       UBOpReadoutMap_service
	       lardataobj_RawData
	       ${ART_FRAMEWORK_CORE}
	       ${ART_FRAMEWORK_IO_SOURCES}
               ${ART_FRAMEWORK_PRINCIPAL}
               ${ART_FRAMEWORK_SERVICES_REGISTRY}
               ${ART_FRAMEWORK_SERVICES_OPTIONAL}
               ${ART_FRAMEWORK_SERVICES_OPTIONAL_TFILESERVICE_SERVICE}
               art_Persistency_Common canvas_Persistency_Common
               art_Persistency_Provenance canvas_Persistency_Provenance
               art_Utilities canvas_Utilities
	       ${ROOT_BASIC_LIB_LIST}	       
               BASENAME_ONLY
             )

simple_plugin( FEMemulator "module"
	       SPEcalibrationCode
	       OpticalSubEvents
	       UBOpReadoutMap_service
	       lardataobj_RawData
	       ${ART_FRAMEWORK_CORE}
	       ${ART_FRAMEWORK_IO_SOURCES}
               ${ART_FRAMEWORK_PRINCIPAL}
               ${ART_FRAMEWORK_SERVICES_REGISTRY}
               ${ART_FRAMEWORK_SERVICES_OPTIONAL}
               ${ART_FRAMEWORK_SERVICES_OPTIONAL_TFILESERVICE_SERVICE}
               art_Persistency_Common canvas_Persistency_Common
               art_Persistency_Provenance canvas_Persistency_Provenance
               art_Utilities canvas_Utilities
	       ${ROOT_BASIC_LIB_LIST}	       
               BASENAME_ONLY
             )

simple_plugin( SWTrigger "module"
	       UBOpReadoutMap_service
	       uboone_RawData
	       lardata_RawData
	       lardata_RecoBase
	       ${ART_FRAMEWORK_CORE}
	       ${ART_FRAMEWORK_IO_SOURCES}
               ${ART_FRAMEWORK_PRINCIPAL}
               ${ART_FRAMEWORK_SERVICES_REGISTRY}
               ${ART_FRAMEWORK_SERVICES_OPTIONAL}
               ${ART_FRAMEWORK_SERVICES_OPTIONAL_TFILESERVICE_SERVICE}
               ${ART_PERSISTENCY_COMMON}
               ${ART_PERSISTENCY_PROVENANCE}
               ${ART_UTILITIES}
	       ${SWTRIG_LIBFEMU}
	       ${SWTRIG_LIBBASE}
	       ${ROOT_BASIC_LIB_LIST}	       
               BASENAME_ONLY
             )

install_fhicl()
install_headers()
install_source()
<|MERGE_RESOLUTION|>--- conflicted
+++ resolved
@@ -7,13 +7,8 @@
 add_subdirectory(fcl)
 
 art_make( LIBRARY_NAME SPEcalibrationCode
-<<<<<<< HEAD
-	  EXCLUDE SPEcalibration_module.cc FEMemulator_module.cc CalibrationFit.C
+	  EXCLUDE SPEcalibration_module.cc FEMemulator_module.cc SWTrigger_module.cc CalibrationFit.C
 	  lardataobj_RawData
-=======
-	  EXCLUDE SPEcalibration_module.cc FEMemulator_module.cc SWTrigger_module.cc CalibrationFit.C
-	  lardata_RawData
->>>>>>> 94cdeb5d
 	  UBOpReadoutMap_service
 	  LIB_LIBRARIES ${ART_FRAMEWORK_CORE} 
 	       ${ART_FRAMEWORK_IO_SOURCES}
