--- conflicted
+++ resolved
@@ -1,151 +1,143 @@
-////////////////////////////////////////////////////////////////////////
-//
-// @file:  TPCNeutrinoID_module.cc
-//
-// @brief: Producer module to scan for neutrino candidates in a given event
-//
-// Class:       TPCNeutrinoID
-// Module Type: producer
-// File:        TPCNeutrinoID_module.cc
-//
-//              This is a producer module for scanning the end of reconstruction
-//              for neutrino candidates. This serves primarily as a shell for
-//              individual algorithms to perform the work, however it does output
-//              a standard list of collections based on the output of the algorithms
-//
-// Configuration parameters:
-//
-// NeutrinoIDAlgName  - name of algorithm to instantiate for scanning
-//
-//
-// @authors  usher@slac.stanford.edu
-// Collating done by Tracy Usher (usher@slac.stanford.edu) based on work
-// done by the Neutrino ID task force
-//
-////////////////////////////////////////////////////////////////////////
+////////////////////////////////////////////////////////////////////////
+//
+// @file:  TPCNeutrinoID_module.cc
+//
+// @brief: Producer module to scan for neutrino candidates in a given event
+//
+// Class:       TPCNeutrinoID
+// Module Type: producer
+// File:        TPCNeutrinoID_module.cc
+//
+//              This is a producer module for scanning the end of reconstruction
+//              for neutrino candidates. This serves primarily as a shell for
+//              individual algorithms to perform the work, however it does output
+//              a standard list of collections based on the output of the algorithms
+//
+// Configuration parameters:
+//
+// NeutrinoIDAlgName  - name of algorithm to instantiate for scanning
+//
+//
+// @authors  usher@slac.stanford.edu
+// Collating done by Tracy Usher (usher@slac.stanford.edu) based on work
+// done by the Neutrino ID task force
+//
+////////////////////////////////////////////////////////////////////////
+
+#include "art/Framework/Core/EDProducer.h"
+#include "art/Framework/Services/Registry/ServiceHandle.h" 
+#include "art/Framework/Services/Optional/TFileService.h"
+#include "art/Framework/Core/ModuleMacros.h"
+#include "messagefacility/MessageLogger/MessageLogger.h"
+
+#include "lardata/RecoBase/Track.h"
+#include "lardata/RecoBase/Vertex.h"
 
-#include "art/Framework/Core/EDProducer.h"
-#include "art/Framework/Services/Registry/ServiceHandle.h" 
-#include "art/Framework/Services/Optional/TFileService.h"
-#include "art/Framework/Core/ModuleMacros.h"
-#include "messagefacility/MessageLogger/MessageLogger.h"
-
-<<<<<<< HEAD
-#include "larcore/Geometry/Geometry.h"
-#include "lardata/Utilities/DetectorProperties.h"
-#include "lardata/Utilities/TimeService.h"
-#include "lardata/Utilities/SimpleTimeService.h"
-
-=======
->>>>>>> 09b3a36e
-#include "lardata/RecoBase/Track.h"
-#include "lardata/RecoBase/Vertex.h"
-
-// Includes for the interface to our algorithms and their creator
-#include "uboone/TPCNeutrinoIDFilter/NeutrinoIDAlgFactory.h"
-
-class TPCNeutrinoID : public art::EDProducer
-{
-public:
-
-    // Copnstructors, destructor.
-    explicit TPCNeutrinoID(fhicl::ParameterSet const & pset);
-    virtual ~TPCNeutrinoID();
-
-    // Overrides.
-    virtual void reconfigure(fhicl::ParameterSet const & pset);
-    virtual void produce(art::Event & e);
-    virtual void beginJob();
-    virtual void endJob();
-
-private:
-
-    // Fcl parameters.
-    std::string                                      fNeutrinoIDAlg;        ///< Algorithm used to do the work
-
-    // Statistics.
-    int                                              fNumEvent;             ///< Number of events seen.
-    
-    // Pointer to the algorithm to do the work
-    std::unique_ptr< neutrinoid::NeutrinoIDAlgBase > fNeutrinoIDPtr;        ///< Algorithm to to the work
-    
-};
-
-DEFINE_ART_MODULE(TPCNeutrinoID)
-
-//----------------------------------------------------------------------------
-/// Constructor.
-///
-/// Arguments:
-///
-/// pset - Fcl parameters.
-///
-TPCNeutrinoID::TPCNeutrinoID(fhicl::ParameterSet const & pset) :
-                      fNumEvent(0)
-{
-    // Instantiate the algorithm we'll use to do the work
-    fNeutrinoIDPtr = neutrinoid::NeutrinoIDAlgFactory().MakeNeutrinoIDAlg(pset);
-    
-    // "Set" fhicl parameters this module uses
-    reconfigure(pset);
-    
-    // We are a producer, say so here
-    //produces<std::vector<recob::Track> >();
-    fNeutrinoIDPtr->produces(this);
-
-    // Report.
-    mf::LogInfo("TPCNeutrinoID") << "TPCNeutrinoID instantiated\n";
-}
-
-//----------------------------------------------------------------------------
-/// Destructor.
-TPCNeutrinoID::~TPCNeutrinoID()
-{
-}
-
-//----------------------------------------------------------------------------
-/// Reconfigure method.
-///
-/// Arguments:
-///
-/// pset - Fcl parameter set.
-///
-void TPCNeutrinoID::reconfigure(fhicl::ParameterSet const & pset)
-{
-    fNeutrinoIDAlg = pset.get<std::string>("NeutrinoIDAlgName", "TrackPairPlusVertexAlg");
-}
-
-//----------------------------------------------------------------------------
-/// Begin job method.
-void TPCNeutrinoID::beginJob()
-{
-    art::ServiceHandle<art::TFileService> tfs;
-
-    fNeutrinoIDPtr->beginJob(tfs);
-}
-
-//----------------------------------------------------------------------------
-/// Produce method.
-///
-/// Arguments:
-///
-/// evt - Art event.
-///
-/// This is the primary method.
-///
-void TPCNeutrinoID::produce(art::Event & event)
-{
-    ++fNumEvent;
-    
-    // Call the algorithm to do the work
-    fNeutrinoIDPtr->findNeutrinoCandidates(event);
-    
-    return;
-}
-
-//----------------------------------------------------------------------------
-/// End job method.
-void TPCNeutrinoID::endJob()
-{
-    mf::LogInfo("TPCNeutrinoID") << "Looked at " << fNumEvent << " events" << std::endl;
-}
+// Includes for the interface to our algorithms and their creator
+#include "uboone/TPCNeutrinoIDFilter/NeutrinoIDAlgFactory.h"
+
+class TPCNeutrinoID : public art::EDProducer
+{
+public:
+
+    // Copnstructors, destructor.
+    explicit TPCNeutrinoID(fhicl::ParameterSet const & pset);
+    virtual ~TPCNeutrinoID();
+
+    // Overrides.
+    virtual void reconfigure(fhicl::ParameterSet const & pset);
+    virtual void produce(art::Event & e);
+    virtual void beginJob();
+    virtual void endJob();
+
+private:
+
+    // Fcl parameters.
+    std::string                                      fNeutrinoIDAlg;        ///< Algorithm used to do the work
+
+    // Statistics.
+    int                                              fNumEvent;             ///< Number of events seen.
+    
+    // Pointer to the algorithm to do the work
+    std::unique_ptr< neutrinoid::NeutrinoIDAlgBase > fNeutrinoIDPtr;        ///< Algorithm to to the work
+    
+};
+
+DEFINE_ART_MODULE(TPCNeutrinoID)
+
+//----------------------------------------------------------------------------
+/// Constructor.
+///
+/// Arguments:
+///
+/// pset - Fcl parameters.
+///
+TPCNeutrinoID::TPCNeutrinoID(fhicl::ParameterSet const & pset) :
+                      fNumEvent(0)
+{
+    // Instantiate the algorithm we'll use to do the work
+    fNeutrinoIDPtr = neutrinoid::NeutrinoIDAlgFactory().MakeNeutrinoIDAlg(pset);
+    
+    // "Set" fhicl parameters this module uses
+    reconfigure(pset);
+    
+    // We are a producer, say so here
+    //produces<std::vector<recob::Track> >();
+    fNeutrinoIDPtr->produces(this);
+
+    // Report.
+    mf::LogInfo("TPCNeutrinoID") << "TPCNeutrinoID instantiated\n";
+}
+
+//----------------------------------------------------------------------------
+/// Destructor.
+TPCNeutrinoID::~TPCNeutrinoID()
+{
+}
+
+//----------------------------------------------------------------------------
+/// Reconfigure method.
+///
+/// Arguments:
+///
+/// pset - Fcl parameter set.
+///
+void TPCNeutrinoID::reconfigure(fhicl::ParameterSet const & pset)
+{
+    fNeutrinoIDAlg = pset.get<std::string>("NeutrinoIDAlgName", "TrackPairPlusVertexAlg");
+}
+
+//----------------------------------------------------------------------------
+/// Begin job method.
+void TPCNeutrinoID::beginJob()
+{
+    art::ServiceHandle<art::TFileService> tfs;
+
+    fNeutrinoIDPtr->beginJob(tfs);
+}
+
+//----------------------------------------------------------------------------
+/// Produce method.
+///
+/// Arguments:
+///
+/// evt - Art event.
+///
+/// This is the primary method.
+///
+void TPCNeutrinoID::produce(art::Event & event)
+{
+    ++fNumEvent;
+    
+    // Call the algorithm to do the work
+    fNeutrinoIDPtr->findNeutrinoCandidates(event);
+    
+    return;
+}
+
+//----------------------------------------------------------------------------
+/// End job method.
+void TPCNeutrinoID::endJob()
+{
+    mf::LogInfo("TPCNeutrinoID") << "Looked at " << fNumEvent << " events" << std::endl;
+}