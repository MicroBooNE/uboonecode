////////////////////////////////////////////////////////////////////////
// $Id: SimWireMicroBooNE.cxx,v 1.22 2010/04/23 20:30:53 seligman Exp $
//
// SimWireMicroBooNE class designed to simulate signal on a wire in the TPC
//
// katori@fnal.gov
//
// - Revised to use sim::RawDigit instead of rawdata::RawDigit, and to
// - save the electron clusters associated with each digit.
//
////////////////////////////////////////////////////////////////////////

// C/C++ standard library
#include <stdexcept> // std::range_error
#include <vector>
#include <string>
#include <algorithm> // std::fill()
#include <functional>

// CLHEP libraries
#include "CLHEP/Random/RandFlat.h"
#include "CLHEP/Random/RandGaussQ.h"

// ROOT libraries
#include "TMath.h"
#include "TComplex.h"
#include "TString.h"
#include "TH2.h"
#include "TH1D.h"
#include "TFile.h"

// art library and utilities
#include "art/Framework/Core/ModuleMacros.h"
#include "art/Framework/Core/EDProducer.h"
#include "art/Framework/Principal/Event.h"
#include "art/Framework/Principal/Handle.h"
#include "art/Framework/Services/Registry/ServiceHandle.h"
#include "art/Framework/Services/Optional/TFileService.h"
#include "art/Framework/Services/Optional/TFileDirectory.h"
#include "fhiclcpp/ParameterSet.h"
#include "messagefacility/MessageLogger/MessageLogger.h"

// art extensions
#include "artextensions/SeedService/SeedService.hh"

// LArSoft libraries
#include "RawData/RawDigit.h"
#include "RawData/raw.h"
#include "RawData/TriggerData.h"
#include "Simulation/SimChannel.h"
#include "Geometry/Geometry.h"
#include "Utilities/LArFFT.h"
#include "Utilities/LArProperties.h"
#include "Utilities/DetectorProperties.h"
#include "Utilities/TimeService.h"
#include "uboone/Utilities/SignalShapingServiceMicroBooNE.h"
#include "Simulation/sim.h"
#include "CalibrationDBI/Interface/IDetPedestalService.h"
#include "CalibrationDBI/Interface/IDetPedestalProvider.h"
#include "CalibrationDBI/Interface/IChannelStatusService.h"
#include "CalibrationDBI/Interface/IChannelStatusProvider.h"


///Detector simulation of raw signals on wires
namespace detsim {

  // Base class for creation of raw signals on wires.
  class SimWireMicroBooNE : public art::EDProducer {

  public:

    explicit SimWireMicroBooNE(fhicl::ParameterSet const& pset);
    virtual ~SimWireMicroBooNE();

    // read/write access to event
    void produce (art::Event& evt);
    void beginJob();
    void endJob();
    void reconfigure(fhicl::ParameterSet const& p);

  private:

    void GenNoiseInTime(std::vector<float> &noise, double noise_factor) const;
    void GenNoiseInFreq(std::vector<float> &noise, double noise_factor) const;
    void GenNoisePostFilter(std::vector<float> &noise, double noise_factor, size_t view);
    void MakeADCVec(std::vector<short>& adc, std::vector<float> const& noise, 
                    std::vector<double> const& charge, float ped_mean) const;

    std::string             fDriftEModuleLabel; ///< module making the ionization electrons
    raw::Compress_t         fCompression;       ///< compression type to use

    double                  fNoiseWidth;        ///< exponential noise width (kHz)
    double                  fNoiseRand;         ///< fraction of random "wiggle" in noise in freq. spectrum
    double                  fLowCutoff;         ///< low frequency filter cutoff (kHz)
    double                  fSampleRate;        ///< sampling rate in ns

    size_t                  fNTicks;	        ///< number of ticks of the clock    
    unsigned int            fNTimeSamples;      ///< number of ADC readout samples in all readout frames (per event)	 	   

<<<<<<< HEAD
    TH1D*                   fNoiseDistColl;     ///< distribution of noise counts
    TH1D*                   fNoiseDistInd;      ///< distribution of noise counts
    bool                    fGetNoiseFromHisto; ///< if True -> Noise from Histogram of Freq. spectrum  		 	    
    unsigned short          fGenNoise;          ///< 0 = no noise, 1 = time domain, 2 = frequency domain, 3 = data post-filter noise shape by Jyoti
=======
    std::vector<TH1D*>      fNoiseDist;     ///< distribution of noise counts, one per plane
    bool                    fGetNoiseFromHisto; ///< if True -> Noise from Histogram of Freq. spectrum
    bool                    fGenNoiseInTime;    ///< if True -> Noise with Gaussian dsitribution in Time-domain 	 	    
    bool                    fGenNoise;          ///< if True -> Gen Noise. if False -> Skip noise generation entirely
>>>>>>> ee4be215
    std::string             fNoiseFileFname;
    std::string             fNoiseHistoName;
    TH1D*                   fNoiseHist;         ///< distribution of noise counts

    std::map< double, int > fShapingTimeOrder;
    std::string             fTrigModName;       ///< Trigger data product producer name
    
    bool                    fSimDeadChannels;   ///< if True, simulate dead channels using the ChannelStatus service.  If false, do not simulate dead channels

    bool fMakeNoiseDists;

    bool        fTest; // for forcing a test case
    std::vector<sim::SimChannel> fTestSimChannel_v;
    size_t      fTestWire;
    std::vector<size_t> fTestIndex;
    std::vector<double> fTestCharge;

    int         fSample; // for histograms, -1 means no histos

    //define max ADC value - if one wishes this can
    //be made a fcl parameter but not likely to ever change
    const float adcsaturation = 4095;

    ::util::ElecClock fClock; ///< TPC electronics clock

    TH1D* hTest[5] = {0, 0, 0, 0, 0};

    // little helper class to hold the params of each charge dep
    class ResponseParams {
    public:
      ResponseParams(double charge, size_t time) : m_charge(charge), m_time(time) {}
      double getCharge() { return m_charge; }
      size_t getTime()   { return m_time; }
    private:
      double m_charge;
      size_t m_time;
    };

    //
    // Needed for post-filter noise (pfn) generator by Jyoti (imp. by Kazu)
    //
    std::vector<double> _pfn_shaping_time_v;
    TF1  *_pfn_f1;
    TF1  *_pfn_MyPoisson;
    TVirtualFFT *_pfn_ifft;
    std::vector<double> _pfn_rho_v;
    std::vector<double> _pfn_value_re;
    std::vector<double> _pfn_value_im;

  }; // class SimWireMicroBooNE

  namespace {
    size_t _ch = 0;
    size_t _wr = 0;
  }

  DEFINE_ART_MODULE(SimWireMicroBooNE)

  //-------------------------------------------------
  SimWireMicroBooNE::SimWireMicroBooNE(fhicl::ParameterSet const& pset)
  : fNoiseHist(0)
    , _pfn_shaping_time_v()
    , _pfn_f1(nullptr)
    , _pfn_MyPoisson(nullptr)
    , _pfn_ifft(nullptr)
    , _pfn_rho_v()
    , _pfn_value_re()
    , _pfn_value_im()
  {
    this->reconfigure(pset);

    produces< std::vector<raw::RawDigit>   >();

    fCompression = raw::kNone;
    TString compression(pset.get< std::string >("CompressionType"));
    if(compression.Contains("Huffman",TString::kIgnoreCase)) fCompression = raw::kHuffman;

    // create a default random engine; obtain the random seed from SeedService,
    // unless overridden in configuration with key "Seed" and "SeedPedestal"
    art::ServiceHandle<artext::SeedService> Seeds;
    Seeds->createEngine(*this, "HepJamesRandom", "noise", pset, "Seed");
    Seeds->createEngine(*this, "HepJamesRandom", "pedestal", pset, "SeedPedestal");

  }

  //-------------------------------------------------
  SimWireMicroBooNE::~SimWireMicroBooNE()
  {
    delete fNoiseHist;
  }

  //-------------------------------------------------
  void SimWireMicroBooNE::reconfigure(fhicl::ParameterSet const& p)
  {
    fDriftEModuleLabel= p.get< std::string         >("DriftEModuleLabel");
    fNoiseWidth       = p.get< double              >("NoiseWidth");
    fNoiseRand        = p.get< double              >("NoiseRand");
    fLowCutoff        = p.get< double              >("LowCutoff");
    fGetNoiseFromHisto= p.get< bool                >("GetNoiseFromHisto");
    fGenNoise         = p.get< unsigned short      >("GenNoise");
    fSimDeadChannels  = p.get< bool                >("SimDeadChannels");

    fMakeNoiseDists   = p.get< bool                >("MakeNoiseDists", false);
    std::cout << "MakeNoiseDists " << fMakeNoiseDists << std::endl;

    fTrigModName      = p.get< std::string         >("TrigModName");
    fTest             = p.get<bool                 >("Test");
    fTestWire         = p.get< size_t              >("TestWire");
    fTestIndex        = p.get< std::vector<size_t> >("TestIndex");
    fTestCharge       = p.get< std::vector<double> >("TestCharge");
    if(fTestIndex.size() != fTestCharge.size())
      throw cet::exception(__FUNCTION__)<<"# test pulse mismatched: check TestIndex and TestCharge fcl parameters...";
    fSample           = p.get<int                  >("Sample");


    //Map the Shaping Times to the entry position for the noise ADC
    //level in fNoiseFactInd and fNoiseFactColl
    fShapingTimeOrder = { {0.5, 0}, {1.0, 1}, {2.0, 2}, {3.0, 3} };

    if(fGetNoiseFromHisto)
    {
      fNoiseHistoName= p.get< std::string         >("NoiseHistoName");

      cet::search_path sp("FW_SEARCH_PATH");
      sp.find_file(p.get<std::string>("NoiseFileFname"), fNoiseFileFname);

      TFile * in=new TFile(fNoiseFileFname.c_str(),"READ");
      TH1D * temp=(TH1D *)in->Get(fNoiseHistoName.c_str());

      if(temp!=NULL)
      {
        fNoiseHist=new TH1D(fNoiseHistoName.c_str(),fNoiseHistoName.c_str(),temp->GetNbinsX(),0,temp->GetNbinsX());
        temp->Copy(*fNoiseHist);
      }
      else
        throw cet::exception("SimWireMicroBooNE") << "Could not find noise histogram in Root file\n";
      in->Close();

    }
    //detector properties information
    art::ServiceHandle<util::DetectorProperties> detprop;
    fSampleRate    = detprop->SamplingRate();
    fNTimeSamples  = detprop->NumberTimeSamples();

    // make the histos if not already made
    // get access to the TFile service
    art::ServiceHandle<art::TFileService> tfs;

    if(hTest[0] == 0) {
      char buffer[80];
      //char buffer1[80];

      if(fSample>=0) {
        for(size_t i=0;i<5;++i) {
          sprintf(buffer, "hTest%i",(int)i);
          hTest[i] = tfs->make<TH1D>(buffer, buffer, 500, -250., 250.);
        }
      }
    }

    return;
  }

  //-------------------------------------------------
  void SimWireMicroBooNE::beginJob()
  {

    // get access to the TFile service
    art::ServiceHandle<art::TFileService> tfs;

    char buff0[80], buff1[80];

    if(fMakeNoiseDists) {
      fNoiseDist.resize(3,0);
      for(int view = 0; view<3; ++view) {
        sprintf(buff0, "Noise%i", view);
        sprintf(buff1, ";Noise on Plane %i(ADC);", view);
        fNoiseDist[view]  = tfs->make<TH1D>(buff0, buff1, 1000,   -30., 30.);
      }
    }

    if(fTest){
      art::ServiceHandle<geo::Geometry> geo;  
      if(geo->Nchannels()<=fTestWire)
        throw cet::exception(__FUNCTION__)<<"Invalid test wire channel: "<<fTestWire;

      std::vector<unsigned int> channels;
      channels.reserve(geo->PlaneIDs().size());
      for(auto const& plane_id : geo->PlaneIDs())
        channels.push_back(geo->PlaneWireToChannel(plane_id.Plane,fTestWire));

      double xyz[3] = { std::numeric_limits<double>::max() };
      for(auto const& ch : channels) {

        fTestSimChannel_v.push_back(sim::SimChannel(ch));

        for(size_t i=0; i<fTestIndex.size(); ++i){

          fTestSimChannel_v.back().AddIonizationElectrons(-1,
                                                          fTestIndex[i],
                                                          fTestCharge[i],
                                                          xyz,
                                                          std::numeric_limits<double>::max());
        }
      }
    }

    return;

  }

  //-------------------------------------------------
  void SimWireMicroBooNE::endJob()
  {}

  void SimWireMicroBooNE::produce(art::Event& evt)
  {

    
    //--------------------------------------------------------------------
    //
    // Get all of the services we will be using
    //
    //--------------------------------------------------------------------
    
    //get pedestal conditions
    const lariov::IDetPedestalProvider& pedestalRetrievalAlg 
       = art::ServiceHandle<lariov::IDetPedestalService>()->GetPedestalProvider();
    
    //get rng for pedestals
    art::ServiceHandle<art::RandomNumberGenerator> rng;
    CLHEP::HepRandomEngine &engine = rng->getEngine("pedestal");   
    
    //channel status for simulating dead channels
    const lariov::IChannelStatusProvider& ChannelStatusProvider
       = art::ServiceHandle<lariov::IChannelStatusService>()->GetProvider();

    //get the FFT
    art::ServiceHandle<util::LArFFT> fFFT;
    fFFT->ReinitializeFFT(fNTimeSamples,fFFT->FFTOptions(),fFFT->FFTFitBins());
    fNTicks = fFFT->FFTSize();

    if ( fNTicks%2 != 0 )
      LOG_DEBUG("SimWireMicroBooNE") << "Warning: FFTSize " << fNTicks << " not a power of 2. "
      << "May cause issues in (de)convolution.\n";

    if ( fNTimeSamples > fNTicks )
      mf::LogError("SimWireMicroBooNE") << "Cannot have number of readout samples "
      << fNTimeSamples << " greater than FFTSize " << fNTicks << "!";

    // TFileService
    art::ServiceHandle<art::TFileService> tfs;

    //TimeService
    art::ServiceHandle<util::TimeService> ts;
    // In case trigger simulation is run in the same job...
    ts->preProcessEvent(evt);

    // Check if trigger data product exists or not. If not, throw a warning
    art::Handle< std::vector<raw::Trigger> > trig_array;
    evt.getByLabel(fTrigModName, trig_array);
    if(!trig_array.isValid())

      std::cout << std::endl << "  "
      << "\033[95m" << "<<" << __PRETTY_FUNCTION__ << ">>" << "\033[00m"
      << std::endl << "  "
      << "\033[93m"
      << " No trigger data exists => will use the default trigger time set in TimeService..."
      << "\033[00m"
      << std::endl;

    // get the geometry to be able to figure out signal types and chan -> plane mappings
    art::ServiceHandle<geo::Geometry> geo;
    const size_t N_CHANNELS = geo->Nchannels();

    //Get N_RESPONSES from SignalShapingService, on the fly
    art::ServiceHandle<util::SignalShapingServiceMicroBooNE> sss;
    const std::vector<std::vector<size_t> > N_RESPONSES = sss->GetNActiveResponses();
    const size_t N_VIEWS = N_RESPONSES[0].size();




    //--------------------------------------------------------------------
    //
    // Get the SimChannels, which we will use to produce RawDigits
    //
    //--------------------------------------------------------------------

    // make a vector of const sim::SimChannel* that has same number
    // of entries as the number of channels in the detector
    // and set the entries for the channels that have signal on them
    // using the chanHandle
    std::vector<const sim::SimChannel*> channels(N_CHANNELS,nullptr);
    if(!fTest){
      std::vector<const sim::SimChannel*> chanHandle;
      evt.getView(fDriftEModuleLabel,chanHandle);
      for(size_t c = 0; c < chanHandle.size(); ++c){
        channels.at(chanHandle.at(c)->Channel()) = chanHandle.at(c);
      }
    }else{
      for(size_t c = 0; c<fTestSimChannel_v.size(); ++c)
        channels.at(fTestSimChannel_v[c].Channel()) = &(fTestSimChannel_v[c]);
    }

    // make a unique_ptr of sim::SimDigits that allows ownership of the produced
    // digits to be transferred to the art::Event after the put statement below
    std::unique_ptr< std::vector<raw::RawDigit>> digcol(new std::vector<raw::RawDigit>);
    digcol->reserve(N_CHANNELS);

    std::vector<std::vector<std::vector<std::unique_ptr<ResponseParams> > > > responseParamsVec(N_CHANNELS);

    _wr = 0;
    _ch = 0;
    for (auto& channel : responseParamsVec) {
      size_t view = (size_t)geo->View(_ch);
      channel.resize(2*N_RESPONSES[0][view]-1);
    }



    //--------------------------------------------------------------------
    //
    // I'm not sure about the purpose of this first for-loop: experts please update this comment!
    //
    //--------------------------------------------------------------------

    //LOOP OVER ALL CHANNELS
    // In this version we assume that adjacent channels <-> adjacent wires, in the same plane/view
    // Is this always true?
    std::vector<int> first_channel_in_view(N_VIEWS,-1);
    for(unsigned int chan = 0; chan < N_CHANNELS; chan++) {
      auto wid = geo->ChannelToWire(chan);
      size_t view = (size_t)geo->View(chan);
      
      if (first_channel_in_view[view] == -1) {
        first_channel_in_view[view] = chan;
      }

      // get the sim::SimChannel for this channel
      const sim::SimChannel* sc = channels.at(chan);
      if( !sc ) continue;

      // remove the time offset
      int time_offset = 0;//sss->FieldResponseTOffset(chan);

      // loop over the tdcs and grab the number of electrons for each
      for(int t = 0; t < (int)fNTicks; ++t) {

        int tdc = ts->TPCTick2TDC(t);
        // continue if tdc < 0
        if( tdc < 0 ) continue;
        double charge = sc->Charge(tdc);
        if(charge==0) continue;

        // Apply artificial time offset to take care of field response convolution
        // wrap the negative times to the end of the buffer
        // The offset should be taken care of in the shaping service, by shifting the response.

        int raw_digit_index =
        ( (t + time_offset) >= 0 ? t+time_offset : (fNTicks + (t+time_offset)) );

        if(raw_digit_index <= 0 || raw_digit_index >= (int)fNTicks) continue;

        // here fill ResponseParams... all the wires!
        for(int wire = -(N_RESPONSES[0][view]-1); wire<(int)N_RESPONSES[0][view]; ++wire) {
          auto wireIndex = (size_t)wire+N_RESPONSES[0][view] - 1;
          int wireChan = (int)chan + wire;
          if(wireChan<0 || wireChan>= (int)N_CHANNELS) continue;
          if ((size_t)geo->View(wireChan)!=view) continue;

          responseParamsVec[wireChan][wireIndex].emplace_back(new ResponseParams(charge, raw_digit_index));
        } // loop over wires
      } // loop over tdcs
    } // loop over channels
    


    //--------------------------------------------------------------------
    //
    // Make the noise vector that will be used for generating noise
    //
    //--------------------------------------------------------------------   
<<<<<<< HEAD
    DoubleVec             noiseFactVec(N_VIEWS,0.);
    auto tempNoiseVec = sss->GetNoiseFactVec();
    for (size_t v = 0; v != N_VIEWS; ++v) {
      
      //the current sss only allows retrieval by channel, even though these things only change by view
      //If these ever do change by channel, then this code automatically becomes incorrect!
      double shapingTime = sss->GetShapingTime(first_channel_in_view[v]);
      double asicGain    = sss->GetASICGain(first_channel_in_view[v]);
      
      if (fShapingTimeOrder.find( shapingTime ) != fShapingTimeOrder.end() ) {
	if(_pfn_shaping_time_v.size()<=v) _pfn_shaping_time_v.resize(v+1,-1);
	if(_pfn_shaping_time_v[v]<0) _pfn_shaping_time_v[v]=shapingTime;
        noiseFactVec[v]  = tempNoiseVec[v].at( fShapingTimeOrder.find( shapingTime )->second );
	noiseFactVec[v] *= asicGain/4.7;
      }
      else {//Throw exception...
	throw cet::exception("SimWireMicroBooNE")
	<< "\033[93m"
	<< "Shaping Time received from signalservices_microboone.fcl is not one of allowed values"
	<< std::endl
	<< "Allowed values: 0.5, 1.0, 2.0, 3.0 usec"
	<< "\033[00m"
	<< std::endl;
      }
    }
    
=======
//    DoubleVec             noiseFactVec(N_VIEWS,0.);
//    auto tempNoiseVec = sss->GetNoiseFactVec();
//    for (size_t v = 0; v != N_VIEWS; ++v) {
//
//      //the current sss only allows retrieval by channel, even though these things only change by view
//      //If these ever do change by channel, then this code automatically becomes incorrect!
//      double shapingTime = sss->GetShapingTime(first_channel_in_view[v]);
//      double asicGain    = sss->GetASICGain(first_channel_in_view[v]);
//
//      if (fShapingTimeOrder.find( shapingTime ) != fShapingTimeOrder.end() ) {
//        noiseFactVec[v]  = tempNoiseVec[v].at( fShapingTimeOrder.find( shapingTime )->second );
//	      noiseFactVec[v] *= asicGain/4.7;
//      }
//      else {//Throw exception...
//        throw cet::exception("SimWireMicroBooNE")
//        << "\033[93m"
//        << "Shaping Time received from signalservices_microboone.fcl is not one of allowed values"
//        << std::endl
//        << "Allowed values: 0.5, 1.0, 2.0, 3.0 usec"
//        << "\033[00m"
//        << std::endl;
//      }
//    }

>>>>>>> ee4be215
    
    //--------------------------------------------------------------------
    //
    // Loop over channels a second time and produce the RawDigits by adding together 
    // pedestal, noise, and direct&induced charges
    //
    //-------------------------------------------------------------------- 
       
    // vectors for working in the following for loop
    std::vector<short>    adcvec(fNTimeSamples, 0);
    std::vector<double>   chargeWork(fNTicks,0.);
    std::vector<double>   tempWork(fNTicks,0.);
    std::vector<float>    noisetmp(fNTicks,0.);

    int step = 0;

    // various constants: not fcl-configurable
    double slope0[5] = { 0., 2.1575, 6.4725 , 13.946, 40.857};
    double t0[5] =     { 4450., 6107., 6170., 6305., 6695. };
    double wire0[3] =  { 337., 332., -0.7 };
    double factor[3] = { 2.0, 2.0, 1.0 };
    int tickCut = 250;

    // loop over the collected responses
    //   this is needed because hits generate responses on adjacent wires!
    for(unsigned int chan = 0; chan < N_CHANNELS; chan++) {

      //clean up working vectors from previous iteration of loop
      adcvec.resize(fNTimeSamples); //compression may have changed the size of this vector
      noisetmp.resize(fNTicks); //just in case
      std::fill(adcvec.begin(),     adcvec.end(),     0);
      std::fill(chargeWork.begin(), chargeWork.end(), 0.);
      std::fill(tempWork.begin(),   tempWork.end(),   0.);
      std::fill(noisetmp.begin(),   noisetmp.end(),   0.);

      // make sure chargeWork is correct size
      if (chargeWork.size() < fNTimeSamples)
        throw std::range_error("SimWireMicroBooNE: chargeWork vector too small");
	
      //use channel number to set some useful numbers
      auto wid = geo->ChannelToWire(chan);
      size_t wireNum = wid[0].Wire;
      auto& thisChan = responseParamsVec[chan];
      size_t view = (size_t)geo->View(chan);
      
      
      //Get pedestal with random gaussian variation
      CLHEP::RandGaussQ rGaussPed(engine, 0.0, pedestalRetrievalAlg.PedRms(chan));
      float ped_mean = pedestalRetrievalAlg.PedMean(chan) + rGaussPed.fire();
     
     
      //Generate Noise



      double             noise_factor;
      auto tempNoiseVec = sss->GetNoiseFactVec();
      double shapingTime = sss->GetShapingTime(chan);
      double asicGain    = sss->GetASICGain(chan);
      //nanostd::cout << "Sim params: " << chan << " " << shapingTime << " " << asicGain << std::endl;

      if (fShapingTimeOrder.find( shapingTime ) != fShapingTimeOrder.end() ) {
        noise_factor  = tempNoiseVec[view].at( fShapingTimeOrder.find( shapingTime )->second );
        noise_factor *= asicGain/4.7;
      }
      else {//Throw exception...
        throw cet::exception("SimWireMicroBooNE")
        << "\033[93m"
        << "Shaping Time received from signalservices_microboone.fcl is not one of allowed values"
        << std::endl
        << "Allowed values: 0.5, 1.0, 2.0, 3.0 usec"
        << "\033[00m"
        << std::endl;
      }

      if (fGenNoise){
        if (fGenNoise==1)
          GenNoiseInTime(noisetmp, noise_factor);
        else if(fGenNoise==2)
          GenNoiseInFreq(noisetmp, noise_factor);
	else if(fGenNoise==3)
	  GenNoisePostFilter(noisetmp, noise_factor, view);
      }
      
      //Add Noise to NoiseDist Histogram
      //geo::SigType_t sigtype = geo->SignalType(chan);
      geo::View_t vw = geo->View(chan);
      if(fMakeNoiseDists) {
        for (size_t i=step; i < fNTimeSamples; i+=1000) {
          fNoiseDist[vw]->Fill(noisetmp[i]);
        }
      }
      ++step;

      //If the channel is bad, we can stop here
      //if you are using the UbooneChannelStatusService, then this removes disconnected, "dead", and "low noise" channels
      if (fSimDeadChannels && (ChannelStatusProvider.IsBad(chan) || !ChannelStatusProvider.IsPresent(chan)) ) {
        MakeADCVec(adcvec, noisetmp, chargeWork, ped_mean);
        raw::RawDigit rd(chan, fNTimeSamples, adcvec, fCompression);
        rd.SetPedestal(ped_mean);
        digcol->push_back(std::move(rd));
        continue;
      }
      
      
      //Channel is good, so fill the chargeWork vector with charges
      int tick0 = 0;
      if(fSample>=0) tick0 = t0[fSample] - factor[view]*slope0[fSample]*(wireNum-wire0[view]) + 0.5;

      for(int wire=-(N_RESPONSES[0][view]-1); wire<(int)N_RESPONSES[0][view];++wire) {
        int wireChan = chan + wire;
        if(wireChan<0 || wireChan>= (int)N_CHANNELS) continue;
        if ((size_t)geo->View(wireChan)!=view) continue;
        size_t wireIndex = (size_t)(wire + (int)N_RESPONSES[0][view] - 1);
        auto & thisWire = thisChan[wireIndex];
        if(thisWire.empty()) continue;
        std::fill(tempWork.begin(), tempWork.end(), 0.);
        for(auto& item : thisWire) {
          auto charge = item->getCharge();
          if(charge==0) continue;
          auto raw_digit_index = item->getTime();
          if(raw_digit_index > 0 && raw_digit_index < fNTicks) {
            tempWork.at(raw_digit_index) = charge;
          }
        }

        // now we have the tempWork for the adjacent wire of interest
        // convolve it with the appropriate response function
        sss->Convolute(chan, fabs(wire), tempWork);

        // this is to generate some plots
        if(view==1 && wireNum==360 && fSample>=0) {
          if(abs(wire)>2) continue;
          size_t index = wire + 2;

          bool printWF = false;
          if(printWF)std::cout << "printout of waveform, index = " << index << std::endl;
          for(int i=tick0-tickCut; i<tick0+tickCut;++i) {
            double val = tempWork[i];
            if(printWF) {
              if((i+1)%10==0) std::cout << std::endl << i << " " << i-tick0 << " ";
              std::cout << val << " " ;
            }
            hTest[index]->Fill(i*1.-tick0, val);
          }
          if(printWF) std::cout << std::endl;

        }

        // now add the result into the "charge" vector
        for(size_t bin = 0; bin < fNTicks; ++bin) {
          chargeWork[bin] += tempWork[bin];
        }
        // or:
        //std::transform(chargeWork.begin(), chargeWork.end(), tempWork.begin(),
        //               chargeWork.begin(), std::plus<double>());

      }//end loop over response wires


      // add this digit to the collection;
      // adcvec is copied, not moved: in case of compression, adcvec will show
      // less data: e.g. if the uncompressed adcvec has 9600 items, after
      // compression it will have maybe 5000, but the memory of the other 4600
      // is still there, although unused; a copy of adcvec will instead have
      // only 5000 items. All 9600 items of adcvec will be recovered for free
      // and used on the next loop.
      MakeADCVec(adcvec, noisetmp, chargeWork, ped_mean);
      raw::RawDigit rd(chan, fNTimeSamples, adcvec, fCompression);
      rd.SetPedestal(ped_mean);
      digcol->push_back(std::move(rd)); // we do move the raw digit copy, though
    }// end of 2nd loop over channels

    evt.put(std::move(digcol));
    return;
  }


  //-------------------------------------------------
  void SimWireMicroBooNE::MakeADCVec(std::vector<short>& adcvec, std::vector<float> const& noisevec, 
                                     std::vector<double> const& chargevec, float ped_mean) const {


    for(unsigned int i = 0; i < fNTimeSamples; ++i) {

       float adcval = noisevec[i] + chargevec[i] + ped_mean;

      //allow for ADC saturation
      if ( adcval > adcsaturation )
	adcval = adcsaturation;
      //don't allow for "negative" saturation
      if ( adcval < 0 )
	adcval = 0;

      adcvec[i] = (unsigned short)TMath::Nint(adcval);

    }// end loop over signal size

    // compress the adc vector using the desired compression scheme,
    // if raw::kNone is selected nothing happens to adcvec
    // This shrinks adcvec, if fCompression is not kNone.
    raw::Compress(adcvec, fCompression);
  }


  //-------------------------------------------------
  void SimWireMicroBooNE::GenNoiseInTime(std::vector<float> &noise, double noise_factor) const
  {
    //ART random number service
    art::ServiceHandle<art::RandomNumberGenerator> rng;
    CLHEP::HepRandomEngine &engine = rng->getEngine("noise");
    CLHEP::RandGaussQ rGauss(engine, 0.0, noise_factor);

    //In this case noise_factor is a value in ADC counts
    //It is going to be the Noise RMS
    //loop over all bins in "noise" vector
    //and insert random noise value
    for (unsigned int i=0; i<noise.size(); i++)
      noise.at(i) = rGauss.fire();
  }


  //-------------------------------------------------
  void SimWireMicroBooNE::GenNoiseInFreq(std::vector<float> &noise, double noise_factor) const
  {
    art::ServiceHandle<art::RandomNumberGenerator> rng;
    CLHEP::HepRandomEngine &engine = rng->getEngine("noise");
    CLHEP::RandFlat flat(engine,-1,1);

    if(noise.size() != fNTicks)
      throw cet::exception("SimWireMicroBooNE")
      << "\033[93m"
      << "Frequency noise vector length must match fNTicks (FFT size)"
      << " ... " << noise.size() << " != " << fNTicks
      << "\033[00m"
      << std::endl;

    // noise in frequency space
    std::vector<TComplex> noiseFrequency(fNTicks/2+1, 0.);

    double pval = 0.;
    double lofilter = 0.;
    double phase = 0.;
    double rnd[2] = {0.};

    // width of frequencyBin in kHz
    double binWidth = 1.0/(fNTicks*fSampleRate*1.0e-6);
    for(size_t i=0; i< fNTicks/2+1; ++i){
      // exponential noise spectrum
      flat.fireArray(2,rnd,0,1);
      //if not from histo or in time --> then hardcoded freq. spectrum
      if( !fGetNoiseFromHisto )
      {
        pval = noise_factor*exp(-(double)i*binWidth/fNoiseWidth);
        // low frequency cutoff
        lofilter = 1.0/(1.0+exp(-(i-fLowCutoff/binWidth)/0.5));
        // randomize 10%
        
        pval *= lofilter*((1-fNoiseRand)+2*fNoiseRand*rnd[0]);
      }
      
      
      else
      {
        // histogram starts in bin 1!
        pval = fNoiseHist->GetBinContent(i+1)*((1-fNoiseRand)+2*fNoiseRand*rnd[0])*noise_factor;
        //mf::LogInfo("SimWireMicroBooNE")  << " pval: " << pval;
      }
      phase = rnd[1]*2.*TMath::Pi();
      TComplex tc(pval*cos(phase),pval*sin(phase));
      noiseFrequency.at(i) += tc;
    }
    
    
    // mf::LogInfo("SimWireMicroBooNE") << "filled noise freq";
    
    // inverse FFT MCSignal
    art::ServiceHandle<util::LArFFT> fFFT;
    fFFT->DoInvFFT(noiseFrequency, noise);
    
    noiseFrequency.clear();
    
    // multiply each noise value by fNTicks as the InvFFT
    // divides each bin by fNTicks assuming that a forward FFT
    // has already been done.
    //Also need to scale so that noise RMS matches that asked
    //in fhicl parameter (somewhat arbitrary scaling otherwise)
    //harcode this scaling factor (~20) for now
    for(unsigned int i = 0; i < noise.size(); ++i) noise.at(i) *= 1.*(fNTicks/20.);
    
  }

  //---------------------------------------------------------
  Double_t PFNPoissonReal(const Double_t *k,  const Double_t *lambda) {
    return TMath::Exp(k[0]*TMath::Log(lambda[0])-lambda[0]) / TMath::Gamma(k[0]+1.);
  }

  void SimWireMicroBooNE::GenNoisePostFilter(std::vector<float> &noise, double noise_factor, size_t view)
  {
    const size_t waveform_size = noise.size();
    if(_pfn_shaping_time_v.size()<=view || _pfn_shaping_time_v[view]<0)
      throw cet::exception("SimWireMicroBooNE")
	<< "GenNoisePostFilter encounters unknown view!" << std::endl;

    Double_t ShapingTime = _pfn_shaping_time_v[view];
    Double_t MaxPoissArg = 100.;

    if(!_pfn_MyPoisson) _pfn_MyPoisson = new TF1("_pfn_MyPoisson",PFNPoissonReal,0.,MaxPoissArg,1);
    if(!_pfn_f1) _pfn_f1 = new TF1("_pfn_f1",Form("[0]+([1]+[2]*min(%g-x,x))*exp(-[3]*pow(min(%g-x,x),[4]))",(double)waveform_size,(double)waveform_size),0.0,(double)waveform_size);
    if(_pfn_rho_v.empty()) _pfn_rho_v.resize(waveform_size);
    if(_pfn_value_re.empty()) _pfn_value_re.resize(waveform_size);
    if(_pfn_value_im.empty()) _pfn_value_im.resize(waveform_size);

    //**Setting lambda**//
    Double_t params[1] = {0.};
    Double_t fitpar[5] = {0.};
    
    if(ShapingTime==2.0) {
      params[0] = 3.3708; //2us
      fitpar[0] = 16.8;
      fitpar[1] = 45.7;
      fitpar[2] = 0.0028;
      fitpar[3] = 9.5e-9;
      fitpar[4] = 2.6;
    }
    else if(ShapingTime==1.0) {
      params[0] = 3.5125; //1us new
      fitpar[0] = 14.4;
      fitpar[1] = 35.1;
      fitpar[2] = 0.049;
      fitpar[3] = 6.0e-9;
      fitpar[4] = 2.4;
    }else
      throw cet::exception("SimWireMicroBooNE") << "<<" << __FUNCTION__ << ">> not supported shaping time " << ShapingTime << std::endl;

    _pfn_MyPoisson->SetParameters(params);
    _pfn_f1->SetParameters(fitpar);

    //To assign a random number to variable X
    for(size_t i=0; i<waveform_size; i++)
      _pfn_rho_v[i] = _pfn_MyPoisson->GetRandom() * _pfn_f1->Eval(i);

    TVirtualFFT::SetTransform(0);
    //**Inverse FFT**//
    TRandom3 rand(0);
    for(size_t i=0; i<waveform_size; i++){
      Double_t rho = _pfn_rho_v[i];

      Double_t phi = 2*TMath::Pi()*rand.Rndm(1) - TMath::Pi();

      _pfn_value_re[i] = rho*cos(phi)/((double)waveform_size);
      _pfn_value_im[i] = phi*sin(phi)/((double)waveform_size);
    }

    Int_t n = waveform_size;

    if(!_pfn_ifft) _pfn_ifft = TVirtualFFT::FFT(1,&n,"C2R M K");
    _pfn_ifft->SetPointsComplex(&_pfn_value_re[0],&_pfn_value_im[0]);
    _pfn_ifft->Transform();
    TH1 *fb = 0;
    fb = TH1::TransformHisto(_pfn_ifft,fb,"Re");

    for(size_t i=0; i<waveform_size; ++i)
      noise[i] = fb->GetBinContent(i+1);

    /*
    double average=0;
    for(auto const& v : noise) average += v;
    average /= ((double)waveform_size);
    std::cout<<"\033[93m Average ADC: \033[00m" << average << std::endl;
    */
    delete fb;
  }
  
}
<|MERGE_RESOLUTION|>--- conflicted
+++ resolved
@@ -97,17 +97,10 @@
     size_t                  fNTicks;	        ///< number of ticks of the clock    
     unsigned int            fNTimeSamples;      ///< number of ADC readout samples in all readout frames (per event)	 	   
 
-<<<<<<< HEAD
-    TH1D*                   fNoiseDistColl;     ///< distribution of noise counts
-    TH1D*                   fNoiseDistInd;      ///< distribution of noise counts
-    bool                    fGetNoiseFromHisto; ///< if True -> Noise from Histogram of Freq. spectrum  		 	    
-    unsigned short          fGenNoise;          ///< 0 = no noise, 1 = time domain, 2 = frequency domain, 3 = data post-filter noise shape by Jyoti
-=======
     std::vector<TH1D*>      fNoiseDist;     ///< distribution of noise counts, one per plane
     bool                    fGetNoiseFromHisto; ///< if True -> Noise from Histogram of Freq. spectrum
     bool                    fGenNoiseInTime;    ///< if True -> Noise with Gaussian dsitribution in Time-domain 	 	    
     bool                    fGenNoise;          ///< if True -> Gen Noise. if False -> Skip noise generation entirely
->>>>>>> ee4be215
     std::string             fNoiseFileFname;
     std::string             fNoiseHistoName;
     TH1D*                   fNoiseHist;         ///< distribution of noise counts
@@ -211,7 +204,6 @@
     fSimDeadChannels  = p.get< bool                >("SimDeadChannels");
 
     fMakeNoiseDists   = p.get< bool                >("MakeNoiseDists", false);
-    std::cout << "MakeNoiseDists " << fMakeNoiseDists << std::endl;
 
     fTrigModName      = p.get< std::string         >("TrigModName");
     fTest             = p.get<bool                 >("Test");
@@ -491,34 +483,6 @@
     // Make the noise vector that will be used for generating noise
     //
     //--------------------------------------------------------------------   
-<<<<<<< HEAD
-    DoubleVec             noiseFactVec(N_VIEWS,0.);
-    auto tempNoiseVec = sss->GetNoiseFactVec();
-    for (size_t v = 0; v != N_VIEWS; ++v) {
-      
-      //the current sss only allows retrieval by channel, even though these things only change by view
-      //If these ever do change by channel, then this code automatically becomes incorrect!
-      double shapingTime = sss->GetShapingTime(first_channel_in_view[v]);
-      double asicGain    = sss->GetASICGain(first_channel_in_view[v]);
-      
-      if (fShapingTimeOrder.find( shapingTime ) != fShapingTimeOrder.end() ) {
-	if(_pfn_shaping_time_v.size()<=v) _pfn_shaping_time_v.resize(v+1,-1);
-	if(_pfn_shaping_time_v[v]<0) _pfn_shaping_time_v[v]=shapingTime;
-        noiseFactVec[v]  = tempNoiseVec[v].at( fShapingTimeOrder.find( shapingTime )->second );
-	noiseFactVec[v] *= asicGain/4.7;
-      }
-      else {//Throw exception...
-	throw cet::exception("SimWireMicroBooNE")
-	<< "\033[93m"
-	<< "Shaping Time received from signalservices_microboone.fcl is not one of allowed values"
-	<< std::endl
-	<< "Allowed values: 0.5, 1.0, 2.0, 3.0 usec"
-	<< "\033[00m"
-	<< std::endl;
-      }
-    }
-    
-=======
 //    DoubleVec             noiseFactVec(N_VIEWS,0.);
 //    auto tempNoiseVec = sss->GetNoiseFactVec();
 //    for (size_t v = 0; v != N_VIEWS; ++v) {
@@ -543,7 +507,6 @@
 //      }
 //    }
 
->>>>>>> ee4be215
     
     //--------------------------------------------------------------------
     //
