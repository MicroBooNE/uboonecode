////////////////////////////////////////////////////////////////////////
// $Id: SimWireMicroBooNE.cxx,v 1.22 2010/04/23 20:30:53 seligman Exp $
//
// SimWireMicroBooNE class designed to simulate signal on a wire in the TPC
//
// katori@fnal.gov
//
// - Revised to use sim::RawDigit instead of rawdata::RawDigit, and to
// - save the electron clusters associated with each digit.
//
////////////////////////////////////////////////////////////////////////

// C/C++ standard library
#include <stdexcept> // std::range_error
#include <vector>
#include <string>
#include <algorithm> // std::fill()
#include <functional>

// CLHEP libraries
#include "CLHEP/Random/RandFlat.h"
#include "CLHEP/Random/RandGaussQ.h"

// ROOT libraries
#include "TMath.h"
#include "TComplex.h"
#include "TString.h"
#include "TH2.h"
#include "TH1D.h"
#include "TFile.h"

// art library and utilities
#include "art/Framework/Core/ModuleMacros.h"
#include "art/Framework/Core/EDProducer.h"
#include "art/Framework/Principal/Event.h"
#include "art/Framework/Principal/Handle.h"
#include "art/Framework/Services/Registry/ServiceHandle.h"
#include "art/Framework/Services/Optional/TFileService.h"
#include "art/Framework/Services/Optional/TFileDirectory.h"
#include "fhiclcpp/ParameterSet.h"
#include "messagefacility/MessageLogger/MessageLogger.h"

// LArSoft libraries
#include "RawData/RawDigit.h"
#include "RawData/raw.h"
#include "RawData/TriggerData.h"
#include "Simulation/SimChannel.h"
#include "Geometry/Geometry.h"
#include "Utilities/LArFFT.h"
#include "Utilities/LArProperties.h"
#include "Utilities/DetectorProperties.h"
#include "Utilities/TimeService.h"
#include "uboone/Utilities/SignalShapingServiceMicroBooNE.h"
#include "Simulation/sim.h"
#include "uboone/Database/PedestalRetrievalAlg.h"



///Detector simulation of raw signals on wires
namespace detsim {

  // Base class for creation of raw signals on wires.
  class SimWireMicroBooNE : public art::EDProducer {

  public:

    explicit SimWireMicroBooNE(fhicl::ParameterSet const& pset);
    virtual ~SimWireMicroBooNE();

    // read/write access to event
    void produce (art::Event& evt);
    void beginJob();
    void endJob();
    void reconfigure(fhicl::ParameterSet const& p);

  private:

    void GenNoiseInTime(std::vector<float> &noise);
    void GenNoiseInFreq(std::vector<float> &noise);

    size_t fNChannels;
    size_t fNViews;
    std::vector<std::vector<size_t> > fNResponses;       ///< this is the number of *active* responses, <= number of responses
    std::string            fDriftEModuleLabel;///< module making the ionization electrons
    raw::Compress_t        fCompression;      ///< compression type to use

    double                 fNoiseFact;        ///< Flexible noise factor, taken from induction and collection as wires change
    DoubleVec              fNoiseFactVec;
    //double                 fNoiseFactInd;     ///< noise scale factor for Induction channels (ADC RMS for gaussian noise)
    //double                 fNoiseFactColl;    ///< noise scale factor for Collection channels (ADC RMS for gaussian noise)
    double                 fShapingTime;      ///< Shaping time in usec
    double                 fNoiseWidth;       ///< exponential noise width (kHz)
    double                 fNoiseRand;        ///< fraction of random "wiggle" in noise in freq. spectrum
    double                 fLowCutoff;        ///< low frequency filter cutoff (kHz)
    size_t                 fNTicks;           ///< number of ticks of the clock
    double                 fSampleRate;       ///< sampling rate in ns
<<<<<<< HEAD
    unsigned int           fNTimeSamples;     ///< number of ADC readout samples in all readout frames (per event)
    std::vector<float>     fPedestalVec;           ///< one pedestal for each view
    //float                  fCollectionPed;    ///< ADC value of baseline for collection plane
    //float                  fInductionPed;     ///< ADC value of baseline for induction plane
    float                  fBaselineRMS;      ///< ADC value of baseline RMS within each channel
=======
    unsigned int           fNTimeSamples;     ///< number of ADC readout samples in all readout frames (per event)                 
>>>>>>> cd2f65ac
    TH1D*                  fNoiseDistColl;    ///< distribution of noise counts
    TH1D*                  fNoiseDistInd;     ///< distribution of noise counts
    bool fGetNoiseFromHisto;                  ///< if True -> Noise from Histogram of Freq. spectrum
    bool fGenNoiseInTime;                     ///< if True -> Noise with Gaussian dsitribution in Time-domain
    bool fGenNoise;                           ///< if True -> Gen Noise. if False -> Skip noise generation entierly
<<<<<<< HEAD
    std::string fNoiseFileFname;
    std::string fNoiseHistoName;
    TH1D*       fNoiseHist;             ///< distribution of noise counts
    float       fASICGain;
=======
    std::string fNoiseFileFname; 
    std::string fNoiseHistoName; 
    TH1D*             fNoiseHist;             ///< distribution of noise counts
    float                  fASICGain;
    
    dtbse::PedestalRetrievalAlg fPedestalRetrievalAlg;

    
>>>>>>> cd2f65ac
    std::map< double, int > fShapingTimeOrder;
    std::string fTrigModName;                 ///< Trigger data product producer name

    bool        fTest; // for forcing a test case
    size_t      fTestWire;
    size_t      fTestIndex;
    double      fTestCharge;

    int         fSample; // for histograms, -1 means no histos

    //define max ADC value - if one wishes this can
    //be made a fcl parameter but not likely to ever change
    const float adcsaturation = 4095;

    ::util::ElecClock fClock; ///< TPC electronics clock

    TH1D* hTest[5] = {0, 0, 0, 0, 0};

    // little helper class to hold the params of each charge dep
    class ResponseParams {
    public:
      ResponseParams(double charge, size_t time) : m_charge(charge), m_time(time) {}
      double getCharge() { return m_charge; }
      size_t getTime()   { return m_time; }
    private:
      double m_charge;
      size_t m_time;
    };

  }; // class SimWireMicroBooNE

  namespace {
    size_t _ch = 0;
    size_t _wr = 0;
  }

  DEFINE_ART_MODULE(SimWireMicroBooNE)

  //-------------------------------------------------
  SimWireMicroBooNE::SimWireMicroBooNE(fhicl::ParameterSet const& pset)
  : fNoiseHist(0),
    fPedestalRetrievalAlg(pset.get<fhicl::ParameterSet>("PedestalRetrievalAlg"))
  {
    this->reconfigure(pset);

    produces< std::vector<raw::RawDigit>   >();

    fCompression = raw::kNone;
    TString compression(pset.get< std::string >("CompressionType"));
    if(compression.Contains("Huffman",TString::kIgnoreCase)) fCompression = raw::kHuffman;

    // get the random number seed, use a random default if not specified
    // in the configuration file.
    unsigned int seed = pset.get< unsigned int >("Seed", sim::GetRandomNumberSeed());


    createEngine(seed);
  }

  //-------------------------------------------------
  SimWireMicroBooNE::~SimWireMicroBooNE()
  {
    delete fNoiseHist;
  }

  //-------------------------------------------------
  void SimWireMicroBooNE::reconfigure(fhicl::ParameterSet const& p)
  {
    fDriftEModuleLabel= p.get< std::string         >("DriftEModuleLabel");
    fNoiseWidth       = p.get< double              >("NoiseWidth");
    fNoiseRand        = p.get< double              >("NoiseRand");
    fLowCutoff        = p.get< double              >("LowCutoff");
    fGetNoiseFromHisto= p.get< bool                >("GetNoiseFromHisto");
    fGenNoiseInTime   = p.get< bool                >("GenNoiseInTime");
    fGenNoise         = p.get< bool                >("GenNoise");
<<<<<<< HEAD
    fPedestalVec      = p.get< std::vector<float>  >("PedestalVec");
    fBaselineRMS      = p.get< float               >("BaselineRMS");
    fTrigModName      = p.get< std::string         >("TrigModName");
    fTest             = p.get<bool                 >("Test");
    fTestWire         = p.get<size_t               >("TestWire");
    fTestIndex        = p.get<size_t               >("TestIndex");
    fTestCharge       = p.get<double               >("TestCharge");
    fSample           = p.get<int                  >("Sample");
=======
    fTrigModName      = p.get< std::string         >("TrigModName");
    
    fPedestalRetrievalAlg.reconfigure(p.get<fhicl::ParameterSet>("PedestalRetrievalAlg"));
>>>>>>> cd2f65ac

    //Map the Shaping Times to the entry position for the noise ADC
    //level in fNoiseFactInd and fNoiseFactColl
    fShapingTimeOrder = { {0.5, 0}, {1.0, 1}, {2.0, 2}, {3.0, 3} };

    if(fGetNoiseFromHisto)
    {
      fNoiseHistoName= p.get< std::string         >("NoiseHistoName");

      cet::search_path sp("FW_SEARCH_PATH");
      sp.find_file(p.get<std::string>("NoiseFileFname"), fNoiseFileFname);

      TFile * in=new TFile(fNoiseFileFname.c_str(),"READ");
      TH1D * temp=(TH1D *)in->Get(fNoiseHistoName.c_str());

      if(temp!=NULL)
      {
        fNoiseHist=new TH1D(fNoiseHistoName.c_str(),fNoiseHistoName.c_str(),temp->GetNbinsX(),0,temp->GetNbinsX());
        temp->Copy(*fNoiseHist);
      }
      else
        throw cet::exception("SimWireMicroBooNE") << "Could not find noise histogram in Root file\n";
      in->Close();

    }
    //detector properties information
    art::ServiceHandle<util::DetectorProperties> detprop;
    fSampleRate    = detprop->SamplingRate();
    fNTimeSamples  = detprop->NumberTimeSamples();

    // make the histos if not already made
    // get access to the TFile service
    art::ServiceHandle<art::TFileService> tfs;

    if(hTest[0] == 0) {
      char buffer[80];
      //char buffer1[80];

      if(fSample>=0) {
        for(size_t i=0;i<5;++i) {
          sprintf(buffer, "hTest%i",(int)i);
          hTest[i] = tfs->make<TH1D>(buffer, buffer, 500, -250., 250.);
        }
      }
    }

    return;
  }

  //-------------------------------------------------
  void SimWireMicroBooNE::beginJob()
  {

    // get access to the TFile service
    art::ServiceHandle<art::TFileService> tfs;

    fNoiseDistColl  = tfs->make<TH1D>("NoiseCollection", ";Noise on Collection Wires (ADC);", 1000,   -30., 30.);
    fNoiseDistInd  = tfs->make<TH1D>("NoiseInduction", ";Noise on Induction Wires (ADC);", 1000,   -30., 30.);

    art::ServiceHandle<util::LArFFT> fFFT;
    fNTicks = fFFT->FFTSize();

    if ( fNTicks%2 != 0 )
      LOG_DEBUG("SimWireMicroBooNE") << "Warning: FFTSize not a power of 2. "
      << "May cause issues in (de)convolution.\n";

    if ( fNTimeSamples > fNTicks )
      mf::LogError("SimWireMircoBooNE") << "Cannot have number of readout samples "
      << "greater than FFTSize!";

    return;

  }

  //-------------------------------------------------
  void SimWireMicroBooNE::endJob()
  {}

  void SimWireMicroBooNE::produce(art::Event& evt)
  {

    art::ServiceHandle<art::TFileService> tfs;

    art::ServiceHandle<util::TimeService> ts;
    // In case trigger simulation is run in the same job...
    ts->preProcessEvent(evt);

    // Check if trigger data product exists or not. If not, throw a warning
    art::Handle< std::vector<raw::Trigger> > trig_array;
    evt.getByLabel(fTrigModName, trig_array);
    if(!trig_array.isValid())

      std::cout << std::endl << "  "
      << "\033[95m" << "<<" << __PRETTY_FUNCTION__ << ">>" << "\033[00m"
      << std::endl << "  "
      << "\033[93m"
      << " No trigger data exists => will use the default trigger time set in TimeService..."
      << "\033[00m"
      << std::endl;

    // get the geometry to be able to figure out signal types and chan -> plane mappings
    art::ServiceHandle<geo::Geometry> geo;
    //unsigned int signalSize = fNTicks;

    std::vector<const sim::SimChannel*> chanHandle;
    evt.getView(fDriftEModuleLabel,chanHandle);

    //Get fIndShape and fColShape from SignalShapingService, on the fly
    art::ServiceHandle<util::SignalShapingServiceMicroBooNE> sss;
    //get ASIC Gain and Noise in ADCatLowestGain:

    //fASICGain      = sss->GetASICGain();
    //fShapingTime   = sss->GetShapingTime();
    
    fNResponses = sss->GetNActiveResponses();
    fNViews     = fNResponses[0].size();

    

    fNChannels = geo->Nchannels();


    // make a vector of const sim::SimChannel* that has same number
    // of entries as the number of channels in the detector
    // and set the entries for the channels that have signal on them
    // using the chanHandle
    std::vector<const sim::SimChannel*> channels(fNChannels,nullptr);
    for(size_t c = 0; c < chanHandle.size(); ++c){
      channels.at(chanHandle.at(c)->Channel()) = chanHandle.at(c);
    }

    //const auto NChannels = geo->Nchannels();

    // vectors for working
    std::vector<short>    adcvec(fNTimeSamples, 0);
    std::vector<double>   chargeWork(fNTicks,0.);
    std::vector<double>   tempWork(fNTicks,0.);

    // make a unique_ptr of sim::SimDigits that allows ownership of the produced
    // digits to be transferred to the art::Event after the put statement below
    std::unique_ptr< std::vector<raw::RawDigit>> digcol(new std::vector<raw::RawDigit>);
    digcol->reserve(fNChannels);

    _wr = 0;
    unsigned int chan = 0;
    art::ServiceHandle<util::LArFFT> fFFT;

    //std::vector<std::vector<std::vector<ResponseParams* > > > responseParamsVec(fNChannels);
    std::vector<std::vector<std::vector<std::unique_ptr<ResponseParams> > > > responseParamsVec(fNChannels);


    _ch = 0;
    for (auto& channel : responseParamsVec) {
      size_t view = (size_t)geo->View(_ch);
      channel.resize(2*fNResponses[0][view]-1);
    }

    size_t view = 0;


    //LOOP OVER ALL CHANNELS
    // In this version we assume that adjacent channels <-> adjacent wires, in the same plane/view
    // Is this always true?
    //std::map<int,double>::iterator mapIter;

    
    for(chan = 0; chan < fNChannels; chan++) {
      auto wid = geo->ChannelToWire(chan);
      size_t wireNum = wid[0].Wire;
      view = (size_t)geo->View(chan);
      // for a test, one hit on one wire in each view!





      if(fTest) {
        if(wireNum != fTestWire) continue;
        std::cout << "got to wire " << fTestWire << std::endl;
        int time_offset = 0;
        int raw_digit_index = fTestIndex + time_offset;
        double charge       = fTestCharge;

        // here fill ResponseParams... all the wires!
        for(int wire = -(fNResponses[0][view]-1); wire<(int)fNResponses[0][view]; ++wire) {
          auto wireIndex = wire+(int)fNResponses[0][view] - 1;
          int wireChan = (int)chan + wire;
	  if(wireChan<0 || wireChan>= (int)fNChannels) continue;
	  if ((size_t)geo->View(wireChan)!=view) continue;
          

          responseParamsVec[wireChan][wireIndex].emplace_back(new ResponseParams(charge, raw_digit_index));
        }
      } else {

        // get the sim::SimChannel for this channel
        const sim::SimChannel* sc = channels.at(chan);
        if( !sc ) continue;

	// remove the time offset
	int time_offset = 0;//sss->FieldResponseTOffset(chan);

        // loop over the tdcs and grab the number of electrons for each

        for(int t = 0; t < (int)(chargeWork.size()); ++t) {

          int tdc = ts->TPCTick2TDC(t);

          // continue if tdc < 0
          if( tdc < 0 ) continue;
          double charge = sc->Charge(tdc);
          if(charge==0) continue;

          // Apply artificial time offset to take care of field response convolution
          // wrap the negative times to the end of the buffer
          // The offset should be taken care of in the shaping service, by shifting the response.

          int raw_digit_index =
          ( (t + time_offset) >= 0 ? t+time_offset : (chargeWork.size() + (t+time_offset)) );

          if(raw_digit_index <= 0 || raw_digit_index >= (int)(chargeWork.size())) continue;

          // here fill ResponseParams... all the wires!
          for(int wire = -(fNResponses[0][view]-1); wire<(int)fNResponses[0][view]; ++wire) {
            auto wireIndex = (size_t)wire+fNResponses[0][view] - 1;
            int wireChan = (int)chan + wire;
            if(wireChan<0 || wireChan>= (int)fNChannels) continue;
	    if ((size_t)geo->View(wireChan)!=view) continue;
	    
            responseParamsVec[wireChan][wireIndex].emplace_back(new ResponseParams(charge, raw_digit_index));
          } // loop over wires
        } // loop over tdcs
      } // else
    } // loop over channels

    double slope0[5] = { 0., 2.1575, 6.4725 , 13.946, 40.857};
    double t0[5] =     { 4450., 6107., 6170., 6305., 6695. };
    double wire0[3] =  { 337., 332., -0.7 };
    double factor[3] = { 2.0, 2.0, 1.0 };

    int tickCut = 250;
    
    // loop over the collected responses
    //   this is needed because hits generate responses on adjacent wires!
    for(chan = 0; chan < fNChannels; chan++) {
      auto wid = geo->ChannelToWire(chan);
      size_t wireNum = wid[0].Wire;

      std::fill(chargeWork.begin(), chargeWork.end(), 0.);


     
	//const sim::SimChannel* sc = channels.at(chan);
      
      fASICGain      = sss->GetASICGain(chan);     //Jyoti - to read different gain for U,V & Y planes 
      fShapingTime   = sss->GetShapingTime(chan);  //Jyoti - to read different shaping time for U,V & Y planes

      fNoiseFactVec.resize(fNViews);
      auto tempNoiseVec = sss->GetNoiseFactVec();
      if ( fShapingTimeOrder.find( fShapingTime ) != fShapingTimeOrder.end() ){
	
	size_t i = 0;
	for (auto& item : tempNoiseVec) {
	  fNoiseFactVec[i]   = item.at( fShapingTimeOrder.find( fShapingTime )->second );
	  fNoiseFactVec[i] *= fASICGain/4.7;
	  ++i;
	}
      }
      else {//Throw exception...
	throw cet::exception("SimWireMicroBooNE")
	  << "\033[93m"
	  << "Shaping Time received from signalservices_microboone.fcl is not one of allowed values"
	  << std::endl
	  << "Allowed values: 0.5, 1.0, 2.0, 3.0 usec"
	  << "\033[00m"
	  << std::endl;
      }
      //to be moved

      //Take into account ASIC Gain
      //    fNoiseFactInd *= fASICGain/4.7;
      //        fNoiseFactColl *= fASICGain/4.7;
      // get the sim::SimChannel for this channel




      auto& thisChan = responseParamsVec[chan];
      view = (size_t)geo->View(chan);

      int tick0 = 0;
      if(fSample>=0) tick0 = t0[fSample] - factor[view]*slope0[fSample]*(wireNum-wire0[view]) + 0.5;
     
      for(int wire=-(fNResponses[0][view]-1); wire<(int)fNResponses[0][view];++wire) {
        int wireChan = chan + wire;
        if(wireChan<0 || wireChan>= (int)fNChannels) continue;
	if ((size_t)geo->View(wireChan)!=view) continue;
        size_t wireIndex = (size_t)(wire + (int)fNResponses[0][view] - 1);
        auto & thisWire = thisChan[wireIndex];
        if(thisWire.empty()) continue;
        std::fill(tempWork.begin(), tempWork.end(), 0.);
        for(auto& item : thisWire) {
          auto charge = item->getCharge();
          if(charge==0) continue;
          auto raw_digit_index = item->getTime();
          if(raw_digit_index > 0 && raw_digit_index < fNTicks) {
            tempWork.at(raw_digit_index) = charge;
          }
        }

        // now we have the tempWork for the adjacent wire of interest
        // i	size_t		convolve it with the appropriate response function
	
        sss->Convolute(chan, fabs(wire), tempWork);

        // this is to generate some plots

        if(view==1 && wireNum==360 && fSample>=0) {
          if(abs(wire)>2) continue;
          size_t index = wire + 2;

          bool printWF = false;
          if(printWF)std::cout << "printout of waveform, index = " << index << std::endl;
          for(int i=tick0-tickCut; i<tick0+tickCut;++i) {
            double val = tempWork[i];
            if(printWF) {
              if((i+1)%10==0) std::cout << std::endl << i << " " << i-tick0 << " ";
              std::cout << val << " " ;
            }
            hTest[index]->Fill(i*1.-tick0, val);
          }
          if(printWF) std::cout << std::endl;

        }

        // now add the result into the "charge" vector
        for(size_t bin = 0; bin < fNTicks; ++bin) {
          chargeWork[bin] += tempWork[bin];
        }
        // or:
        //std::transform(chargeWork.begin(), chargeWork.end(), tempWork.begin(),
        //               chargeWork.begin(), std::plus<double>());

<<<<<<< HEAD
      }
      

      double ped_mean;
      ped_mean = fPedestalVec[view];
      fNoiseFact = fNoiseFactVec[view];

      //Generate Noise:
=======
      //Pedestal determination and random gaussian variation
      float ped_mean = 0.0, ped_rms = 0.0; 
      fPedestalRetrievalAlg.GetPedestal(chan, ped_mean, ped_rms);
      art::ServiceHandle<art::RandomNumberGenerator> rng;
      CLHEP::HepRandomEngine &engine = rng->getEngine();
      CLHEP::RandGaussQ rGaussPed(engine, 0.0, ped_rms);
      ped_mean += rGaussPed.fire();
      

      //Generate Noise
      geo::SigType_t sigtype = geo->SignalType(chan);
      if (sigtype == geo::kInduction){
	fNoiseFact = fNoiseFactInd;
      }
      else if (sigtype == geo::kCollection){
	fNoiseFact = fNoiseFactColl;
      }
>>>>>>> cd2f65ac
      std::vector<float> noisetmp(fNTicks,0.);
      if (fGenNoise){
        if (fGenNoiseInTime)
          GenNoiseInTime(noisetmp);
        else
          GenNoiseInFreq(noisetmp);
      }
<<<<<<< HEAD

      //slight variation on ped on order of RMS of baselien variation
      art::ServiceHandle<art::RandomNumberGenerator> rng;
      CLHEP::HepRandomEngine &engine = rng->getEngine();
      CLHEP::RandGaussQ rGaussPed(engine, 0.0, fBaselineRMS);
      ped_mean += rGaussPed.fire();

=======
      
>>>>>>> cd2f65ac
      // resize the adcvec to be the correct number of time samples
      // (the compression from the previous loop might have changed size)
      // almost no-op after the first loop, since the memory is already there
      adcvec.resize(fNTimeSamples);

      // rather than checking each single one of the sequential accesses we are
      // going to perform, we do it once for all here:
      if (noisetmp.size() < fNTimeSamples)
        throw std::range_error("SimWireMicroBooNE: noisetmp vector too small");
      if (chargeWork.size() < fNTimeSamples)
        throw std::range_error("SimWireMicroBooNE: chargeWork vector too small");
      if (adcvec.size() < fNTimeSamples)
        throw std::range_error("SimWireMicroBooNE: adcvec vector too small");

      for(unsigned int i = 0; i < fNTimeSamples; ++i){
        float adcval = noisetmp[i] + chargeWork[i] + ped_mean;

        //Add Noise to NoiseDist Histogram
        geo::SigType_t sigtype = geo->SignalType(chan);
        if (i%1000==0){
          if (sigtype == geo::kCollection)
            fNoiseDistColl->Fill(noisetmp[i]);
          if (sigtype == geo::kInduction)
            fNoiseDistInd->Fill(noisetmp[i]);
        }

        //allow for ADC saturation
        if ( adcval > adcsaturation )
          adcval = adcsaturation;
        //don't allow for "negative" saturation
        if ( adcval < 0 )
          adcval = 0;

        adcvec[i] = (unsigned short)(adcval);

      }// end loop over signal size

      // compress the adc vector using the desired compression scheme,
      // if raw::kNone is selected nothing happens to adcvec
      // This shrinks adcvec, if fCompression is not kNone.
      raw::Compress(adcvec, fCompression);

      // add this digit to the collection;
      // adcvec is copied, not moved: in case of compression, adcvec will show
      // less data: e.g. if the uncompressed adcvec has 9600 items, after
      // compression it will have maybe 5000, but the memory of the other 4600
      // is still there, although unused; a copy of adcvec will instead have
      // only 5000 items. All 9600 items of adcvec will be recovered for free
      // and used on the next loop.
      raw::RawDigit rd(chan, fNTimeSamples, adcvec, fCompression);
      rd.SetPedestal(ped_mean);
      digcol->push_back(std::move(rd)); // we do move the raw digit copy, though
      // std::cout<< "Xin2 " << chan << " " << fNChannels << std::endl;
    }// end loop over channels

   

    evt.put(std::move(digcol));
    return;
  }

  //-------------------------------------------------
  void SimWireMicroBooNE::GenNoiseInTime(std::vector<float> &noise)
  {
    //ART random number service
    art::ServiceHandle<art::RandomNumberGenerator> rng;
    CLHEP::HepRandomEngine &engine = rng->getEngine();
    CLHEP::RandGaussQ rGauss(engine, 0.0, fNoiseFact);

    //In this case fNoiseFact is a value in ADC counts
    //It is going to be the Noise RMS
    //loop over all bins in "noise" vector
    //and insert random noise value
    for (unsigned int i=0; i<noise.size(); i++)
      noise.at(i) = rGauss.fire();
  }


  //-------------------------------------------------
  void SimWireMicroBooNE::GenNoiseInFreq(std::vector<float> &noise)
  {
    art::ServiceHandle<art::RandomNumberGenerator> rng;
    CLHEP::HepRandomEngine &engine = rng->getEngine();
    CLHEP::RandFlat flat(engine,-1,1);

    if(noise.size() != fNTicks)
      throw cet::exception("SimWireMicroBooNE")
      << "\033[93m"
      << "Frequency noise vector length must match fNTicks (FFT size)"
      << " ... " << noise.size() << " != " << fNTicks
      << "\033[00m"
      << std::endl;

    // noise in frequency space
    std::vector<TComplex> noiseFrequency(fNTicks/2+1, 0.);

    double pval = 0.;
    double lofilter = 0.;
    double phase = 0.;
    double rnd[2] = {0.};

    // width of frequencyBin in kHz
    double binWidth = 1.0/(fNTicks*fSampleRate*1.0e-6);
    for(size_t i=0; i< fNTicks/2+1; ++i){
      // exponential noise spectrum
      flat.fireArray(2,rnd,0,1);
      //if not from histo or in time --> then hardcoded freq. spectrum
      if( !fGetNoiseFromHisto )
      {
        pval = fNoiseFact*exp(-(double)i*binWidth/fNoiseWidth);
        // low frequency cutoff
        lofilter = 1.0/(1.0+exp(-(i-fLowCutoff/binWidth)/0.5));
        // randomize 10%

        pval *= lofilter*((1-fNoiseRand)+2*fNoiseRand*rnd[0]);
      }


      else
      {
        // histogram starts in bin 1!
        pval = fNoiseHist->GetBinContent(i+1)*((1-fNoiseRand)+2*fNoiseRand*rnd[0])*fNoiseFact;
        //mf::LogInfo("SimWireMicroBooNE")  << " pval: " << pval;
      }
      phase = rnd[1]*2.*TMath::Pi();
      TComplex tc(pval*cos(phase),pval*sin(phase));
      noiseFrequency.at(i) += tc;
    }
    
    
    // mf::LogInfo("SimWireMicroBooNE") << "filled noise freq";
    
    // inverse FFT MCSignal
    art::ServiceHandle<util::LArFFT> fFFT;
    fFFT->DoInvFFT(noiseFrequency, noise);
    
    noiseFrequency.clear();
    
    // multiply each noise value by fNTicks as the InvFFT
    // divides each bin by fNTicks assuming that a forward FFT
    // has already been done.
    //Also need to scale so that noise RMS matches that asked
    //in fhicl parameter (somewhat arbitrary scaling otherwise)
    //harcode this scaling factor (~20) for now
    for(unsigned int i = 0; i < noise.size(); ++i) noise.at(i) *= 1.*(fNTicks/20.);
    
  }
  
  
}
<|MERGE_RESOLUTION|>--- conflicted
+++ resolved
@@ -94,26 +94,15 @@
     double                 fLowCutoff;        ///< low frequency filter cutoff (kHz)
     size_t                 fNTicks;           ///< number of ticks of the clock
     double                 fSampleRate;       ///< sampling rate in ns
-<<<<<<< HEAD
-    unsigned int           fNTimeSamples;     ///< number of ADC readout samples in all readout frames (per event)
-    std::vector<float>     fPedestalVec;           ///< one pedestal for each view
-    //float                  fCollectionPed;    ///< ADC value of baseline for collection plane
-    //float                  fInductionPed;     ///< ADC value of baseline for induction plane
-    float                  fBaselineRMS;      ///< ADC value of baseline RMS within each channel
-=======
+
     unsigned int           fNTimeSamples;     ///< number of ADC readout samples in all readout frames (per event)                 
->>>>>>> cd2f65ac
+
     TH1D*                  fNoiseDistColl;    ///< distribution of noise counts
     TH1D*                  fNoiseDistInd;     ///< distribution of noise counts
     bool fGetNoiseFromHisto;                  ///< if True -> Noise from Histogram of Freq. spectrum
     bool fGenNoiseInTime;                     ///< if True -> Noise with Gaussian dsitribution in Time-domain
     bool fGenNoise;                           ///< if True -> Gen Noise. if False -> Skip noise generation entierly
-<<<<<<< HEAD
-    std::string fNoiseFileFname;
-    std::string fNoiseHistoName;
-    TH1D*       fNoiseHist;             ///< distribution of noise counts
-    float       fASICGain;
-=======
+
     std::string fNoiseFileFname; 
     std::string fNoiseHistoName; 
     TH1D*             fNoiseHist;             ///< distribution of noise counts
@@ -121,8 +110,7 @@
     
     dtbse::PedestalRetrievalAlg fPedestalRetrievalAlg;
 
-    
->>>>>>> cd2f65ac
+
     std::map< double, int > fShapingTimeOrder;
     std::string fTrigModName;                 ///< Trigger data product producer name
 
@@ -198,7 +186,7 @@
     fGetNoiseFromHisto= p.get< bool                >("GetNoiseFromHisto");
     fGenNoiseInTime   = p.get< bool                >("GenNoiseInTime");
     fGenNoise         = p.get< bool                >("GenNoise");
-<<<<<<< HEAD
+
     fPedestalVec      = p.get< std::vector<float>  >("PedestalVec");
     fBaselineRMS      = p.get< float               >("BaselineRMS");
     fTrigModName      = p.get< std::string         >("TrigModName");
@@ -207,11 +195,9 @@
     fTestIndex        = p.get<size_t               >("TestIndex");
     fTestCharge       = p.get<double               >("TestCharge");
     fSample           = p.get<int                  >("Sample");
-=======
-    fTrigModName      = p.get< std::string         >("TrigModName");
     
     fPedestalRetrievalAlg.reconfigure(p.get<fhicl::ParameterSet>("PedestalRetrievalAlg"));
->>>>>>> cd2f65ac
+
 
     //Map the Shaping Times to the entry position for the noise ADC
     //level in fNoiseFactInd and fNoiseFactColl
@@ -555,16 +541,12 @@
         //std::transform(chargeWork.begin(), chargeWork.end(), tempWork.begin(),
         //               chargeWork.begin(), std::plus<double>());
 
-<<<<<<< HEAD
+
       }
       
 
-      double ped_mean;
-      ped_mean = fPedestalVec[view];
-      fNoiseFact = fNoiseFactVec[view];
 
       //Generate Noise:
-=======
       //Pedestal determination and random gaussian variation
       float ped_mean = 0.0, ped_rms = 0.0; 
       fPedestalRetrievalAlg.GetPedestal(chan, ped_mean, ped_rms);
@@ -582,7 +564,6 @@
       else if (sigtype == geo::kCollection){
 	fNoiseFact = fNoiseFactColl;
       }
->>>>>>> cd2f65ac
       std::vector<float> noisetmp(fNTicks,0.);
       if (fGenNoise){
         if (fGenNoiseInTime)
@@ -590,17 +571,7 @@
         else
           GenNoiseInFreq(noisetmp);
       }
-<<<<<<< HEAD
-
-      //slight variation on ped on order of RMS of baselien variation
-      art::ServiceHandle<art::RandomNumberGenerator> rng;
-      CLHEP::HepRandomEngine &engine = rng->getEngine();
-      CLHEP::RandGaussQ rGaussPed(engine, 0.0, fBaselineRMS);
-      ped_mean += rGaussPed.fire();
-
-=======
-      
->>>>>>> cd2f65ac
+
       // resize the adcvec to be the correct number of time samples
       // (the compression from the previous loop might have changed size)
       // almost no-op after the first loop, since the memory is already there
