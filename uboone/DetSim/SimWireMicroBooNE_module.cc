--- conflicted
+++ resolved
@@ -1,1102 +1,1002 @@
-////////////////////////////////////////////////////////////////////////
-// $Id: SimWireMicroBooNE.cxx,v 1.22 2010/04/23 20:30:53 seligman Exp $
-//
-// SimWireMicroBooNE class designed to simulate signal on a wire in the TPC
-//
-// katori@fnal.gov
-//
-// - Revised to use sim::RawDigit instead of rawdata::RawDigit, and to
-// - save the electron clusters associated with each digit.
-//
-////////////////////////////////////////////////////////////////////////
-
-// C/C++ standard library
-#include <stdexcept> // std::range_error
-#include <vector>
-#include <string>
-#include <algorithm> // std::fill()
-#include <functional>
-#include <fstream>
-
-// CLHEP libraries
-#include "CLHEP/Random/RandFlat.h"
-#include "CLHEP/Random/RandGaussQ.h"
-
-// ROOT libraries
-#include "TMath.h"
-#include "TComplex.h"
-#include "TString.h"
-#include "TH2.h"
-#include "TH1D.h"
-#include "TFile.h"
-
-// art library and utilities
-#include "art/Framework/Core/ModuleMacros.h"
-#include "art/Framework/Core/EDProducer.h"
-#include "art/Framework/Principal/Event.h"
-#include "art/Framework/Principal/Handle.h"
-#include "art/Framework/Services/Registry/ServiceHandle.h"
-#include "art/Framework/Services/Optional/TFileService.h"
-#include "art/Framework/Services/Optional/TFileDirectory.h"
-#include "fhiclcpp/ParameterSet.h"
-#include "messagefacility/MessageLogger/MessageLogger.h"
-
-// art extensions
-#include "larsim/RandomUtils/LArSeedService.h"
-
-// LArSoft libraries
-#include "lardata/RawData/RawDigit.h"
-#include "lardata/RawData/raw.h"
-#include "lardata/RawData/TriggerData.h"
-#include "larsim/Simulation/SimChannel.h"
-#include "larcore/Geometry/Geometry.h"
-#include "lardata/Utilities/LArFFT.h"
-#include "lardata/DetectorInfoServices/DetectorPropertiesService.h"
-#include "lardata/DetectorInfoServices/DetectorClocksServiceStandard.h" // FIXME: this is not portable
-#include "uboone/Utilities/SignalShapingServiceMicroBooNE.h"
-#include "larsim/Simulation/sim.h"
-#include "larevt/CalibrationDBI/Interface/DetPedestalService.h"
-#include "larevt/CalibrationDBI/Interface/DetPedestalProvider.h"
-#include "larevt/CalibrationDBI/Interface/ChannelStatusService.h"
-#include "larevt/CalibrationDBI/Interface/ChannelStatusProvider.h"
-
-
-///Detector simulation of raw signals on wires
-namespace detsim {
-
-  // Base class for creation of raw signals on wires.
-  class SimWireMicroBooNE : public art::EDProducer {
-
-  public:
-
-    explicit SimWireMicroBooNE(fhicl::ParameterSet const& pset);
-    virtual ~SimWireMicroBooNE();
-
-    // read/write access to event
-    void produce (art::Event& evt);
-    void beginJob();
-    void endJob();
-    void reconfigure(fhicl::ParameterSet const& p);
-
-  private:
-
-    void GenNoiseInTime(std::vector<float> &noise, double noise_factor) const;
-    void GenNoiseInFreq(std::vector<float> &noise, double noise_factor) const;
-    void GenNoisePostFilter(std::vector<float> &noise, double noise_factor, size_t view, int chan);
-    void MakeADCVec(std::vector<short>& adc, std::vector<float> const& noise, 
-                    std::vector<double> const& charge, float ped_mean) const;
-
-    std::string             fDriftEModuleLabel; ///< module making the ionization electrons
-    raw::Compress_t         fCompression;       ///< compression type to use
-
-    double                  fNoiseWidth;        ///< exponential noise width (kHz)
-    double                  fNoiseRand;         ///< fraction of random "wiggle" in noise in freq. spectrum
-    double                  fLowCutoff;         ///< low frequency filter cutoff (kHz)
-    double                  fSampleRate;        ///< sampling rate in ns
-
-    size_t                  fNTicks;	        ///< number of ticks of the clock    
-    unsigned int            fNTimeSamples;      ///< number of ADC readout samples in all readout frames (per event)	 	   
-
-    std::vector<TH1D*>      fNoiseDist;     ///< distribution of noise counts, one per plane
-    bool                    fGetNoiseFromHisto; ///< if True -> Noise from Histogram of Freq. spectrum
-    unsigned short          fGenNoise;          ///< 0 -> no noise, 1: time domain, 2: freq domain, 3: postfilter
-    std::string             fNoiseFileFname;
-    std::string             fNoiseHistoName;
-    TH1D*                   fNoiseHist;         ///< distribution of noise counts
-
-    std::map< double, int > fShapingTimeOrder;
-    std::string             fTrigModName;       ///< Trigger data product producer name
-    
-    bool                    fSimDeadChannels;   ///< if True, simulate dead channels using the ChannelStatus service.  If false, do not simulate dead channels
-
-    bool fMakeNoiseDists;
-
-    bool        fTest; // for forcing a test case
-    std::vector<sim::SimChannel> fTestSimChannel_v;
-    size_t      fTestWire;
-    std::vector<size_t> fTestIndex;
-    std::vector<double> fTestCharge;
-
-    int         fSample; // for histograms, -1 means no histos
-
-    //define max ADC value - if one wishes this can
-    //be made a fcl parameter but not likely to ever change
-    const float adcsaturation = 4095;
-
-    ::detinfo::ElecClock fClock; ///< TPC electronics clock
-
-    TH1D* hTest[5] = {0, 0, 0, 0, 0};
-
-    // little helper class to hold the params of each charge dep
-    class ResponseParams {
-    public:
-      ResponseParams(double charge, size_t time) : m_charge(charge), m_time(time) {}
-      double getCharge() { return m_charge; }
-      size_t getTime()   { return m_time; }
-    private:
-      double m_charge;
-      size_t m_time;
-    };
-
-    //
-    // Needed for post-filter noise (pfn) generator by Jyoti 
-    //
-    std::vector<double> _pfn_shaping_time_v;
-    TF1  *_pfn_f1;
-    TF1  *_pfn_MyPoisson;
-    TVirtualFFT *_pfn_ifft;
-    std::vector<double> _pfn_rho_v;
-    std::vector<double> _pfn_value_re;
-    std::vector<double> _pfn_value_im;
-
-<<<<<<< HEAD
-    //std::vector<double> rms;   //For calculating baseline
-=======
-    //
-    // Needed for calculating Noise baseline
-    //
-    
-    //std::vector<double> rms;
->>>>>>> 9318e2af
-
-  }; // class SimWireMicroBooNE
-
-  namespace {
-    size_t _ch = 0;
-    size_t _wr = 0;
-  }
-
-  DEFINE_ART_MODULE(SimWireMicroBooNE)
-
-  //-------------------------------------------------
-  SimWireMicroBooNE::SimWireMicroBooNE(fhicl::ParameterSet const& pset)
-  : fNoiseHist(0)
-    , _pfn_shaping_time_v()
-    , _pfn_f1(nullptr)
-    , _pfn_MyPoisson(nullptr)
-    , _pfn_ifft(nullptr)
-    , _pfn_rho_v()
-    , _pfn_value_re()
-    , _pfn_value_im()
-  {
-    this->reconfigure(pset);
-
-    produces< std::vector<raw::RawDigit>   >();
-
-    fCompression = raw::kNone;
-    TString compression(pset.get< std::string >("CompressionType"));
-    if(compression.Contains("Huffman",TString::kIgnoreCase)) fCompression = raw::kHuffman;
-
-    // create a default random engine; obtain the random seed from LArSeedService,
-    // unless overridden in configuration with key "Seed" and "SeedPedestal"
-    art::ServiceHandle<sim::LArSeedService> Seeds;
-    Seeds->createEngine(*this, "HepJamesRandom", "noise", pset, "Seed");
-    Seeds->createEngine(*this, "HepJamesRandom", "pedestal", pset, "SeedPedestal");
-
-  }
-
-  //-------------------------------------------------
-  SimWireMicroBooNE::~SimWireMicroBooNE()
-  {
-    delete fNoiseHist;
-  }
-
-  //-------------------------------------------------
-  void SimWireMicroBooNE::reconfigure(fhicl::ParameterSet const& p)
-  {
-    fDriftEModuleLabel= p.get< std::string         >("DriftEModuleLabel");
-    fNoiseWidth       = p.get< double              >("NoiseWidth");
-    fNoiseRand        = p.get< double              >("NoiseRand");
-    fLowCutoff        = p.get< double              >("LowCutoff");
-    fGetNoiseFromHisto= p.get< bool                >("GetNoiseFromHisto");
-    fGenNoise         = p.get< unsigned short      >("GenNoise");
-    fSimDeadChannels  = p.get< bool                >("SimDeadChannels");
-
-    fMakeNoiseDists   = p.get< bool                >("MakeNoiseDists", false);
-
-    fTrigModName      = p.get< std::string         >("TrigModName");
-    fTest             = p.get<bool                 >("Test");
-    fTestWire         = p.get< size_t              >("TestWire");
-    fTestIndex        = p.get< std::vector<size_t> >("TestIndex");
-    fTestCharge       = p.get< std::vector<double> >("TestCharge");
-    if(fTestIndex.size() != fTestCharge.size())
-      throw cet::exception(__FUNCTION__)<<"# test pulse mismatched: check TestIndex and TestCharge fcl parameters...";
-    fSample           = p.get<int                  >("Sample");
-
-
-    //Map the Shaping Times to the entry position for the noise ADC
-    //level in fNoiseFactInd and fNoiseFactColl
-    fShapingTimeOrder = { {0.5, 0}, {1.0, 1}, {2.0, 2}, {3.0, 3} };
-
-    if(fGetNoiseFromHisto)
-    {
-      fNoiseHistoName= p.get< std::string         >("NoiseHistoName");
-
-      cet::search_path sp("FW_SEARCH_PATH");
-      sp.find_file(p.get<std::string>("NoiseFileFname"), fNoiseFileFname);
-
-      TFile * in=new TFile(fNoiseFileFname.c_str(),"READ");
-      TH1D * temp=(TH1D *)in->Get(fNoiseHistoName.c_str());
-
-      if(temp!=NULL)
-      {
-        fNoiseHist=new TH1D(fNoiseHistoName.c_str(),fNoiseHistoName.c_str(),temp->GetNbinsX(),0,temp->GetNbinsX());
-        temp->Copy(*fNoiseHist);
-      }
-      else
-        throw cet::exception("SimWireMicroBooNE") << "Could not find noise histogram in Root file\n";
-      in->Close();
-
-    }
-    //detector properties information
-    auto const* detprop = lar::providerFrom<detinfo::DetectorPropertiesService>();
-    fSampleRate    = detprop->SamplingRate();
-    fNTimeSamples  = detprop->NumberTimeSamples();
-
-    // make the histos if not already made
-    // get access to the TFile service
-    art::ServiceHandle<art::TFileService> tfs;
-
-    if(hTest[0] == 0) {
-      char buffer[80];
-      //char buffer1[80];
-
-      if(fSample>=0) {
-        for(size_t i=0;i<5;++i) {
-          sprintf(buffer, "hTest%i",(int)i);
-          hTest[i] = tfs->make<TH1D>(buffer, buffer, 500, -250., 250.);
-        }
-      }
-    }
-
-    return;
-  }
-
-  //-------------------------------------------------
-  void SimWireMicroBooNE::beginJob()
-  {
-
-    // get access to the TFile service
-    art::ServiceHandle<art::TFileService> tfs;
-    
-    char buff0[80], buff1[80];
-
-    if(fMakeNoiseDists) {
-      fNoiseDist.resize(3,0);
-      for(int view = 0; view<3; ++view) {
-        sprintf(buff0, "Noise%i", view);
-        sprintf(buff1, ";Noise on Plane %i(ADC);", view);
-        fNoiseDist[view]  = tfs->make<TH1D>(buff0, buff1, 1000,   -30., 30.);
-      }
-    }
-
-    if(fTest){
-      art::ServiceHandle<geo::Geometry> geo;  
-      if(geo->Nchannels()<=fTestWire)
-        throw cet::exception(__FUNCTION__)<<"Invalid test wire channel: "<<fTestWire;
-
-      std::vector<unsigned int> channels;
-      channels.reserve(geo->PlaneIDs().size());
-      for(auto const& plane_id : geo->PlaneIDs())
-        channels.push_back(geo->PlaneWireToChannel(plane_id.Plane,fTestWire));
-
-      double xyz[3] = { std::numeric_limits<double>::max() };
-      for(auto const& ch : channels) {
-
-        fTestSimChannel_v.push_back(sim::SimChannel(ch));
-
-        for(size_t i=0; i<fTestIndex.size(); ++i){
-
-          fTestSimChannel_v.back().AddIonizationElectrons(-1,
-                                                          fTestIndex[i],
-                                                          fTestCharge[i],
-                                                          xyz,
-                                                          std::numeric_limits<double>::max());
-        }
-      }
-    }
-
-    return;
-
-  }
-
-  //-------------------------------------------------
-  void SimWireMicroBooNE::endJob()
-  {
-  
-  
-  }
-
-  void SimWireMicroBooNE::produce(art::Event& evt)
-  {
-
-    
-    //--------------------------------------------------------------------
-    //
-    // Get all of the services we will be using
-    //
-    //--------------------------------------------------------------------
-    
-    //get pedestal conditions
-    const lariov::DetPedestalProvider& pedestalRetrievalAlg 
-       = art::ServiceHandle<lariov::DetPedestalService>()->GetPedestalProvider();
-    
-    //get rng for pedestals
-    art::ServiceHandle<art::RandomNumberGenerator> rng;
-    CLHEP::HepRandomEngine &engine = rng->getEngine("pedestal");   
-    
-    //channel status for simulating dead channels
-    const lariov::ChannelStatusProvider& ChannelStatusProvider
-       = art::ServiceHandle<lariov::ChannelStatusService>()->GetProvider();
-
-    //get the FFT
-    art::ServiceHandle<util::LArFFT> fFFT;
-    fFFT->ReinitializeFFT(fNTimeSamples,fFFT->FFTOptions(),fFFT->FFTFitBins());
-    fNTicks = fFFT->FFTSize();
-
-    if ( fNTicks%2 != 0 )
-      LOG_DEBUG("SimWireMicroBooNE") << "Warning: FFTSize " << fNTicks << " not a power of 2. "
-      << "May cause issues in (de)convolution.\n";
-
-    if ( fNTimeSamples > fNTicks )
-      mf::LogError("SimWireMicroBooNE") << "Cannot have number of readout samples "
-      << fNTimeSamples << " greater than FFTSize " << fNTicks << "!";
-
-    // TFileService
-    art::ServiceHandle<art::TFileService> tfs;
-
-    //TimeService
-    art::ServiceHandle<detinfo::DetectorClocksServiceStandard> tss;
-    // In case trigger simulation is run in the same job...
-    tss->preProcessEvent(evt);
-    auto const* ts = tss->provider();
-
-    // Check if trigger data product exists or not. If not, throw a warning
-    art::Handle< std::vector<raw::Trigger> > trig_array;
-    evt.getByLabel(fTrigModName, trig_array);
-    if(!trig_array.isValid())
-
-      std::cout << std::endl << "  "
-      << "\033[95m" << "<<" << __PRETTY_FUNCTION__ << ">>" << "\033[00m"
-      << std::endl << "  "
-      << "\033[93m"
-      << " No trigger data exists => will use the default trigger time set in TimeService..."
-      << "\033[00m"
-      << std::endl;
-
-    // get the geometry to be able to figure out signal types and chan -> plane mappings
-    art::ServiceHandle<geo::Geometry> geo;
-    const size_t N_CHANNELS = geo->Nchannels();
-
-    //Get N_RESPONSES from SignalShapingService, on the fly
-    art::ServiceHandle<util::SignalShapingServiceMicroBooNE> sss;
-    const std::vector<std::vector<size_t> > N_RESPONSES = sss->GetNActiveResponses();
-    const size_t N_VIEWS = N_RESPONSES[0].size();
-
-
-
-
-    //--------------------------------------------------------------------
-    //
-    // Get the SimChannels, which we will use to produce RawDigits
-    //
-    //--------------------------------------------------------------------
-
-    // make a vector of const sim::SimChannel* that has same number
-    // of entries as the number of channels in the detector
-    // and set the entries for the channels that have signal on them
-    // using the chanHandle
-    std::vector<const sim::SimChannel*> channels(N_CHANNELS,nullptr);
-    if(!fTest){
-      std::vector<const sim::SimChannel*> chanHandle;
-      evt.getView(fDriftEModuleLabel,chanHandle);
-      for(size_t c = 0; c < chanHandle.size(); ++c){
-        channels.at(chanHandle.at(c)->Channel()) = chanHandle.at(c);
-      }
-    }else{
-      for(size_t c = 0; c<fTestSimChannel_v.size(); ++c)
-        channels.at(fTestSimChannel_v[c].Channel()) = &(fTestSimChannel_v[c]);
-    }
-
-    // make a unique_ptr of sim::SimDigits that allows ownership of the produced
-    // digits to be transferred to the art::Event after the put statement below
-    std::unique_ptr< std::vector<raw::RawDigit>> digcol(new std::vector<raw::RawDigit>);
-    digcol->reserve(N_CHANNELS);
-   
-    std::vector<std::vector<std::vector<std::unique_ptr<ResponseParams> > > > responseParamsVec(N_CHANNELS);
-
-    _wr = 0;
-    _ch = 0;
-    for (auto& channel : responseParamsVec) {
-      size_t view = (size_t)geo->View(_ch);
-      channel.resize(2*N_RESPONSES[0][view]-1);
-    }
-
-
-
-    //--------------------------------------------------------------------
-    //
-    // I'm not sure about the purpose of this first for-loop: experts please update this comment!
-    //
-    //--------------------------------------------------------------------
-
-    //LOOP OVER ALL CHANNELS
-    // In this version we assume that adjacent channels <-> adjacent wires, in the same plane/view
-    // Is this always true?
-    std::vector<int> first_channel_in_view(N_VIEWS,-1);
-    for(unsigned int chan = 0; chan < N_CHANNELS; chan++) {
-      auto wid = geo->ChannelToWire(chan);
-      size_t view = (size_t)geo->View(chan);
-      
-      if (first_channel_in_view[view] == -1) {
-        first_channel_in_view[view] = chan;
-      }
-
-      // get the sim::SimChannel for this channel
-      const sim::SimChannel* sc = channels.at(chan);
-      if( !sc ) continue;
-
-      // remove the time offset
-      int time_offset = 0;//sss->FieldResponseTOffset(chan);
-
-      // loop over the tdcs and grab the number of electrons for each
-      for(int t = 0; t < (int)fNTicks; ++t) {
-
-        int tdc = ts->TPCTick2TDC(t);
-        // continue if tdc < 0
-        if( tdc < 0 ) continue;
-        double charge = sc->Charge(tdc);
-        if(charge==0) continue;
-
-        // Apply artificial time offset to take care of field response convolution
-        // wrap the negative times to the end of the buffer
-        // The offset should be taken care of in the shaping service, by shifting the response.
-
-        int raw_digit_index =
-        ( (t + time_offset) >= 0 ? t+time_offset : (fNTicks + (t+time_offset)) );
-
-        if(raw_digit_index <= 0 || raw_digit_index >= (int)fNTicks) continue;
-
-        // here fill ResponseParams... all the wires!
-        for(int wire = -(N_RESPONSES[0][view]-1); wire<(int)N_RESPONSES[0][view]; ++wire) {
-          auto wireIndex = (size_t)wire+N_RESPONSES[0][view] - 1;
-          int wireChan = (int)chan + wire;
-          if(wireChan<0 || wireChan>= (int)N_CHANNELS) continue;
-          if ((size_t)geo->View(wireChan)!=view) continue;
-
-          responseParamsVec[wireChan][wireIndex].emplace_back(new ResponseParams(charge, raw_digit_index));
-        } // loop over wires
-      } // loop over tdcs
-    } // loop over channels
-    
-
-
-    //--------------------------------------------------------------------
-    //
-    // Make the noise vector that will be used for generating noise
-    //
-    //--------------------------------------------------------------------   
-//    DoubleVec             noiseFactVec(N_VIEWS,0.);
-//    auto tempNoiseVec = sss->GetNoiseFactVec();
-//    for (size_t v = 0; v != N_VIEWS; ++v) {
-//
-//      //the current sss only allows retrieval by channel, even though these things only change by view
-//      //If these ever do change by channel, then this code automatically becomes incorrect!
-//      double shapingTime = sss->GetShapingTime(first_channel_in_view[v]);
-//      double asicGain    = sss->GetASICGain(first_channel_in_view[v]);
-//
-//      if (fShapingTimeOrder.find( shapingTime ) != fShapingTimeOrder.end() ) {
-//        noiseFactVec[v]  = tempNoiseVec[v].at( fShapingTimeOrder.find( shapingTime )->second );
-//	      noiseFactVec[v] *= asicGain/4.7;
-//      }
-//      else {//Throw exception...
-//        throw cet::exception("SimWireMicroBooNE")
-//        << "\033[93m"
-//        << "Shaping Time received from signalservices_microboone.fcl is not one of allowed values"
-//        << std::endl
-//        << "Allowed values: 0.5, 1.0, 2.0, 3.0 usec"
-//        << "\033[00m"
-//        << std::endl;
-//      }
-//    }
-
-    DoubleVec             noiseFactVec(N_VIEWS,0.);
-    auto tempNoiseVec = sss->GetNoiseFactVec();	
-    for (size_t v = 0; v != N_VIEWS; ++v) {
-      	
-      //the current sss only allows retrieval by channel, even though these things only change by view
-      //If these ever do change by channel, then this code automatically becomes incorrect!
-      double shapingTime = sss->GetShapingTime(first_channel_in_view[v]);	
-      double asicGain    = sss->GetASICGain(first_channel_in_view[v]);
-      
-      if (fShapingTimeOrder.find( shapingTime ) != fShapingTimeOrder.end() ) {
-        if(_pfn_shaping_time_v.size()<=v) _pfn_shaping_time_v.resize(v+1,-1);
-        if(_pfn_shaping_time_v[v]<0) _pfn_shaping_time_v[v]=shapingTime;
-        noiseFactVec[v]  = tempNoiseVec[v].at( fShapingTimeOrder.find( shapingTime )->second );
-        noiseFactVec[v] *= asicGain/4.7;
-      }
-      else {//Throw exception...
-        throw cet::exception("SimWireMicroBooNE")
-        << "\033[93m"
-        << "Shaping Time received from signalservices_microboone.fcl is not one of allowed values"
-        << std::endl
-        << "Allowed values: 0.5, 1.0, 2.0, 3.0 usec"
-        << "\033[00m"
-        << std::endl;
-      }
-    }
-
-    
-    //--------------------------------------------------------------------
-    //
-    // Loop over channels a second time and produce the RawDigits by adding together 
-    // pedestal, noise, and direct&induced charges
-    //
-    //-------------------------------------------------------------------- 
-       
-    // vectors for working in the following for loop
-    std::vector<short>    adcvec(fNTimeSamples, 0);
-    std::vector<double>   chargeWork(fNTicks,0.);
-    std::vector<double>   tempWork(fNTicks,0.);
-    std::vector<float>    noisetmp(fNTicks,0.);
-
-    int step = 0;
-
-    // various constants: not fcl-configurable
-    double slope0[5] = { 0., 2.1575, 6.4725 , 13.946, 40.857};
-    double t0[5] =     { 4450., 6107., 6170., 6305., 6695. };
-    double wire0[3] =  { 337., 332., -0.7 };
-    double factor[3] = { 2.0, 2.0, 1.0 };
-    int tickCut = 250;
-
-    // loop over the collected responses
-    //   this is needed because hits generate responses on adjacent wires!
-    for(unsigned int chan = 0; chan < N_CHANNELS; chan++) {
-
-
-      //clean up working vectors from previous iteration of loop
-      adcvec.resize(fNTimeSamples); //compression may have changed the size of this vector
-      noisetmp.resize(fNTicks); //just in case
-      std::fill(adcvec.begin(),     adcvec.end(),     0);
-      std::fill(chargeWork.begin(), chargeWork.end(), 0.);
-      std::fill(tempWork.begin(),   tempWork.end(),   0.);
-      std::fill(noisetmp.begin(),   noisetmp.end(),   0.);
-
-      // make sure chargeWork is correct size
-      if (chargeWork.size() < fNTimeSamples)
-        throw std::range_error("SimWireMicroBooNE: chargeWork vector too small");
-	
-      //use channel number to set some useful numbers
-      auto wid = geo->ChannelToWire(chan);
-      size_t wireNum = wid[0].Wire;
-      auto& thisChan = responseParamsVec[chan];
-      size_t view = (size_t)geo->View(chan);
-      
-      
-      //Get pedestal with random gaussian variation
-      CLHEP::RandGaussQ rGaussPed(engine, 0.0, pedestalRetrievalAlg.PedRms(chan));
-      float ped_mean = pedestalRetrievalAlg.PedMean(chan) + rGaussPed.fire(); 
-
-      //Generate Noise
-      double             noise_factor;
-      auto tempNoiseVec = sss->GetNoiseFactVec();
-      double shapingTime = sss->GetShapingTime(chan);
-      double asicGain    = sss->GetASICGain(chan);
-      //nanostd::cout << "Sim params: " << chan << " " << shapingTime << " " << asicGain << std::endl;
-
-      if (fShapingTimeOrder.find( shapingTime ) != fShapingTimeOrder.end() ) {
-        noise_factor  = tempNoiseVec[view].at( fShapingTimeOrder.find( shapingTime )->second );
-        noise_factor *= asicGain/4.7;
-      }
-      else {//Throw exception...
-        throw cet::exception("SimWireMicroBooNE")
-        << "\033[93m"
-        << "Shaping Time received from signalservices_microboone.fcl is not one of allowed values"
-        << std::endl
-        << "Allowed values: 0.5, 1.0, 2.0, 3.0 usec"
-        << "\033[00m"
-        << std::endl;
-      }
-
-      if (fGenNoise){
-        if (fGenNoise==1)
-          GenNoiseInTime(noisetmp, noise_factor);
-        else if(fGenNoise==2)
-          GenNoiseInFreq(noisetmp, noise_factor);
-<<<<<<< HEAD
-	else if(fGenNoise==3)
-	  GenNoisePostFilter(noisetmp, noise_factor, view, chan);
-=======
-       	else if(fGenNoise==3)
-	         GenNoisePostFilter(noisetmp, noise_factor, view, chan);
->>>>>>> 9318e2af
-      }
-
-      //Add Noise to NoiseDist Histogram
-      //geo::SigType_t sigtype = geo->SignalType(chan);
-      geo::View_t vw = geo->View(chan);
-      if(fMakeNoiseDists) {
-        for (size_t i=step; i < fNTimeSamples; i+=1000) {
-          fNoiseDist[vw]->Fill(noisetmp[i]);
-        }
-      }
-      ++step;
-
-      //If the channel is bad, we can stop here
-      //if you are using the UbooneChannelStatusService, then this removes disconnected, "dead", and "low noise" channels
-      if (fSimDeadChannels && (ChannelStatusProvider.IsBad(chan) || !ChannelStatusProvider.IsPresent(chan)) ) {
-        MakeADCVec(adcvec, noisetmp, chargeWork, ped_mean);
-        raw::RawDigit rd(chan, fNTimeSamples, adcvec, fCompression);
-        rd.SetPedestal(ped_mean);
-        digcol->push_back(std::move(rd));
-
-
-
-        continue;
-      }
-      
-      
-      //Channel is good, so fill the chargeWork vector with charges
-      int tick0 = 0;
-      if(fSample>=0) tick0 = t0[fSample] - factor[view]*slope0[fSample]*(wireNum-wire0[view]) + 0.5;
-
-      for(int wire=-(N_RESPONSES[0][view]-1); wire<(int)N_RESPONSES[0][view];++wire) {
-        int wireChan = chan + wire;
-        if(wireChan<0 || wireChan>= (int)N_CHANNELS) continue;
-        if ((size_t)geo->View(wireChan)!=view) continue;
-        size_t wireIndex = (size_t)(wire + (int)N_RESPONSES[0][view] - 1);
-        auto & thisWire = thisChan[wireIndex];
-        if(thisWire.empty()) continue;
-        std::fill(tempWork.begin(), tempWork.end(), 0.);
-        for(auto& item : thisWire) {
-          auto charge = item->getCharge();
-          if(charge==0) continue;
-          auto raw_digit_index = item->getTime();
-          if(raw_digit_index > 0 && raw_digit_index < fNTicks) {
-            tempWork.at(raw_digit_index) = charge;
-          }
-        }
-
-        // now we have the tempWork for the adjacent wire of interest
-        // convolve it with the appropriate response function
-        sss->Convolute(chan, fabs(wire), tempWork);
-
-        // this is to generate some plots
-        if(view==1 && wireNum==360 && fSample>=0) {
-          if(abs(wire)>2) continue;
-          size_t index = wire + 2;
-
-          bool printWF = false;
-          if(printWF)std::cout << "printout of waveform, index = " << index << std::endl;
-          for(int i=tick0-tickCut; i<tick0+tickCut;++i) {
-            double val = tempWork[i];
-            if(printWF) {
-              if((i+1)%10==0) std::cout << std::endl << i << " " << i-tick0 << " ";
-              std::cout << val << " " ;
-            }
-            hTest[index]->Fill(i*1.-tick0, val);
-          }
-          if(printWF) std::cout << std::endl;
-
-        }
-
-        // now add the result into the "charge" vector
-        for(size_t bin = 0; bin < fNTicks; ++bin) {
-          chargeWork[bin] += tempWork[bin];
-        }
-        // or:
-        //std::transform(chargeWork.begin(), chargeWork.end(), tempWork.begin(),
-        //               chargeWork.begin(), std::plus<double>());
-
-      }//end loop over response wires
-
-
-      // add this digit to the collection;
-      // adcvec is copied, not moved: in case of compression, adcvec will show
-      // less data: e.g. if the uncompressed adcvec has 9600 items, after
-      // compression it will have maybe 5000, but the memory of the other 4600
-      // is still there, although unused; a copy of adcvec will instead have
-      // only 5000 items. All 9600 items of adcvec will be recovered for free
-      // and used on the next loop.
-      MakeADCVec(adcvec, noisetmp, chargeWork, ped_mean);
-      raw::RawDigit rd(chan, fNTimeSamples, adcvec, fCompression);
-      rd.SetPedestal(ped_mean);
-      digcol->push_back(std::move(rd)); // we do move the raw digit copy, though
-
-    }// end of 2nd loop over channels
-
-<<<<<<< HEAD
-    // Used in calculation of baseline noise value, but hardcoded so now uneccesary.
-    /*
-=======
-
-    // Used in calculation of baseline noise value, but hardcoded so now uneccesary.
-    /* 
->>>>>>> 9318e2af
-    double total = 0;
-    for (size_t i=3499; i < 4500; i++)
-     {
-       std::cout << "RMS of waveform " << i << " is " << rms[i] << std::endl;
-       total = total+rms[i];
-     }
-
-      double baselinerms = total/1000;
-
-<<<<<<< HEAD
-      std::cout << "\n\n\n\n\n\n The average RMS is:" << baselinerms << "\n\n\n\n\n\n\n" << std::endl;
-    */
-
-=======
-      std::cout << "\nmn\n\n\n\n\n The average RMS is:" << baselinerms << "\n\n\n\n\n\n\n" << std::endl;
-    
-    */
->>>>>>> 9318e2af
-    evt.put(std::move(digcol));
-    return;
-  }
-
-
-  //-------------------------------------------------
-  void SimWireMicroBooNE::MakeADCVec(std::vector<short>& adcvec, std::vector<float> const& noisevec, 
-                                     std::vector<double> const& chargevec, float ped_mean) const {
-
-
-    for(unsigned int i = 0; i < fNTimeSamples; ++i) {
-
-       float adcval = noisevec[i] + chargevec[i] + ped_mean;
-
-      //allow for ADC saturation
-      if ( adcval > adcsaturation )
-	adcval = adcsaturation;
-      //don't allow for "negative" saturation
-      if ( adcval < 0 )
-	adcval = 0;
-
-      adcvec[i] = (unsigned short)TMath::Nint(adcval);
-
-    }// end loop over signal size
-
-    // compress the adc vector using the desired compression scheme,
-    // if raw::kNone is selected nothing happens to adcvec
-    // This shrinks adcvec, if fCompression is not kNone.
-    raw::Compress(adcvec, fCompression);
-  }
-
-
-  //-------------------------------------------------
-  void SimWireMicroBooNE::GenNoiseInTime(std::vector<float> &noise, double noise_factor) const
-  {
-    //ART random number service
-    art::ServiceHandle<art::RandomNumberGenerator> rng;
-    CLHEP::HepRandomEngine &engine = rng->getEngine("noise");
-    CLHEP::RandGaussQ rGauss(engine, 0.0, noise_factor);
-
-    //In this case noise_factor is a value in ADC counts
-    //It is going to be the Noise RMS
-    //loop over all bins in "noise" vector
-    //and insert random noise value
-    for (unsigned int i=0; i<noise.size(); i++)
-      noise.at(i) = rGauss.fire();
-  }
-
-
-  //-------------------------------------------------
-  void SimWireMicroBooNE::GenNoiseInFreq(std::vector<float> &noise, double noise_factor) const
-  {
-    art::ServiceHandle<art::RandomNumberGenerator> rng;
-    CLHEP::HepRandomEngine &engine = rng->getEngine("noise");
-    CLHEP::RandFlat flat(engine,-1,1);
-
-    if(noise.size() != fNTicks)
-      throw cet::exception("SimWireMicroBooNE")
-      << "\033[93m"
-      << "Frequency noise vector length must match fNTicks (FFT size)"
-      << " ... " << noise.size() << " != " << fNTicks
-      << "\033[00m"
-      << std::endl;
-
-    // noise in frequency space
-    std::vector<TComplex> noiseFrequency(fNTicks/2+1, 0.);
-
-    double pval = 0.;
-    double lofilter = 0.;
-    double phase = 0.;
-    double rnd[2] = {0.};
-
-    // width of frequencyBin in kHz
-    double binWidth = 1.0/(fNTicks*fSampleRate*1.0e-6);
-    for(size_t i=0; i< fNTicks/2+1; ++i){
-      // exponential noise spectrum
-      flat.fireArray(2,rnd,0,1);
-      //if not from histo or in time --> then hardcoded freq. spectrum
-      if( !fGetNoiseFromHisto )
-      {
-        pval = noise_factor*exp(-(double)i*binWidth/fNoiseWidth);
-        // low frequency cutoff
-        lofilter = 1.0/(1.0+exp(-(i-fLowCutoff/binWidth)/0.5));
-        // randomize 10%
-        
-        pval *= lofilter*((1-fNoiseRand)+2*fNoiseRand*rnd[0]);
-      }
-      
-      
-      else
-      {
-        // histogram starts in bin 1!
-        pval = fNoiseHist->GetBinContent(i+1)*((1-fNoiseRand)+2*fNoiseRand*rnd[0])*noise_factor;
-        //mf::LogInfo("SimWireMicroBooNE")  << " pval: " << pval;
-      }
-      phase = rnd[1]*2.*TMath::Pi();
-      TComplex tc(pval*cos(phase),pval*sin(phase));
-      noiseFrequency.at(i) += tc;
-    }
-    
-    
-    // mf::LogInfo("SimWireMicroBooNE") << "filled noise freq";
-    
-    // inverse FFT MCSignal
-    art::ServiceHandle<util::LArFFT> fFFT;
-    fFFT->DoInvFFT(noiseFrequency, noise);
-    
-    noiseFrequency.clear();
-    
-    // multiply each noise value by fNTicks as the InvFFT
-    // divides each bin by fNTicks assuming that a forward FFT
-    // has already been done.
-    // Also need to scale so that noise RMS matches that asked
-    // in fhicl parameter (somewhat arbitrary scaling otherwise)
-    // harcode this scaling factor (~20) for now
-    for(unsigned int i = 0; i < noise.size(); ++i) noise.at(i) *= 1.*(fNTicks/20.);
-    
-  }
-
-  //---------------------------------------------------------
-  Double_t PFNPoissonReal(const Double_t *k,  const Double_t *lambda) {
-    return TMath::Exp(k[0]*TMath::Log(lambda[0])-lambda[0]) / TMath::Gamma(k[0]+1.);
-  }
-
-  void SimWireMicroBooNE::GenNoisePostFilter(std::vector<float> &noise, double noise_factor, size_t view, int chan)
-  {
-    // noise is a vector of size fNTicks, which is the number of ticks
-    const size_t waveform_size = noise.size();
-    
-<<<<<<< HEAD
-=======
-
->>>>>>> 9318e2af
-    if(_pfn_shaping_time_v.size()<=view || _pfn_shaping_time_v[view]<0)
-      throw cet::exception("SimWireMicroBooNE")
-	<< "GenNoisePostFilter encounters unknown view!" << std::endl;
-
-    Double_t ShapingTime = _pfn_shaping_time_v[view];
-    Double_t MaxPoissArg = 100.;
-
-    
-    if(!_pfn_MyPoisson) _pfn_MyPoisson = new TF1("_pfn_MyPoisson",PFNPoissonReal,0.,MaxPoissArg,1);
-<<<<<<< HEAD
-    
-    if(!_pfn_f1) _pfn_f1 = new TF1("_pfn_f1",Form("[0]+([1]+[2]*x*%g/2.)*exp(-[3]*pow(x*%g/2.,[4]))",(double)waveform_size,(double)waveform_size),0.0,(double)waveform_size);
-=======
-
-    if(!_pfn_f1) _pfn_f1 = new TF1("_pfn_f1",Form("[0]+([1]+[2]*x*%g/2.)*exp(-[3]*pow(x*%g/2.,[4]))",(double)waveform_size,(double)waveform_size),0.0,(double)waveform_size);   
- 
->>>>>>> 9318e2af
-    if(_pfn_rho_v.empty()) _pfn_rho_v.resize(waveform_size);
-    if(_pfn_value_re.empty()) _pfn_value_re.resize(waveform_size);
-    if(_pfn_value_im.empty()) _pfn_value_im.resize(waveform_size);
-
-    //**Setting lambda**//
-    Double_t params[1] = {0.};
-    Double_t fitpar[5] = {0.};
- 
-    if(ShapingTime==2.0) {
-      params[0] = 3.3708; //2us
-      fitpar[0] = 4.27132e+01;
-      fitpar[1] = 6.22750e+02;
-      fitpar[2] = -2.53535e-01;
-      fitpar[3] = 8.07578e-05;
-      fitpar[4] = 1.35510e+00;
-    }
-    else if(ShapingTime==1.0) {
-      params[0] = 3.5125; //1us new
-      fitpar[0] = 14.4;
-      fitpar[1] = 35.1;
-      fitpar[2] = 0.049;
-      fitpar[3] = 6.0e-9;
-      fitpar[4] = 2.4;
-    }else
-      throw cet::exception("SimWireMicroBooNE") << "<<" << __FUNCTION__ << ">> not supported shaping time " << ShapingTime << std::endl;
-
-    _pfn_MyPoisson->SetParameters(params);
-    _pfn_f1->SetParameters(fitpar);
-
-    Int_t n = waveform_size;
-
-    TVirtualFFT::SetTransform(0);
-    //**Inverse FFT**//
-    TRandom3 rand(0);
-
-    // For every tick...
-    for(size_t i=0; i<waveform_size; i++){
-
-      Double_t freq;
-      if (i < n/2.){
-        freq = (i)*2./n; //2 MHz digitization
-      }else{
-        freq = (n-i)*2./n;
-      }
-
-<<<<<<< HEAD
-      _pfn_rho_v[i] = _pfn_f1->Eval(freq) * _pfn_MyPoisson->GetRandom()/3.3708;
-
-      Double_t rho = _pfn_rho_v[i];
-
-      Double_t phi = gRandom->Uniform(0,1) * 2. * TMath::Pi();	 
-=======
-      _pfn_rho_v[i] = _pfn_f1->Eval(freq) * _pfn_MyPoisson->GetRandom()/params[0];
-
-      Double_t rho = _pfn_rho_v[i];
-
-      
-      Double_t phi = gRandom->Uniform(0,1) * 2. * TMath::Pi();
-
->>>>>>> 9318e2af
-
-      _pfn_value_re[i] = rho*cos(phi)/((double)waveform_size);
-      _pfn_value_im[i] = rho*sin(phi)/((double)waveform_size);
-    }
-
-    if(!_pfn_ifft) _pfn_ifft = TVirtualFFT::FFT(1,&n,"C2R M K");
-    _pfn_ifft->SetPointsComplex(&_pfn_value_re[0],&_pfn_value_im[0]);
-    _pfn_ifft->Transform();
-
-    // Produce fit histogram from the FFT for the real part
-    TH1 *fb = 0;
-    fb = TH1::TransformHisto(_pfn_ifft,fb,"Re");
-
-<<<<<<< HEAD
-    // Get Wire Length
-=======
-    // Get wire length 
->>>>>>> 9318e2af
-    geo::GeometryCore const* geom = lar::providerFrom<geo::Geometry>();
-    std::vector<geo::WireID> wireIDs = geom->ChannelToWire(chan);
-    geo::WireGeo const& wire = geom->Wire(wireIDs.front());
-    double wirelength = wire.HalfL() * 2;
-<<<<<<< HEAD
-
-    // Calculate RMS ----------------------------------------------------------
-    // There are several ways of calculating rms.
-    // Method 1 here is the raw RMS which does not remove any signal etc.
-    // from the event
-    // Method 2 uses the 16th, 50th and 84th percentiles to calculate the RMS.
-    // Because the signal is expected to be above the 84th percentile, this
-    // effectively vetos the signal
-    
-    Double_t min = fb->GetMinimum();
-    Double_t max = fb->GetMaximum();
-    TH1F* h_rms = new TH1F("h_rms", "h_rms", Int_t(10*(max-min+1)), min, max+1);
- 
-    for(size_t i=0; i < waveform_size; ++i){
-
-      h_rms->Fill(fb->GetBinContent(i+1));
-
-    }
-
-    double par[3];
-    double rms_quantilemethod;
-    double xq = 0.5-0.34;
-    fb->GetQuantiles(1, &par[0], &xq);
-
-    xq = 0.5;
-    fb->GetQuantiles(1, &par[1], &xq);
-
-    xq = 0.5+0.34;
-    fb->GetQuantiles(1, &par[2], &xq);
-
-    rms_quantilemethod = sqrt((pow(par[1]-par[0],2)+pow(par[2]-par[1],2))/2.);
-    // ------------------------------------------------------------------------
-
-
-    double baseline = 1.79349;
-    double scalefactor = (rms_quantilemethod/baseline)*(1.020+0.0018*(wirelength));
-    
-    for(size_t i=0; i<waveform_size; ++i) {
-      noise[i] = fb->GetBinContent(i+1)*scalefactor;
-    }
-    
-=======
-    
-    // Calculate RMS -----------------------------------------------------
-    // There are several ways of calculating rms. 
-    // Method 1 here is the raw RMS which does not remove any signal etc. 
-    // from the event.
-    // Method 2 uses the 16th, 50th, and 84th percentiles to calculate the RMS.
-    // Because the signal is expected to be above the 84th percentile, this 
-    // effectively vetos the signal.
-  
-    Double_t min = fb->GetMinimum();
-    Double_t max = fb->GetMaximum();	 
-    TH1F* h_rms = new TH1F("h_rms", "h_rms", Int_t(10*(max-min+1)), min, max+1);
-
-    // Method 1 -----------------------------------------------------------
-    double irms = 0;
-    //double ithrms;
-    for(size_t i=0; i < waveform_size; ++i){
-    
-      //ithrms = sqrt(std::pow(fb->GetBinContent(i+1),2));
-      //h_rms->Fill(ithrms);
-      irms+= std::pow(fb->GetBinContent(i+1),2);
-      h_rms->Fill(fb->GetBinContent(i+1));
-    }
-    irms = std::sqrt(irms/waveform_size);
-    
-    // std::cout << "RMS using standard method is: " << irms << std::endl;
-
-    // used in calculation of baseline, now hardcoded
-    // rms.push_back(std::move(irms));
-    //----------------------------------------------------------------------
-   
-    // Method 2 ------------------------------------------------------------ 
-    double par[3];
-    double rms_quantilemethod = 0.0;
-    if (h_rms->GetSum()>0){
-    double xq = 0.5-0.34;
-    h_rms->GetQuantiles(1, &par[0], &xq);
-    
-    xq = 0.5;
-    h_rms->GetQuantiles(1, &par[1], &xq);
-
-    xq = 0.5+0.34;
-    h_rms->GetQuantiles(1, &par[2], &xq);
-    
-    rms_quantilemethod = sqrt((pow(par[1]-par[0],2)+pow(par[2]-par[1],2))/2.);
-    }
-    //rms.push_back(std::move(rms_quantilemethod));
-    //std::cout << "RMS using the quantile method is: " << rms_quantilemethod << std::endl;
-
-
-    // ---------------------------------------------------------------------
-
-    // baseline found by averaging RMS over 1000 waveforms, and hardcoded for speed.
-    // baseline without removing signal waveforms: 1.88567
-    double baseline = 1.79349;
-    double scalefactor = (rms_quantilemethod/baseline)*(1.020+0.0018*(wirelength));
-    for(size_t i=0; i<waveform_size; ++i) {
-      noise[i] = fb->GetBinContent(i+1)*scalefactor;
-    }
-
-    ////////////////////////////////////////////////////////////////
->>>>>>> 9318e2af
-    /*
-    double average=0;
-    for(auto const& v : noise) average += v;
-    average /= ((double)waveform_size);
-    std::cout<<"\033[93m Average ADC: \033[00m" << average << std::endl;
-    */
-
-    delete fb;
-    delete h_rms;
-  }
-  
-}
+////////////////////////////////////////////////////////////////////////
+// $Id: SimWireMicroBooNE.cxx,v 1.22 2010/04/23 20:30:53 seligman Exp $
+//
+// SimWireMicroBooNE class designed to simulate signal on a wire in the TPC
+//
+// katori@fnal.gov
+//
+// - Revised to use sim::RawDigit instead of rawdata::RawDigit, and to
+// - save the electron clusters associated with each digit.
+//
+////////////////////////////////////////////////////////////////////////
+
+// C/C++ standard library
+#include <stdexcept> // std::range_error
+#include <vector>
+#include <string>
+#include <algorithm> // std::fill()
+#include <functional>
+#include <fstream>
+
+// CLHEP libraries
+#include "CLHEP/Random/RandFlat.h"
+#include "CLHEP/Random/RandGaussQ.h"
+
+// ROOT libraries
+#include "TMath.h"
+#include "TComplex.h"
+#include "TString.h"
+#include "TH2.h"
+#include "TH1D.h"
+#include "TFile.h"
+
+// art library and utilities
+#include "art/Framework/Core/ModuleMacros.h"
+#include "art/Framework/Core/EDProducer.h"
+#include "art/Framework/Principal/Event.h"
+#include "art/Framework/Principal/Handle.h"
+#include "art/Framework/Services/Registry/ServiceHandle.h"
+#include "art/Framework/Services/Optional/TFileService.h"
+#include "art/Framework/Services/Optional/TFileDirectory.h"
+#include "fhiclcpp/ParameterSet.h"
+#include "messagefacility/MessageLogger/MessageLogger.h"
+
+// art extensions
+#include "larsim/RandomUtils/LArSeedService.h"
+
+// LArSoft libraries
+#include "lardata/RawData/RawDigit.h"
+#include "lardata/RawData/raw.h"
+#include "lardata/RawData/TriggerData.h"
+#include "larsim/Simulation/SimChannel.h"
+#include "larcore/Geometry/Geometry.h"
+#include "lardata/Utilities/LArFFT.h"
+#include "lardata/DetectorInfoServices/DetectorPropertiesService.h"
+#include "lardata/DetectorInfoServices/DetectorClocksServiceStandard.h" // FIXME: this is not portable
+#include "uboone/Utilities/SignalShapingServiceMicroBooNE.h"
+#include "larsim/Simulation/sim.h"
+#include "larevt/CalibrationDBI/Interface/DetPedestalService.h"
+#include "larevt/CalibrationDBI/Interface/DetPedestalProvider.h"
+#include "larevt/CalibrationDBI/Interface/ChannelStatusService.h"
+#include "larevt/CalibrationDBI/Interface/ChannelStatusProvider.h"
+
+
+///Detector simulation of raw signals on wires
+namespace detsim {
+
+  // Base class for creation of raw signals on wires.
+  class SimWireMicroBooNE : public art::EDProducer {
+
+  public:
+
+    explicit SimWireMicroBooNE(fhicl::ParameterSet const& pset);
+    virtual ~SimWireMicroBooNE();
+
+    // read/write access to event
+    void produce (art::Event& evt);
+    void beginJob();
+    void endJob();
+    void reconfigure(fhicl::ParameterSet const& p);
+
+  private:
+
+    void GenNoiseInTime(std::vector<float> &noise, double noise_factor) const;
+    void GenNoiseInFreq(std::vector<float> &noise, double noise_factor) const;
+    void GenNoisePostFilter(std::vector<float> &noise, double noise_factor, size_t view, int chan);
+    void MakeADCVec(std::vector<short>& adc, std::vector<float> const& noise, 
+                    std::vector<double> const& charge, float ped_mean) const;
+
+    std::string             fDriftEModuleLabel; ///< module making the ionization electrons
+    raw::Compress_t         fCompression;       ///< compression type to use
+
+    double                  fNoiseWidth;        ///< exponential noise width (kHz)
+    double                  fNoiseRand;         ///< fraction of random "wiggle" in noise in freq. spectrum
+    double                  fLowCutoff;         ///< low frequency filter cutoff (kHz)
+    double                  fSampleRate;        ///< sampling rate in ns
+
+    size_t                  fNTicks;	        ///< number of ticks of the clock    
+    unsigned int            fNTimeSamples;      ///< number of ADC readout samples in all readout frames (per event)	 	   
+
+    std::vector<TH1D*>      fNoiseDist;     ///< distribution of noise counts, one per plane
+    bool                    fGetNoiseFromHisto; ///< if True -> Noise from Histogram of Freq. spectrum
+    unsigned short          fGenNoise;          ///< 0 -> no noise, 1: time domain, 2: freq domain, 3: postfilter
+    std::string             fNoiseFileFname;
+    std::string             fNoiseHistoName;
+    TH1D*                   fNoiseHist;         ///< distribution of noise counts
+
+    std::map< double, int > fShapingTimeOrder;
+    std::string             fTrigModName;       ///< Trigger data product producer name
+    
+    bool                    fSimDeadChannels;   ///< if True, simulate dead channels using the ChannelStatus service.  If false, do not simulate dead channels
+
+    bool fMakeNoiseDists;
+
+    bool        fTest; // for forcing a test case
+    std::vector<sim::SimChannel> fTestSimChannel_v;
+    size_t      fTestWire;
+    std::vector<size_t> fTestIndex;
+    std::vector<double> fTestCharge;
+
+    int         fSample; // for histograms, -1 means no histos
+
+    //define max ADC value - if one wishes this can
+    //be made a fcl parameter but not likely to ever change
+    const float adcsaturation = 4095;
+
+    ::detinfo::ElecClock fClock; ///< TPC electronics clock
+
+    TH1D* hTest[5] = {0, 0, 0, 0, 0};
+
+    // little helper class to hold the params of each charge dep
+    class ResponseParams {
+    public:
+      ResponseParams(double charge, size_t time) : m_charge(charge), m_time(time) {}
+      double getCharge() { return m_charge; }
+      size_t getTime()   { return m_time; }
+    private:
+      double m_charge;
+      size_t m_time;
+    };
+
+    //
+    // Needed for post-filter noise (pfn) generator by Jyoti 
+    //
+
+    std::vector<double> _pfn_shaping_time_v;
+    TF1  *_pfn_f1;
+    TF1  *_pfn_MyPoisson;
+    TVirtualFFT *_pfn_ifft;
+    std::vector<double> _pfn_rho_v;
+    std::vector<double> _pfn_value_re;
+    std::vector<double> _pfn_value_im;
+
+    //std::vector<double> rms;
+
+  }; // class SimWireMicroBooNE
+
+  namespace {
+    size_t _ch = 0;
+    size_t _wr = 0;
+  }
+
+  DEFINE_ART_MODULE(SimWireMicroBooNE)
+
+  //-------------------------------------------------
+  SimWireMicroBooNE::SimWireMicroBooNE(fhicl::ParameterSet const& pset)
+  : fNoiseHist(0)
+    , _pfn_shaping_time_v()
+    , _pfn_f1(nullptr)
+    , _pfn_MyPoisson(nullptr)
+    , _pfn_ifft(nullptr)
+    , _pfn_rho_v()
+    , _pfn_value_re()
+    , _pfn_value_im()
+  {
+    this->reconfigure(pset);
+
+    produces< std::vector<raw::RawDigit>   >();
+
+    fCompression = raw::kNone;
+    TString compression(pset.get< std::string >("CompressionType"));
+    if(compression.Contains("Huffman",TString::kIgnoreCase)) fCompression = raw::kHuffman;
+
+    // create a default random engine; obtain the random seed from LArSeedService,
+    // unless overridden in configuration with key "Seed" and "SeedPedestal"
+    art::ServiceHandle<sim::LArSeedService> Seeds;
+    Seeds->createEngine(*this, "HepJamesRandom", "noise", pset, "Seed");
+    Seeds->createEngine(*this, "HepJamesRandom", "pedestal", pset, "SeedPedestal");
+
+  }
+
+  //-------------------------------------------------
+  SimWireMicroBooNE::~SimWireMicroBooNE()
+  {
+    delete fNoiseHist;
+  }
+
+  //-------------------------------------------------
+  void SimWireMicroBooNE::reconfigure(fhicl::ParameterSet const& p)
+  {
+    fDriftEModuleLabel= p.get< std::string         >("DriftEModuleLabel");
+    fNoiseWidth       = p.get< double              >("NoiseWidth");
+    fNoiseRand        = p.get< double              >("NoiseRand");
+    fLowCutoff        = p.get< double              >("LowCutoff");
+    fGetNoiseFromHisto= p.get< bool                >("GetNoiseFromHisto");
+    fGenNoise         = p.get< unsigned short      >("GenNoise");
+    fSimDeadChannels  = p.get< bool                >("SimDeadChannels");
+
+    fMakeNoiseDists   = p.get< bool                >("MakeNoiseDists", false);
+
+    fTrigModName      = p.get< std::string         >("TrigModName");
+    fTest             = p.get<bool                 >("Test");
+    fTestWire         = p.get< size_t              >("TestWire");
+    fTestIndex        = p.get< std::vector<size_t> >("TestIndex");
+    fTestCharge       = p.get< std::vector<double> >("TestCharge");
+    if(fTestIndex.size() != fTestCharge.size())
+      throw cet::exception(__FUNCTION__)<<"# test pulse mismatched: check TestIndex and TestCharge fcl parameters...";
+    fSample           = p.get<int                  >("Sample");
+
+
+    //Map the Shaping Times to the entry position for the noise ADC
+    //level in fNoiseFactInd and fNoiseFactColl
+    fShapingTimeOrder = { {0.5, 0}, {1.0, 1}, {2.0, 2}, {3.0, 3} };
+
+    if(fGetNoiseFromHisto)
+    {
+      fNoiseHistoName= p.get< std::string         >("NoiseHistoName");
+
+      cet::search_path sp("FW_SEARCH_PATH");
+      sp.find_file(p.get<std::string>("NoiseFileFname"), fNoiseFileFname);
+
+      TFile * in=new TFile(fNoiseFileFname.c_str(),"READ");
+      TH1D * temp=(TH1D *)in->Get(fNoiseHistoName.c_str());
+
+      if(temp!=NULL)
+      {
+        fNoiseHist=new TH1D(fNoiseHistoName.c_str(),fNoiseHistoName.c_str(),temp->GetNbinsX(),0,temp->GetNbinsX());
+        temp->Copy(*fNoiseHist);
+      }
+      else
+        throw cet::exception("SimWireMicroBooNE") << "Could not find noise histogram in Root file\n";
+      in->Close();
+
+    }
+    //detector properties information
+    auto const* detprop = lar::providerFrom<detinfo::DetectorPropertiesService>();
+    fSampleRate    = detprop->SamplingRate();
+    fNTimeSamples  = detprop->NumberTimeSamples();
+
+    // make the histos if not already made
+    // get access to the TFile service
+    art::ServiceHandle<art::TFileService> tfs;
+
+    if(hTest[0] == 0) {
+      char buffer[80];
+      //char buffer1[80];
+
+      if(fSample>=0) {
+        for(size_t i=0;i<5;++i) {
+          sprintf(buffer, "hTest%i",(int)i);
+          hTest[i] = tfs->make<TH1D>(buffer, buffer, 500, -250., 250.);
+        }
+      }
+    }
+
+    return;
+  }
+
+  //-------------------------------------------------
+  void SimWireMicroBooNE::beginJob()
+  {
+
+    // get access to the TFile service
+    art::ServiceHandle<art::TFileService> tfs;
+    
+    char buff0[80], buff1[80];
+
+    if(fMakeNoiseDists) {
+      fNoiseDist.resize(3,0);
+      for(int view = 0; view<3; ++view) {
+        sprintf(buff0, "Noise%i", view);
+        sprintf(buff1, ";Noise on Plane %i(ADC);", view);
+        fNoiseDist[view]  = tfs->make<TH1D>(buff0, buff1, 1000,   -30., 30.);
+      }
+    }
+
+    if(fTest){
+      art::ServiceHandle<geo::Geometry> geo;  
+      if(geo->Nchannels()<=fTestWire)
+        throw cet::exception(__FUNCTION__)<<"Invalid test wire channel: "<<fTestWire;
+
+      std::vector<unsigned int> channels;
+      channels.reserve(geo->PlaneIDs().size());
+      for(auto const& plane_id : geo->PlaneIDs())
+        channels.push_back(geo->PlaneWireToChannel(plane_id.Plane,fTestWire));
+
+      double xyz[3] = { std::numeric_limits<double>::max() };
+      for(auto const& ch : channels) {
+
+        fTestSimChannel_v.push_back(sim::SimChannel(ch));
+
+        for(size_t i=0; i<fTestIndex.size(); ++i){
+
+          fTestSimChannel_v.back().AddIonizationElectrons(-1,
+                                                          fTestIndex[i],
+                                                          fTestCharge[i],
+                                                          xyz,
+                                                          std::numeric_limits<double>::max());
+        }
+      }
+    }
+
+    return;
+
+  }
+
+  //-------------------------------------------------
+  void SimWireMicroBooNE::endJob()
+  {
+  
+  
+  }
+
+  void SimWireMicroBooNE::produce(art::Event& evt)
+  {
+
+    
+    //--------------------------------------------------------------------
+    //
+    // Get all of the services we will be using
+    //
+    //--------------------------------------------------------------------
+    
+    //get pedestal conditions
+    const lariov::DetPedestalProvider& pedestalRetrievalAlg 
+       = art::ServiceHandle<lariov::DetPedestalService>()->GetPedestalProvider();
+    
+    //get rng for pedestals
+    art::ServiceHandle<art::RandomNumberGenerator> rng;
+    CLHEP::HepRandomEngine &engine = rng->getEngine("pedestal");   
+    
+    //channel status for simulating dead channels
+    const lariov::ChannelStatusProvider& ChannelStatusProvider
+       = art::ServiceHandle<lariov::ChannelStatusService>()->GetProvider();
+
+    //get the FFT
+    art::ServiceHandle<util::LArFFT> fFFT;
+    fFFT->ReinitializeFFT(fNTimeSamples,fFFT->FFTOptions(),fFFT->FFTFitBins());
+    fNTicks = fFFT->FFTSize();
+
+    if ( fNTicks%2 != 0 )
+      LOG_DEBUG("SimWireMicroBooNE") << "Warning: FFTSize " << fNTicks << " not a power of 2. "
+      << "May cause issues in (de)convolution.\n";
+
+    if ( fNTimeSamples > fNTicks )
+      mf::LogError("SimWireMicroBooNE") << "Cannot have number of readout samples "
+      << fNTimeSamples << " greater than FFTSize " << fNTicks << "!";
+
+    // TFileService
+    art::ServiceHandle<art::TFileService> tfs;
+
+    //TimeService
+    art::ServiceHandle<detinfo::DetectorClocksServiceStandard> tss;
+    // In case trigger simulation is run in the same job...
+    tss->preProcessEvent(evt);
+    auto const* ts = tss->provider();
+
+    // Check if trigger data product exists or not. If not, throw a warning
+    art::Handle< std::vector<raw::Trigger> > trig_array;
+    evt.getByLabel(fTrigModName, trig_array);
+    if(!trig_array.isValid())
+
+      std::cout << std::endl << "  "
+      << "\033[95m" << "<<" << __PRETTY_FUNCTION__ << ">>" << "\033[00m"
+      << std::endl << "  "
+      << "\033[93m"
+      << " No trigger data exists => will use the default trigger time set in TimeService..."
+      << "\033[00m"
+      << std::endl;
+
+    // get the geometry to be able to figure out signal types and chan -> plane mappings
+    art::ServiceHandle<geo::Geometry> geo;
+    const size_t N_CHANNELS = geo->Nchannels();
+
+    //Get N_RESPONSES from SignalShapingService, on the fly
+    art::ServiceHandle<util::SignalShapingServiceMicroBooNE> sss;
+    const std::vector<std::vector<size_t> > N_RESPONSES = sss->GetNActiveResponses();
+    const size_t N_VIEWS = N_RESPONSES[0].size();
+
+
+
+
+    //--------------------------------------------------------------------
+    //
+    // Get the SimChannels, which we will use to produce RawDigits
+    //
+    //--------------------------------------------------------------------
+
+    // make a vector of const sim::SimChannel* that has same number
+    // of entries as the number of channels in the detector
+    // and set the entries for the channels that have signal on them
+    // using the chanHandle
+    std::vector<const sim::SimChannel*> channels(N_CHANNELS,nullptr);
+    if(!fTest){
+      std::vector<const sim::SimChannel*> chanHandle;
+      evt.getView(fDriftEModuleLabel,chanHandle);
+      for(size_t c = 0; c < chanHandle.size(); ++c){
+        channels.at(chanHandle.at(c)->Channel()) = chanHandle.at(c);
+      }
+    }else{
+      for(size_t c = 0; c<fTestSimChannel_v.size(); ++c)
+        channels.at(fTestSimChannel_v[c].Channel()) = &(fTestSimChannel_v[c]);
+    }
+
+    // make a unique_ptr of sim::SimDigits that allows ownership of the produced
+    // digits to be transferred to the art::Event after the put statement below
+    std::unique_ptr< std::vector<raw::RawDigit>> digcol(new std::vector<raw::RawDigit>);
+    digcol->reserve(N_CHANNELS);
+   
+    std::vector<std::vector<std::vector<std::unique_ptr<ResponseParams> > > > responseParamsVec(N_CHANNELS);
+
+    _wr = 0;
+    _ch = 0;
+    for (auto& channel : responseParamsVec) {
+      size_t view = (size_t)geo->View(_ch);
+      channel.resize(2*N_RESPONSES[0][view]-1);
+    }
+
+
+
+    //--------------------------------------------------------------------
+    //
+    // I'm not sure about the purpose of this first for-loop: experts please update this comment!
+    //
+    //--------------------------------------------------------------------
+
+    //LOOP OVER ALL CHANNELS
+    // In this version we assume that adjacent channels <-> adjacent wires, in the same plane/view
+    // Is this always true?
+    std::vector<int> first_channel_in_view(N_VIEWS,-1);
+    for(unsigned int chan = 0; chan < N_CHANNELS; chan++) {
+      auto wid = geo->ChannelToWire(chan);
+      size_t view = (size_t)geo->View(chan);
+      
+      if (first_channel_in_view[view] == -1) {
+        first_channel_in_view[view] = chan;
+      }
+
+      // get the sim::SimChannel for this channel
+      const sim::SimChannel* sc = channels.at(chan);
+      if( !sc ) continue;
+
+      // remove the time offset
+      int time_offset = 0;//sss->FieldResponseTOffset(chan);
+
+      // loop over the tdcs and grab the number of electrons for each
+      for(int t = 0; t < (int)fNTicks; ++t) {
+
+        int tdc = ts->TPCTick2TDC(t);
+        // continue if tdc < 0
+        if( tdc < 0 ) continue;
+        double charge = sc->Charge(tdc);
+        if(charge==0) continue;
+
+        // Apply artificial time offset to take care of field response convolution
+        // wrap the negative times to the end of the buffer
+        // The offset should be taken care of in the shaping service, by shifting the response.
+
+        int raw_digit_index =
+        ( (t + time_offset) >= 0 ? t+time_offset : (fNTicks + (t+time_offset)) );
+
+        if(raw_digit_index <= 0 || raw_digit_index >= (int)fNTicks) continue;
+
+        // here fill ResponseParams... all the wires!
+        for(int wire = -(N_RESPONSES[0][view]-1); wire<(int)N_RESPONSES[0][view]; ++wire) {
+          auto wireIndex = (size_t)wire+N_RESPONSES[0][view] - 1;
+          int wireChan = (int)chan + wire;
+          if(wireChan<0 || wireChan>= (int)N_CHANNELS) continue;
+          if ((size_t)geo->View(wireChan)!=view) continue;
+
+          responseParamsVec[wireChan][wireIndex].emplace_back(new ResponseParams(charge, raw_digit_index));
+        } // loop over wires
+      } // loop over tdcs
+    } // loop over channels
+    
+
+
+    //--------------------------------------------------------------------
+    //
+    // Make the noise vector that will be used for generating noise
+    //
+    //--------------------------------------------------------------------   
+//    DoubleVec             noiseFactVec(N_VIEWS,0.);
+//    auto tempNoiseVec = sss->GetNoiseFactVec();
+//    for (size_t v = 0; v != N_VIEWS; ++v) {
+//
+//      //the current sss only allows retrieval by channel, even though these things only change by view
+//      //If these ever do change by channel, then this code automatically becomes incorrect!
+//      double shapingTime = sss->GetShapingTime(first_channel_in_view[v]);
+//      double asicGain    = sss->GetASICGain(first_channel_in_view[v]);
+//
+//      if (fShapingTimeOrder.find( shapingTime ) != fShapingTimeOrder.end() ) {
+//        noiseFactVec[v]  = tempNoiseVec[v].at( fShapingTimeOrder.find( shapingTime )->second );
+//	      noiseFactVec[v] *= asicGain/4.7;
+//      }
+//      else {//Throw exception...
+//        throw cet::exception("SimWireMicroBooNE")
+//        << "\033[93m"
+//        << "Shaping Time received from signalservices_microboone.fcl is not one of allowed values"
+//        << std::endl
+//        << "Allowed values: 0.5, 1.0, 2.0, 3.0 usec"
+//        << "\033[00m"
+//        << std::endl;
+//      }
+//    }
+
+    DoubleVec             noiseFactVec(N_VIEWS,0.);
+    auto tempNoiseVec = sss->GetNoiseFactVec();	
+    for (size_t v = 0; v != N_VIEWS; ++v) {
+      	
+      //the current sss only allows retrieval by channel, even though these things only change by view
+      //If these ever do change by channel, then this code automatically becomes incorrect!
+      double shapingTime = sss->GetShapingTime(first_channel_in_view[v]);	
+      double asicGain    = sss->GetASICGain(first_channel_in_view[v]);
+      
+      if (fShapingTimeOrder.find( shapingTime ) != fShapingTimeOrder.end() ) {
+        if(_pfn_shaping_time_v.size()<=v) _pfn_shaping_time_v.resize(v+1,-1);
+        if(_pfn_shaping_time_v[v]<0) _pfn_shaping_time_v[v]=shapingTime;
+        noiseFactVec[v]  = tempNoiseVec[v].at( fShapingTimeOrder.find( shapingTime )->second );
+        noiseFactVec[v] *= asicGain/4.7;
+      }
+      else {//Throw exception...
+        throw cet::exception("SimWireMicroBooNE")
+        << "\033[93m"
+        << "Shaping Time received from signalservices_microboone.fcl is not one of allowed values"
+        << std::endl
+        << "Allowed values: 0.5, 1.0, 2.0, 3.0 usec"
+        << "\033[00m"
+        << std::endl;
+      }
+    }
+
+    
+    //--------------------------------------------------------------------
+    //
+    // Loop over channels a second time and produce the RawDigits by adding together 
+    // pedestal, noise, and direct&induced charges
+    //
+    //-------------------------------------------------------------------- 
+       
+    // vectors for working in the following for loop
+    std::vector<short>    adcvec(fNTimeSamples, 0);
+    std::vector<double>   chargeWork(fNTicks,0.);
+    std::vector<double>   tempWork(fNTicks,0.);
+    std::vector<float>    noisetmp(fNTicks,0.);
+
+    int step = 0;
+
+    // various constants: not fcl-configurable
+    double slope0[5] = { 0., 2.1575, 6.4725 , 13.946, 40.857};
+    double t0[5] =     { 4450., 6107., 6170., 6305., 6695. };
+    double wire0[3] =  { 337., 332., -0.7 };
+    double factor[3] = { 2.0, 2.0, 1.0 };
+    int tickCut = 250;
+
+    // loop over the collected responses
+    //   this is needed because hits generate responses on adjacent wires!
+    for(unsigned int chan = 0; chan < N_CHANNELS; chan++) {
+
+
+      //clean up working vectors from previous iteration of loop
+      adcvec.resize(fNTimeSamples); //compression may have changed the size of this vector
+      noisetmp.resize(fNTicks); //just in case
+      std::fill(adcvec.begin(),     adcvec.end(),     0);
+      std::fill(chargeWork.begin(), chargeWork.end(), 0.);
+      std::fill(tempWork.begin(),   tempWork.end(),   0.);
+      std::fill(noisetmp.begin(),   noisetmp.end(),   0.);
+
+      // make sure chargeWork is correct size
+      if (chargeWork.size() < fNTimeSamples)
+        throw std::range_error("SimWireMicroBooNE: chargeWork vector too small");
+	
+      //use channel number to set some useful numbers
+      auto wid = geo->ChannelToWire(chan);
+      size_t wireNum = wid[0].Wire;
+      auto& thisChan = responseParamsVec[chan];
+      size_t view = (size_t)geo->View(chan);
+      
+      
+      //Get pedestal with random gaussian variation
+      CLHEP::RandGaussQ rGaussPed(engine, 0.0, pedestalRetrievalAlg.PedRms(chan));
+      float ped_mean = pedestalRetrievalAlg.PedMean(chan) + rGaussPed.fire(); 
+
+      //Generate Noise
+      double             noise_factor;
+      auto tempNoiseVec = sss->GetNoiseFactVec();
+      double shapingTime = sss->GetShapingTime(chan);
+      double asicGain    = sss->GetASICGain(chan);
+      //nanostd::cout << "Sim params: " << chan << " " << shapingTime << " " << asicGain << std::endl;
+
+      if (fShapingTimeOrder.find( shapingTime ) != fShapingTimeOrder.end() ) {
+        noise_factor  = tempNoiseVec[view].at( fShapingTimeOrder.find( shapingTime )->second );
+        noise_factor *= asicGain/4.7;
+      }
+      else {//Throw exception...
+        throw cet::exception("SimWireMicroBooNE")
+        << "\033[93m"
+        << "Shaping Time received from signalservices_microboone.fcl is not one of allowed values"
+        << std::endl
+        << "Allowed values: 0.5, 1.0, 2.0, 3.0 usec"
+        << "\033[00m"
+        << std::endl;
+      }
+
+      if (fGenNoise){
+        if (fGenNoise==1)
+          GenNoiseInTime(noisetmp, noise_factor);
+        else if(fGenNoise==2)
+          GenNoiseInFreq(noisetmp, noise_factor);
+       	else if(fGenNoise==3)
+	         GenNoisePostFilter(noisetmp, noise_factor, view, chan);
+      }
+
+      //Add Noise to NoiseDist Histogram
+      //geo::SigType_t sigtype = geo->SignalType(chan);
+      geo::View_t vw = geo->View(chan);
+      if(fMakeNoiseDists) {
+        for (size_t i=step; i < fNTimeSamples; i+=1000) {
+          fNoiseDist[vw]->Fill(noisetmp[i]);
+        }
+      }
+      ++step;
+
+      //If the channel is bad, we can stop here
+      //if you are using the UbooneChannelStatusService, then this removes disconnected, "dead", and "low noise" channels
+      if (fSimDeadChannels && (ChannelStatusProvider.IsBad(chan) || !ChannelStatusProvider.IsPresent(chan)) ) {
+        MakeADCVec(adcvec, noisetmp, chargeWork, ped_mean);
+        raw::RawDigit rd(chan, fNTimeSamples, adcvec, fCompression);
+        rd.SetPedestal(ped_mean);
+        digcol->push_back(std::move(rd));
+
+
+
+        continue;
+      }
+      
+      
+      //Channel is good, so fill the chargeWork vector with charges
+      int tick0 = 0;
+      if(fSample>=0) tick0 = t0[fSample] - factor[view]*slope0[fSample]*(wireNum-wire0[view]) + 0.5;
+
+      for(int wire=-(N_RESPONSES[0][view]-1); wire<(int)N_RESPONSES[0][view];++wire) {
+        int wireChan = chan + wire;
+        if(wireChan<0 || wireChan>= (int)N_CHANNELS) continue;
+        if ((size_t)geo->View(wireChan)!=view) continue;
+        size_t wireIndex = (size_t)(wire + (int)N_RESPONSES[0][view] - 1);
+        auto & thisWire = thisChan[wireIndex];
+        if(thisWire.empty()) continue;
+        std::fill(tempWork.begin(), tempWork.end(), 0.);
+        for(auto& item : thisWire) {
+          auto charge = item->getCharge();
+          if(charge==0) continue;
+          auto raw_digit_index = item->getTime();
+          if(raw_digit_index > 0 && raw_digit_index < fNTicks) {
+            tempWork.at(raw_digit_index) = charge;
+          }
+        }
+
+        // now we have the tempWork for the adjacent wire of interest
+        // convolve it with the appropriate response function
+        sss->Convolute(chan, fabs(wire), tempWork);
+
+        // this is to generate some plots
+        if(view==1 && wireNum==360 && fSample>=0) {
+          if(abs(wire)>2) continue;
+          size_t index = wire + 2;
+
+          bool printWF = false;
+          if(printWF)std::cout << "printout of waveform, index = " << index << std::endl;
+          for(int i=tick0-tickCut; i<tick0+tickCut;++i) {
+            double val = tempWork[i];
+            if(printWF) {
+              if((i+1)%10==0) std::cout << std::endl << i << " " << i-tick0 << " ";
+              std::cout << val << " " ;
+            }
+            hTest[index]->Fill(i*1.-tick0, val);
+          }
+          if(printWF) std::cout << std::endl;
+
+        }
+
+        // now add the result into the "charge" vector
+        for(size_t bin = 0; bin < fNTicks; ++bin) {
+          chargeWork[bin] += tempWork[bin];
+        }
+        // or:
+        //std::transform(chargeWork.begin(), chargeWork.end(), tempWork.begin(),
+        //               chargeWork.begin(), std::plus<double>());
+
+      }//end loop over response wires
+
+
+      // add this digit to the collection;
+      // adcvec is copied, not moved: in case of compression, adcvec will show
+      // less data: e.g. if the uncompressed adcvec has 9600 items, after
+      // compression it will have maybe 5000, but the memory of the other 4600
+      // is still there, although unused; a copy of adcvec will instead have
+      // only 5000 items. All 9600 items of adcvec will be recovered for free
+      // and used on the next loop.
+      MakeADCVec(adcvec, noisetmp, chargeWork, ped_mean);
+      raw::RawDigit rd(chan, fNTimeSamples, adcvec, fCompression);
+      rd.SetPedestal(ped_mean); 
+    
+
+        digcol->push_back(std::move(rd)); // we do move the raw digit copy, though
+
+    }// end of 2nd loop over channels
+
+
+    // Used in calculation of baseline noise value, but hardcoded so now uneccesary.
+    /* 
+    double total = 0;
+    for (size_t i=3499; i < 4500; i++)
+     {
+       std::cout << "RMS of waveform " << i << " is " << rms[i] << std::endl;
+       total = total+rms[i];
+     }
+
+      double baselinerms = total/1000;
+
+      std::cout << "\n\n\n\n\n\n The average RMS is:" << baselinerms << "\n\n\n\n\n\n\n" << std::endl;
+    */      
+    evt.put(std::move(digcol));
+    return;
+  }
+  
+
+  //-------------------------------------------------
+  void SimWireMicroBooNE::MakeADCVec(std::vector<short>& adcvec, std::vector<float> const& noisevec, 
+                                     std::vector<double> const& chargevec, float ped_mean) const {
+
+
+    for(unsigned int i = 0; i < fNTimeSamples; ++i) {
+
+       float adcval = noisevec[i] + chargevec[i] + ped_mean;
+
+      //allow for ADC saturation
+      if ( adcval > adcsaturation )
+	adcval = adcsaturation;
+      //don't allow for "negative" saturation
+      if ( adcval < 0 )
+	adcval = 0;
+
+      adcvec[i] = (unsigned short)TMath::Nint(adcval);
+
+    }// end loop over signal size
+
+    // compress the adc vector using the desired compression scheme,
+    // if raw::kNone is selected nothing happens to adcvec
+    // This shrinks adcvec, if fCompression is not kNone.
+    raw::Compress(adcvec, fCompression);
+  }
+
+
+  //-------------------------------------------------
+  void SimWireMicroBooNE::GenNoiseInTime(std::vector<float> &noise, double noise_factor) const
+  {
+    //ART random number service
+    art::ServiceHandle<art::RandomNumberGenerator> rng;
+    CLHEP::HepRandomEngine &engine = rng->getEngine("noise");
+    CLHEP::RandGaussQ rGauss(engine, 0.0, noise_factor);
+
+    //In this case noise_factor is a value in ADC counts
+    //It is going to be the Noise RMS
+    //loop over all bins in "noise" vector
+    //and insert random noise value
+    for (unsigned int i=0; i<noise.size(); i++)
+      noise.at(i) = rGauss.fire();
+  }
+
+
+  //-------------------------------------------------
+  void SimWireMicroBooNE::GenNoiseInFreq(std::vector<float> &noise, double noise_factor) const
+  {
+    art::ServiceHandle<art::RandomNumberGenerator> rng;
+    CLHEP::HepRandomEngine &engine = rng->getEngine("noise");
+    CLHEP::RandFlat flat(engine,-1,1);
+
+    if(noise.size() != fNTicks)
+      throw cet::exception("SimWireMicroBooNE")
+      << "\033[93m"
+      << "Frequency noise vector length must match fNTicks (FFT size)"
+      << " ... " << noise.size() << " != " << fNTicks
+      << "\033[00m"
+      << std::endl;
+
+    // noise in frequency space
+    std::vector<TComplex> noiseFrequency(fNTicks/2+1, 0.);
+
+    double pval = 0.;
+    double lofilter = 0.;
+    double phase = 0.;
+    double rnd[2] = {0.};
+
+    // width of frequencyBin in kHz
+    double binWidth = 1.0/(fNTicks*fSampleRate*1.0e-6);
+    for(size_t i=0; i< fNTicks/2+1; ++i){
+      // exponential noise spectrum
+      flat.fireArray(2,rnd,0,1);
+      //if not from histo or in time --> then hardcoded freq. spectrum
+      if( !fGetNoiseFromHisto )
+      {
+        pval = noise_factor*exp(-(double)i*binWidth/fNoiseWidth);
+        // low frequency cutoff
+        lofilter = 1.0/(1.0+exp(-(i-fLowCutoff/binWidth)/0.5));
+        // randomize 10%
+        
+        pval *= lofilter*((1-fNoiseRand)+2*fNoiseRand*rnd[0]);
+      }
+      
+      
+      else
+      {
+        // histogram starts in bin 1!
+        pval = fNoiseHist->GetBinContent(i+1)*((1-fNoiseRand)+2*fNoiseRand*rnd[0])*noise_factor;
+        //mf::LogInfo("SimWireMicroBooNE")  << " pval: " << pval;
+      }
+      phase = rnd[1]*2.*TMath::Pi();
+      TComplex tc(pval*cos(phase),pval*sin(phase));
+      noiseFrequency.at(i) += tc;
+    }
+    
+    
+    // mf::LogInfo("SimWireMicroBooNE") << "filled noise freq";
+    
+    // inverse FFT MCSignal
+    art::ServiceHandle<util::LArFFT> fFFT;
+    fFFT->DoInvFFT(noiseFrequency, noise);
+    
+    noiseFrequency.clear();
+    
+    // multiply each noise value by fNTicks as the InvFFT
+    // divides each bin by fNTicks assuming that a forward FFT
+    // has already been done.
+    // Also need to scale so that noise RMS matches that asked
+    // in fhicl parameter (somewhat arbitrary scaling otherwise)
+    // harcode this scaling factor (~20) for now
+    for(unsigned int i = 0; i < noise.size(); ++i) noise.at(i) *= 1.*(fNTicks/20.);
+    
+  }
+
+  //---------------------------------------------------------
+  Double_t PFNPoissonReal(const Double_t *k,  const Double_t *lambda) {
+    return TMath::Exp(k[0]*TMath::Log(lambda[0])-lambda[0]) / TMath::Gamma(k[0]+1.);
+  }
+
+  void SimWireMicroBooNE::GenNoisePostFilter(std::vector<float> &noise, double noise_factor, size_t view, int chan)
+  {
+    // noise is a vector of size fNTicks, which is the number of ticks
+    const size_t waveform_size = noise.size();
+    
+
+    if(_pfn_shaping_time_v.size()<=view || _pfn_shaping_time_v[view]<0)
+      throw cet::exception("SimWireMicroBooNE")
+	<< "GenNoisePostFilter encounters unknown view!" << std::endl;
+
+    Double_t ShapingTime = _pfn_shaping_time_v[view];
+    Double_t MaxPoissArg = 100.;
+
+    
+    if(!_pfn_MyPoisson) _pfn_MyPoisson = new TF1("_pfn_MyPoisson",PFNPoissonReal,0.,MaxPoissArg,1);
+
+    if(!_pfn_f1) _pfn_f1 = new TF1("_pfn_f1",Form("[0]+([1]+[2]*x*%g/2.)*exp(-[3]*pow(x*%g/2.,[4]))",(double)waveform_size,(double)waveform_size),0.0,(double)waveform_size);   
+ 
+    if(_pfn_rho_v.empty()) _pfn_rho_v.resize(waveform_size);
+    if(_pfn_value_re.empty()) _pfn_value_re.resize(waveform_size);
+    if(_pfn_value_im.empty()) _pfn_value_im.resize(waveform_size);
+
+    //**Setting lambda**//
+    Double_t params[1] = {0.};
+    Double_t fitpar[5] = {0.};
+    
+    if(ShapingTime==2.0) {
+      params[0] = 3.3708; //2us
+      fitpar[0] = 4.27132e+01;
+      fitpar[1] = 6.22750e+02;
+      fitpar[2] = -2.53535e-01;
+      fitpar[3] = 8.07578e-05;
+      fitpar[4] = 1.35510e+00;
+    }
+    else if(ShapingTime==1.0) {
+      params[0] = 3.5125; //1us new
+      fitpar[0] = 14.4;
+      fitpar[1] = 35.1;
+      fitpar[2] = 0.049;
+      fitpar[3] = 6.0e-9;
+      fitpar[4] = 2.4;
+    }else
+      throw cet::exception("SimWireMicroBooNE") << "<<" << __FUNCTION__ << ">> not supported shaping time " << ShapingTime << std::endl;
+
+    _pfn_MyPoisson->SetParameters(params);
+    _pfn_f1->SetParameters(fitpar);
+
+    Int_t n = waveform_size;
+
+    TVirtualFFT::SetTransform(0);
+    //**Inverse FFT**//
+    TRandom3 rand(0);
+
+    // For every tick...
+    for(size_t i=0; i<waveform_size; i++){
+
+      Double_t freq;
+      if (i < n/2.){
+        freq = (i)*2./n; //2 MHz digitization
+      }else{
+        freq = (n-i)*2./n;
+      }
+
+      _pfn_rho_v[i] = _pfn_f1->Eval(freq) * _pfn_MyPoisson->GetRandom()/params[0];
+
+      Double_t rho = _pfn_rho_v[i];
+
+      
+      Double_t phi = gRandom->Uniform(0,1) * 2. * TMath::Pi();
+
+
+      _pfn_value_re[i] = rho*cos(phi)/((double)waveform_size);
+      _pfn_value_im[i] = rho*sin(phi)/((double)waveform_size);
+    }
+
+    if(!_pfn_ifft) _pfn_ifft = TVirtualFFT::FFT(1,&n,"C2R M K");
+    _pfn_ifft->SetPointsComplex(&_pfn_value_re[0],&_pfn_value_im[0]);
+    _pfn_ifft->Transform();
+
+    // Produce fit histogram from the FFT for the real part
+    TH1 *fb = 0;
+    fb = TH1::TransformHisto(_pfn_ifft,fb,"Re");
+
+    // Get wire length 
+    geo::GeometryCore const* geom = lar::providerFrom<geo::Geometry>();
+    std::vector<geo::WireID> wireIDs = geom->ChannelToWire(chan);
+    geo::WireGeo const& wire = geom->Wire(wireIDs.front());
+    double wirelength = wire.HalfL() * 2;
+    
+    // Calculate RMS -----------------------------------------------------
+    // Calculating using the 16th, 50th, and 84th percentiles.
+    // Because the signal is expected to be above the 84th percentile, this 
+    // effectively vetos the signal.
+  
+    Double_t min = fb->GetMinimum();
+    Double_t max = fb->GetMaximum();	 
+    TH1F* h_rms = new TH1F("h_rms", "h_rms", Int_t(10*(max-min+1)), min, max+1);
+    
+
+    for(size_t i=0; i < waveform_size; ++i){
+    
+      h_rms->Fill(fb->GetBinContent(i+1));
+
+    }
+    
+   
+    double par[3];
+    double rms_quantilemethod = 0.0;
+    if (h_rms->GetSum()>0){
+      double xq = 0.5-0.34;
+      h_rms->GetQuantiles(1, &par[0], &xq);
+    
+      xq = 0.5;
+      h_rms->GetQuantiles(1, &par[1], &xq);
+
+      xq = 0.5+0.34;
+      h_rms->GetQuantiles(1, &par[2], &xq);
+    
+      rms_quantilemethod = sqrt((pow(par[1]-par[0],2)+pow(par[2]-par[1],2))/2.);
+    }
+
+    // Used for calculation of baseline
+    // rms.push_back(std::move(rms_quantilemethod));
+
+
+    // ---------------------------------------------------------------------
+    double baseline = 1.79349;   
+
+    double scalefactor = (rms_quantilemethod/baseline)*(1.020+0.0018*(wirelength));
+    for(size_t i=0; i<waveform_size; ++i) {
+      noise[i] = fb->GetBinContent(i+1)*scalefactor;
+    }
+
+    ////////////////////////////////////////////////////////////////
+    /*
+    double average=0;
+    for(auto const& v : noise) average += v;
+    average /= ((double)waveform_size);
+    std::cout<<"\033[93m Average ADC: \033[00m" << average << std::endl;
+    */
+
+    delete fb;
+    delete h_rms;
+  }
+  
+}
+