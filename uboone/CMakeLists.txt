
<<<<<<< HEAD
set( UBOONEDAQ_DATATYPES_DIR $ENV{UBOONEDAQ_DATATYPES_DIR} )
set( IFDH_ART_DIR $ENV{IFDH_ART_DIR} )
=======
cet_find_library( BOOST_SERIALIZATION NAMES boost_serialization PATHS ENV BOOST_LIB NO_DEFAULT_PATH )
cet_find_library( BOOST_DATE_TIME     NAMES boost_date_time     PATHS ENV BOOST_LIB NO_DEFAULT_PATH )


set( UBOONEDAQ_DATATYPES_DIR $ENV{UBOONEDAQ_DATATYPES_DIR} )
>>>>>>> 09b3a36e

add_subdirectory(Geometry)
add_subdirectory(RawData)
if( UBOONEDAQ_DATATYPES_DIR )
	add_subdirectory(BeamData)
	add_subdirectory(BeamDAQ)
endif()
add_subdirectory(BeamAna)
add_subdirectory(Utilities)
add_subdirectory(Database)
add_subdirectory(Simulation)
add_subdirectory(LArG4)
add_subdirectory(PhotonPropagation)
add_subdirectory(DetSim)
add_subdirectory(EventGenerator)
add_subdirectory(CalData)
add_subdirectory(TriggerSim)
add_subdirectory(AnalysisTree)
add_subdirectory(Calibrations)
add_subdirectory(OpticalDetectorSim)
add_subdirectory(OpticalDetectorAna)
add_subdirectory(SpaceCharge)
add_subdirectory(TPCNeutrinoIDFilter)
#add_subdirectory(DataScanner)
#add_subdirectory(LiteMaker)
add_subdirectory(MuCS)

# Respect the order specified in lar_build, which is:
#
#     "SoftRelTools",
#     "SRT_LAR",
#     "SimpleTypesAndConstants",
#     "larcore_Geometry",
#     "larcore_SummaryData",
#     "lardata_RawData",
#     "lardata_RecoBase",
#     "lardata_OpticalDetectorData",
#     "lardata_AnalysisBase",
#     "lardata_Utilities",
#     "larsim_Simulation",
#     "larsim_MCCheater",
#     "lardata_AnalysisAlg",
#     "lardata_RecoObjects",
#     "larreco_RecoAlg",
#     "larsim_LArG4",
#     "larsim_PhotonPropagation",
#     "larsim_DetSim",
#     "larsim_EventGenerator",
#     "larevt_Filters",
#     "CalData",
#     "larreco_ClusterFinder",
#     "larreco_Genfit",
#     "larreco_HitFinder",
#     "larreco_TrackFinder",
#     "larreco_VertexFinder",
#     "larreco_EventFinder",
#     "larsim_TriggerAlgo",
#     "larana_OpticalDetector",
#     "larana_Calorimetry", 
#     "larreco_ShowerFinder",
#     "lareventdisplay_EventDisplay",
#     "larana_ParticleIdentification",
#     "larexamples_AnalysisExample",
#     "LArPandoraAlgorithms",
#     "larpandora_LArPandoraInterface"<|MERGE_RESOLUTION|>--- conflicted
+++ resolved
@@ -1,14 +1,6 @@
 
-<<<<<<< HEAD
 set( UBOONEDAQ_DATATYPES_DIR $ENV{UBOONEDAQ_DATATYPES_DIR} )
 set( IFDH_ART_DIR $ENV{IFDH_ART_DIR} )
-=======
-cet_find_library( BOOST_SERIALIZATION NAMES boost_serialization PATHS ENV BOOST_LIB NO_DEFAULT_PATH )
-cet_find_library( BOOST_DATE_TIME     NAMES boost_date_time     PATHS ENV BOOST_LIB NO_DEFAULT_PATH )
-
-
-set( UBOONEDAQ_DATATYPES_DIR $ENV{UBOONEDAQ_DATATYPES_DIR} )
->>>>>>> 09b3a36e
 
 add_subdirectory(Geometry)
 add_subdirectory(RawData)
@@ -38,8 +30,6 @@
 
 # Respect the order specified in lar_build, which is:
 #
-#     "SoftRelTools",
-#     "SRT_LAR",
 #     "SimpleTypesAndConstants",
 #     "larcore_Geometry",
 #     "larcore_SummaryData",
