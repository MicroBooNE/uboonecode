--- conflicted
+++ resolved
@@ -10,7 +10,6 @@
 #include <memory>
 #include <sstream>
 #include <string>
-<<<<<<< HEAD
 #include <math.h>
 
 namespace crt{
@@ -22,27 +21,11 @@
     fProducerName(pSet.get<std::string>("ProducerName", "largeant"))
   {
     produces< std::vector<CRTData> >();
-=======
-
-namespace crt{
-
-  std::string __log_name__ = "CRTDetSim";
-
-  CRTDetSim::CRTDetSim(const fhicl::ParameterSet& pSet): 
-    fThreshold(pSet.get<uint32_t>("Threshold", 1)),
-    fProducerName(pSet.get<std::string>("ProducerName", "largeant"))
-  {
-    produces< std::vector<CRTData> >();
-    mf::LogInfo(__log_name__)<<"In construction: ";
->>>>>>> 94a7a810
   }
 
   CRTDetSim::~CRTDetSim()
   {
-<<<<<<< HEAD
-=======
-    mf::LogInfo(__log_name__)<<"In destruction: ";
->>>>>>> 94a7a810
+
   }
 
   void CRTDetSim::produce(art::Event& evt)
@@ -51,27 +34,17 @@
     art::Handle< std::vector<sim::AuxDetSimChannel> > channels;
     evt.getByLabel(this->fProducerName,channels);
     if(!channels.isValid()){
-<<<<<<< HEAD
-      mf::LogWarning("CRTDetSim")<<"Cannot get the AuxDetChannels";
-      return;
-    }
-
-    mf::LogInfo("CRTDetSim")<<" Number of Channels Hit: "<<channels->size();
-
-=======
       mf::LogWarning(__log_name__)<<"Cannot get the AuxDetChannels";
       return;
     }
 
     mf::LogInfo(__log_name__)<<" Number of Channels Hit: "<<channels->size();
->>>>>>> 94a7a810
     std::unique_ptr< std::vector<CRTData> > hits(new std::vector<CRTData>);
     for(auto it = channels->begin(); it!= channels->end(); ++it){
       uint32_t id = it->AuxDetID();
       uint32_t sens_id = it->AuxDetSensitiveID();
       mf::LogInfo("CRTDetSim")<<"Found AuxDetData: "<<id<<" , "<<sens_id;
       std::vector< sim::AuxDetIDE > ides = it->AuxDetIDEs();
-<<<<<<< HEAD
       mf::LogInfo("CRTDetSim")<<"Number of IDEs in this event: "<<ides.size();
 
       for(auto ideIt = ides.begin(); ideIt!= ides.end(); ++ideIt){
@@ -82,17 +55,6 @@
         /// t1 is computed as the same with lower precision
         float t1 = trunc(t0/fT1Precision)*fT1Precision;
         CRTData dat(id, t0, t1, adc);
-=======
-      mf::LogInfo(__log_name__)<<"Number of IDEs in this event: "<<ides.size();
-
-      for(auto ideIt = ides.begin(); ideIt!= ides.end(); ++ideIt){
-        float adc = (uint32_t) ideIt->energyDeposited; 
-        if(adc<fThreshold) continue;
-        float t0 = (uint32_t) ideIt->entryT;
-        float t1 = (uint32_t) ideIt->exitT;
-
-        CRTData dat(sens_id, t0, t1, adc);
->>>>>>> 94a7a810
         hits->push_back(dat);
       }
     }
