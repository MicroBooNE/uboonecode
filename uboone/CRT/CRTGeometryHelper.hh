--- conflicted
+++ resolved
@@ -30,13 +30,7 @@
 
 #include <memory> //For std::shared_ptr
 
-<<<<<<< HEAD
-=======
-namespace geo{
-  class AuxDetChannelMapAlg;
-}
 
->>>>>>> 94a7a810
 namespace crt
 {
 
