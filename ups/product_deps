--- conflicted
+++ resolved
@@ -2,11 +2,7 @@
 
 # The *parent* line must the first non-commented line and defines this product and version
 # The version must be of the form vxx_yy_zz (e.g. v01_02_03)
-<<<<<<< HEAD
 parent uboonecode v06_00_00_rc1
-=======
-parent uboonecode v05_08_00
->>>>>>> eb8ff79f
 defaultqual e9
 
 # These optional lines define where headers, libraries, and executables go and should
@@ -35,13 +31,8 @@
 # Add the dependent product and version
 
 product          version
-<<<<<<< HEAD
 larsoft         v06_00_00_rc1
 ubutil          v06_00_00_rc1
-=======
-larsoft         v05_08_00
-ubutil          v01_38_01
->>>>>>> eb8ff79f
 uboone_data     v01_05_00
 uboonedaq_datatypes v6_19_00a_e9
 
