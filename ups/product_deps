# This @product_deps@ file defines dependencies for this package. 

# The *parent* line must the first non-commented line and defines this product and version
# The version must be of the form vxx_yy_zz (e.g. v01_02_03)
<<<<<<< HEAD
parent uboonecode v06_16_00_rc
=======
parent uboonecode v06_15_01
>>>>>>> 4c6df57f
defaultqual e10

# These optional lines define where headers, libraries, and executables go and should
# be used only if your product does not conform to the defaults.
# Format: directory_type directory_path directory_name
#   where directory_type is one of incdir, libdir, or bindir
#   where directory_path is one of product_dir, fq_dir and - 
# Defaults:
# incdir  product_dir  include
# fcldir  product_dir  fcl
# libdir  fq_dir       lib
# bindir  fq_dir       bin
#
fcldir  product_dir job
gdmldir product_dir gdml

# table fragment to set FW_SEARCH_PATH needed 
# to find gdml files:
table_fragment_begin
    pathPrepend(FW_SEARCH_PATH, ${UBOONECODE_DIR}/gdml)
    pathPrepend(FHICL_FILE_PATH, .:./job)
table_fragment_end

# With "product  version" table below, we now define depdendencies

# Add the dependent product and version

product          version
swtrigger       v02_02_03
<<<<<<< HEAD
larsoft         v06_16_00_rc
ubutil          v06_15_00
=======
larsoft         v06_15_01
ubutil          v06_15_01
>>>>>>> 4c6df57f
uboone_data     v01_08_00
uboonedaq_datatypes v6_19_01_e10

cetbuildtools	v5_06_01	-	only_for_build
end_product_list


# We now define allowed qualifiers and the corresponding qualifiers for the depdencies.
# Make a table by adding columns before "notes". 
# e10  - with gcc 4.9.3 and -std=c++1y
qualifier	swtrigger	larsoft		ubutil		uboone_data	uboonedaq_datatypes	notes
e10:debug	e10:debug	e10:debug	e10:debug	-nq-		e10:debug
e10:opt		e10:opt		e10:opt		e10:opt		-nq-        	e10:opt
e10:prof	e10:prof	e10:prof	e10:prof	-nq-        	e10:prof
end_qualifier_list

# Preserve tabs and formatting in emacs and vi / vim:

### Local Variables:
### tab-width: 8
### End:<|MERGE_RESOLUTION|>--- conflicted
+++ resolved
@@ -2,11 +2,7 @@
 
 # The *parent* line must the first non-commented line and defines this product and version
 # The version must be of the form vxx_yy_zz (e.g. v01_02_03)
-<<<<<<< HEAD
 parent uboonecode v06_16_00_rc
-=======
-parent uboonecode v06_15_01
->>>>>>> 4c6df57f
 defaultqual e10
 
 # These optional lines define where headers, libraries, and executables go and should
@@ -36,13 +32,8 @@
 
 product          version
 swtrigger       v02_02_03
-<<<<<<< HEAD
 larsoft         v06_16_00_rc
-ubutil          v06_15_00
-=======
-larsoft         v06_15_01
 ubutil          v06_15_01
->>>>>>> 4c6df57f
 uboone_data     v01_08_00
 uboonedaq_datatypes v6_19_01_e10
 
