# This @product_deps@ file defines dependencies for this package. 

# The *parent* line must the first non-commented line and defines this product and version
# The version must be of the form vxx_yy_zz (e.g. v01_02_03)
parent uboonecode v03_01_00
defaultqual e6

# These optional lines define where headers, libraries, and executables go and should
# be used only if your product does not conform to the defaults.
# Format: directory_type directory_path directory_name
#   where directory_type is one of incdir, libdir, or bindir
#   where directory_path is one of product_dir, fq_dir and - 
# Defaults:
# incdir  product_dir  include
# fcldir  product_dir  fcl
# libdir  fq_dir       lib
# bindir  fq_dir       bin
#
fcldir  product_dir job
gdmldir product_dir gdml

# table fragment to set FW_SEARCH_PATH needed 
# to find gdml files:
table_fragment_begin
    pathPrepend(FW_SEARCH_PATH, ${UBOONECODE_DIR}/gdml)
    pathPrepend(FHICL_FILE_PATH, .:./job)
table_fragment_end

# With "product  version" table below, we now define depdendencies

# Add the dependent product and version

product          version
larsoft         v03_01_00
<<<<<<< HEAD
ubutil          v01_02_00
=======
ubutil          v01_03_00
>>>>>>> 0d2f4e3d
postgresql      v9_1_14
gcc		v4_9_1

cetbuildtools	v4_02_02	-	only_for_build
end_product_list


# We now define allowed qualifiers and the corresponding qualifiers for the depdencies.
# Make a table by adding columns before "notes". 
# e6  - with gcc 4.9.1 and -std=c++1y
qualifier	larsoft		ubutil		postgresql	gcc	notes
e6:debug	e6:debug	e6:debug	-nq-		-nq-
e6:opt		e6:opt		e6:opt		-nq-		-nq-
e6:prof		e6:prof		e6:prof		-nq-		-nq-
e6:noifdh:debug	e6:noifdh:debug	e6:debug	-nq-		-nq-
e6:noifdh:opt	e6:noifdh:opt	e6:opt		-nq-		-nq-
e6:noifdh:prof	e6:noifdh:prof	e6:prof		-nq-		-nq-
end_qualifier_list

# Preserve tabs and formatting in emacs and vi / vim:

### Local Variables:
### tab-width: 8
### End:<|MERGE_RESOLUTION|>--- conflicted
+++ resolved
@@ -32,11 +32,7 @@
 
 product          version
 larsoft         v03_01_00
-<<<<<<< HEAD
-ubutil          v01_02_00
-=======
 ubutil          v01_03_00
->>>>>>> 0d2f4e3d
 postgresql      v9_1_14
 gcc		v4_9_1
 
