--- conflicted
+++ resolved
@@ -32,16 +32,9 @@
 
 product          version
 larsoft         v04_26_04
-<<<<<<< HEAD
 ubutil          v01_31_00_02
-uboone_data     v01_02_00
+uboone_data     v01_03_00
 uboonedaq_datatypes v6_18_00  - optional
-=======
-ubutil          v01_31_00_01
-uboone_data     v01_01_00
-#uboonedaq_datatypes v6_15_03c  - optional
-uboonedaq_datatypes v6_18_00_alpha  - yun-tse
->>>>>>> 16fa15f9
 
 cetbuildtools	v4_17_03	-	only_for_build
 end_product_list
