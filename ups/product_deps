--- conflicted
+++ resolved
@@ -2,11 +2,7 @@
 
 # The *parent* line must the first non-commented line and defines this product and version
 # The version must be of the form vxx_yy_zz (e.g. v01_02_03)
-<<<<<<< HEAD
-parent uboonecode v05_06_00
-=======
 parent uboonecode v05_07_00
->>>>>>> 3a18b0a6
 defaultqual e9
 
 # These optional lines define where headers, libraries, and executables go and should
@@ -35,13 +31,8 @@
 # Add the dependent product and version
 
 product          version
-<<<<<<< HEAD
-larsoft         v05_06_00
-ubutil          v01_37_13
-=======
 larsoft         v05_07_00
 ubutil          v01_38_00
->>>>>>> 3a18b0a6
 uboone_data     v01_05_00
 uboonedaq_datatypes v6_19_00_e9
 
