# This @product_deps@ file defines dependencies for this package. 

# The *parent* line must the first non-commented line and defines this product and version
# The version must be of the form vxx_yy_zz (e.g. v01_02_03)
parent uboonecode v04_33_00
defaultqual e9

# These optional lines define where headers, libraries, and executables go and should
# be used only if your product does not conform to the defaults.
# Format: directory_type directory_path directory_name
#   where directory_type is one of incdir, libdir, or bindir
#   where directory_path is one of product_dir, fq_dir and - 
# Defaults:
# incdir  product_dir  include
# fcldir  product_dir  fcl
# libdir  fq_dir       lib
# bindir  fq_dir       bin
#
fcldir  product_dir job
gdmldir product_dir gdml

# table fragment to set FW_SEARCH_PATH needed 
# to find gdml files:
table_fragment_begin
    pathPrepend(FW_SEARCH_PATH, ${UBOONECODE_DIR}/gdml)
    pathPrepend(FHICL_FILE_PATH, .:./job)
table_fragment_end

# With "product  version" table below, we now define depdendencies

# Add the dependent product and version

product          version
<<<<<<< HEAD
larsoft         v04_33_00
ubutil          v01_37_02
uboone_data     v01_03_00
uboonedaq_datatypes v6_17_00_e9
=======
larsoft         v04_26_04
ubutil          v01_31_00_02
uboone_data     v01_03_00
uboonedaq_datatypes v6_18_00  - optional
>>>>>>> 6e8c222c

cetbuildtools	v4_18_01	-	only_for_build
end_product_list


# We now define allowed qualifiers and the corresponding qualifiers for the depdencies.
# Make a table by adding columns before "notes". 
# e9  - with gcc 4.9.3 and -std=c++1y
qualifier	larsoft		ubutil		uboone_data	uboonedaq_datatypes	notes
e9:debug	e9:debug	e9:debug	-nq-		e9:debug
e9:opt		e9:opt		e9:opt		-nq-        	e9:opt
e9:prof		e9:prof		e9:prof		-nq-        	e9:prof
e9:noifdh:debug	e9:noifdh:debug	e9:debug	-nq-  		e9:debug
e9:noifdh:opt	e9:noifdh:opt	e9:opt		-nq-  		e9:opt
e9:noifdh:prof	e9:noifdh:prof	e9:prof		-nq- 		e9:prof
end_qualifier_list

# Preserve tabs and formatting in emacs and vi / vim:

### Local Variables:
### tab-width: 8
### End:<|MERGE_RESOLUTION|>--- conflicted
+++ resolved
@@ -31,17 +31,10 @@
 # Add the dependent product and version
 
 product          version
-<<<<<<< HEAD
 larsoft         v04_33_00
 ubutil          v01_37_02
 uboone_data     v01_03_00
-uboonedaq_datatypes v6_17_00_e9
-=======
-larsoft         v04_26_04
-ubutil          v01_31_00_02
-uboone_data     v01_03_00
-uboonedaq_datatypes v6_18_00  - optional
->>>>>>> 6e8c222c
+uboonedaq_datatypes v6_18_00_e9
 
 cetbuildtools	v4_18_01	-	only_for_build
 end_product_list
